--- conflicted
+++ resolved
@@ -117,7 +117,6 @@
 	return;
 }
 
-<<<<<<< HEAD
 static bool f2fs_enable_inode_chksum(struct f2fs_sb_info *sbi, struct page *page)
 {
 	struct f2fs_inode *ri = &F2FS_NODE(page)->i;
@@ -189,7 +188,6 @@
 	ri->i_inode_checksum = cpu_to_le32(f2fs_inode_chksum(sbi, page));
 }
 
-=======
 static bool sanity_check_inode(struct inode *inode, struct page *node_page)
 {
 	struct f2fs_sb_info *sbi = F2FS_I_SB(inode);
@@ -234,18 +232,14 @@
 	return true;
 }
 
->>>>>>> 1aa861ff
 static int do_read_inode(struct inode *inode)
 {
 	struct f2fs_sb_info *sbi = F2FS_I_SB(inode);
 	struct f2fs_inode_info *fi = F2FS_I(inode);
 	struct page *node_page;
 	struct f2fs_inode *ri;
-<<<<<<< HEAD
 	projid_t i_projid;
-=======
 	int err;
->>>>>>> 1aa861ff
 
 	/* Check if ino is within scope */
 	if (check_nid_range(sbi, inode->i_ino)) {
@@ -289,7 +283,11 @@
 
 	get_inline_info(inode, ri);
 
-<<<<<<< HEAD
+	if (!sanity_check_inode(inode, node_page)) {
+		f2fs_put_page(node_page, 1);
+		return -EINVAL;
+	}
+
 	fi->i_extra_isize = f2fs_has_extra_attr(inode) ?
 					le16_to_cpu(ri->i_extra_isize) : 0;
 
@@ -308,11 +306,6 @@
 		 * we get the space back only from inline_data.
 		 */
 		fi->i_inline_xattr_size = 0;
-=======
-	if (!sanity_check_inode(inode, node_page)) {
-		f2fs_put_page(node_page, 1);
-		return -EINVAL;
->>>>>>> 1aa861ff
 	}
 
 	/* check data exist */
