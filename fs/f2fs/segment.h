--- conflicted
+++ resolved
@@ -20,17 +20,10 @@
 /* L: Logical segment # in volume, R: Relative segment # in main area */
 #define GET_L2R_SEGNO(free_i, segno)	((segno) - (free_i)->start_segno)
 #define GET_R2L_SEGNO(free_i, segno)	((segno) + (free_i)->start_segno)
-<<<<<<< HEAD
 
 #define IS_DATASEG(t)	((t) <= CURSEG_COLD_DATA)
 #define IS_NODESEG(t)	((t) >= CURSEG_HOT_NODE)
 
-=======
-
-#define IS_DATASEG(t)	((t) <= CURSEG_COLD_DATA)
-#define IS_NODESEG(t)	((t) >= CURSEG_HOT_NODE)
-
->>>>>>> bbb18719
 #define IS_HOT(t)	((t) == CURSEG_HOT_NODE || (t) == CURSEG_HOT_DATA)
 #define IS_WARM(t)	((t) == CURSEG_WARM_NODE || (t) == CURSEG_WARM_DATA)
 #define IS_COLD(t)	((t) == CURSEG_COLD_NODE || (t) == CURSEG_COLD_DATA)
@@ -56,6 +49,18 @@
 	  (sbi)->segs_per_sec) ||	\
 	 ((secno) == CURSEG_I(sbi, CURSEG_COLD_NODE)->segno /		\
 	  (sbi)->segs_per_sec))	\
+	((secno == CURSEG_I(sbi, CURSEG_HOT_DATA)->segno /		\
+	  sbi->segs_per_sec) ||	\
+	 (secno == CURSEG_I(sbi, CURSEG_WARM_DATA)->segno /		\
+	  sbi->segs_per_sec) ||	\
+	 (secno == CURSEG_I(sbi, CURSEG_COLD_DATA)->segno /		\
+	  sbi->segs_per_sec) ||	\
+	 (secno == CURSEG_I(sbi, CURSEG_HOT_NODE)->segno /		\
+	  sbi->segs_per_sec) ||	\
+	 (secno == CURSEG_I(sbi, CURSEG_WARM_NODE)->segno /		\
+	  sbi->segs_per_sec) ||	\
+	 (secno == CURSEG_I(sbi, CURSEG_COLD_NODE)->segno /		\
+	  sbi->segs_per_sec))	\
 
 #define MAIN_BLKADDR(sbi)						\
 	(SM_I(sbi) ? SM_I(sbi)->main_blkaddr : 				\
@@ -71,6 +76,7 @@
 	(SM_I(sbi) ? SM_I(sbi)->segment_count : 				\
 		le32_to_cpu(F2FS_RAW_SUPER(sbi)->segment_count))
 #define TOTAL_BLKS(sbi)	(TOTAL_SEGS(sbi) << (sbi)->log_blocks_per_seg)
+#define TOTAL_BLKS(sbi)	(TOTAL_SEGS(sbi) << sbi->log_blocks_per_seg)
 
 #define MAX_BLKADDR(sbi)	(SEG0_BLKADDR(sbi) + TOTAL_BLKS(sbi))
 #define SEGMENT_SIZE(sbi)	(1ULL << ((sbi)->log_blocksize +	\
@@ -218,11 +224,8 @@
 		(page_private(page) == (unsigned long)ATOMIC_WRITTEN_PAGE)
 #define IS_DUMMY_WRITTEN_PAGE(page)			\
 		(page_private(page) == (unsigned long)DUMMY_WRITTEN_PAGE)
-<<<<<<< HEAD
 
 #define MAX_SKIP_GC_COUNT			16
-=======
->>>>>>> bbb18719
 
 struct inmem_pages {
 	struct list_head list;
@@ -343,11 +346,7 @@
 	 * In order to get # of valid blocks in a section instantly from many
 	 * segments, f2fs manages two counting structures separately.
 	 */
-<<<<<<< HEAD
 	if (use_section && __is_large_section(sbi))
-=======
-	if (use_section && sbi->segs_per_sec > 1)
->>>>>>> bbb18719
 		return get_sec_entry(sbi, segno)->valid_blocks;
 	else
 		return get_seg_entry(sbi, segno)->valid_blocks;
@@ -394,10 +393,7 @@
 	int i;
 
 	raw_sit = (struct f2fs_sit_block *)page_address(page);
-<<<<<<< HEAD
 	memset(raw_sit, 0, PAGE_SIZE);
-=======
->>>>>>> bbb18719
 	for (i = 0; i < end - start; i++) {
 		rs = &raw_sit->entries[i];
 		se = get_seg_entry(sbi, start + i);
@@ -597,7 +593,6 @@
 	return (free_sections(sbi) + freed) <=
 		(node_secs + 2 * dent_secs + imeta_secs +
 		reserved_sections(sbi) + needed);
-<<<<<<< HEAD
 }
 
 static inline int f2fs_is_checkpoint_ready(struct f2fs_sb_info *sbi)
@@ -607,8 +602,6 @@
 	if (likely(!has_not_enough_free_secs(sbi, 0, 0)))
 		return 0;
 	return -ENOSPC;
-=======
->>>>>>> bbb18719
 }
 
 static inline bool excess_prefree_segs(struct f2fs_sb_info *sbi)
@@ -781,7 +774,6 @@
 						bool base_time)
 {
 	struct sit_info *sit_i = SIT_I(sbi);
-<<<<<<< HEAD
 	time64_t diff, now = ktime_get_real_seconds();
 
 	if (now >= sit_i->mounted_time)
@@ -795,11 +787,6 @@
 		return 0;
 	}
 	return sit_i->elapsed_time;
-=======
-	time64_t now = ktime_get_real_seconds();
-
-	return sit_i->elapsed_time + now - sit_i->mounted_time;
->>>>>>> bbb18719
 }
 
 static inline void set_summary(struct f2fs_summary *sum, nid_t nid,
@@ -823,18 +810,6 @@
 				- (base + 1) + type;
 }
 
-<<<<<<< HEAD
-=======
-static inline bool no_fggc_candidate(struct f2fs_sb_info *sbi,
-						unsigned int secno)
-{
-	if (get_valid_blocks(sbi, GET_SEG_FROM_SEC(sbi, secno), true) >
-						sbi->fggc_threshold)
-		return true;
-	return false;
-}
-
->>>>>>> bbb18719
 static inline bool sec_usage_check(struct f2fs_sb_info *sbi, unsigned int secno)
 {
 	if (IS_CURSEC(sbi, secno) || (sbi->cur_victim_sec == secno))
