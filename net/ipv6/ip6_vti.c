/*
 *	IPv6 virtual tunneling interface
 *
 *	Copyright (C) 2013 secunet Security Networks AG
 *
 *	Author:
 *	Steffen Klassert <steffen.klassert@secunet.com>
 *
 *	Based on:
 *	net/ipv6/ip6_tunnel.c
 *
 *	This program is free software; you can redistribute it and/or
 *	modify it under the terms of the GNU General Public License
 *	as published by the Free Software Foundation; either version
 *	2 of the License, or (at your option) any later version.
 */

#include <linux/module.h>
#include <linux/capability.h>
#include <linux/errno.h>
#include <linux/types.h>
#include <linux/sockios.h>
#include <linux/icmp.h>
#include <linux/if.h>
#include <linux/in.h>
#include <linux/ip.h>
#include <linux/net.h>
#include <linux/in6.h>
#include <linux/netdevice.h>
#include <linux/if_arp.h>
#include <linux/icmpv6.h>
#include <linux/init.h>
#include <linux/route.h>
#include <linux/rtnetlink.h>
#include <linux/netfilter_ipv6.h>
#include <linux/slab.h>
#include <linux/hash.h>

#include <linux/uaccess.h>
#include <linux/atomic.h>

#include <net/icmp.h>
#include <net/ip.h>
#include <net/ip_tunnels.h>
#include <net/ipv6.h>
#include <net/ip6_route.h>
#include <net/addrconf.h>
#include <net/ip6_tunnel.h>
#include <net/xfrm.h>
#include <net/net_namespace.h>
#include <net/netns/generic.h>

#define IP6_VTI_HASH_SIZE_SHIFT  5
#define IP6_VTI_HASH_SIZE (1 << IP6_VTI_HASH_SIZE_SHIFT)

static u32 HASH(const struct in6_addr *addr1, const struct in6_addr *addr2)
{
	u32 hash = ipv6_addr_hash(addr1) ^ ipv6_addr_hash(addr2);

	return hash_32(hash, IP6_VTI_HASH_SIZE_SHIFT);
}

static int vti6_dev_init(struct net_device *dev);
static void vti6_dev_setup(struct net_device *dev);
static struct rtnl_link_ops vti6_link_ops __read_mostly;

static int vti6_net_id __read_mostly;
struct vti6_net {
	/* the vti6 tunnel fallback device */
	struct net_device *fb_tnl_dev;
	/* lists for storing tunnels in use */
	struct ip6_tnl __rcu *tnls_r_l[IP6_VTI_HASH_SIZE];
	struct ip6_tnl __rcu *tnls_wc[1];
	struct ip6_tnl __rcu **tnls[2];
};

#define for_each_vti6_tunnel_rcu(start) \
	for (t = rcu_dereference(start); t; t = rcu_dereference(t->next))

/**
 * vti6_tnl_lookup - fetch tunnel matching the end-point addresses
 *   @net: network namespace
 *   @remote: the address of the tunnel exit-point
 *   @local: the address of the tunnel entry-point
 *
 * Return:
 *   tunnel matching given end-points if found,
 *   else fallback tunnel if its device is up,
 *   else %NULL
 **/
static struct ip6_tnl *
vti6_tnl_lookup(struct net *net, const struct in6_addr *remote,
		const struct in6_addr *local)
{
	unsigned int hash = HASH(remote, local);
	struct ip6_tnl *t;
	struct vti6_net *ip6n = net_generic(net, vti6_net_id);
	struct in6_addr any;

	for_each_vti6_tunnel_rcu(ip6n->tnls_r_l[hash]) {
		if (ipv6_addr_equal(local, &t->parms.laddr) &&
		    ipv6_addr_equal(remote, &t->parms.raddr) &&
		    (t->dev->flags & IFF_UP))
			return t;
	}

	memset(&any, 0, sizeof(any));
	hash = HASH(&any, local);
	for_each_vti6_tunnel_rcu(ip6n->tnls_r_l[hash]) {
		if (ipv6_addr_equal(local, &t->parms.laddr) &&
		    (t->dev->flags & IFF_UP))
			return t;
	}

	hash = HASH(remote, &any);
	for_each_vti6_tunnel_rcu(ip6n->tnls_r_l[hash]) {
		if (ipv6_addr_equal(remote, &t->parms.raddr) &&
		    (t->dev->flags & IFF_UP))
			return t;
	}

	t = rcu_dereference(ip6n->tnls_wc[0]);
	if (t && (t->dev->flags & IFF_UP))
		return t;

	return NULL;
}

/**
 * vti6_tnl_bucket - get head of list matching given tunnel parameters
 *   @p: parameters containing tunnel end-points
 *
 * Description:
 *   vti6_tnl_bucket() returns the head of the list matching the
 *   &struct in6_addr entries laddr and raddr in @p.
 *
 * Return: head of IPv6 tunnel list
 **/
static struct ip6_tnl __rcu **
vti6_tnl_bucket(struct vti6_net *ip6n, const struct __ip6_tnl_parm *p)
{
	const struct in6_addr *remote = &p->raddr;
	const struct in6_addr *local = &p->laddr;
	unsigned int h = 0;
	int prio = 0;

	if (!ipv6_addr_any(remote) || !ipv6_addr_any(local)) {
		prio = 1;
		h = HASH(remote, local);
	}
	return &ip6n->tnls[prio][h];
}

static void
vti6_tnl_link(struct vti6_net *ip6n, struct ip6_tnl *t)
{
	struct ip6_tnl __rcu **tp = vti6_tnl_bucket(ip6n, &t->parms);

	rcu_assign_pointer(t->next , rtnl_dereference(*tp));
	rcu_assign_pointer(*tp, t);
}

static void
vti6_tnl_unlink(struct vti6_net *ip6n, struct ip6_tnl *t)
{
	struct ip6_tnl __rcu **tp;
	struct ip6_tnl *iter;

	for (tp = vti6_tnl_bucket(ip6n, &t->parms);
	     (iter = rtnl_dereference(*tp)) != NULL;
	     tp = &iter->next) {
		if (t == iter) {
			rcu_assign_pointer(*tp, t->next);
			break;
		}
	}
}

static void vti6_dev_free(struct net_device *dev)
{
	free_percpu(dev->tstats);
	free_netdev(dev);
}

static int vti6_tnl_create2(struct net_device *dev)
{
	struct ip6_tnl *t = netdev_priv(dev);
	struct net *net = dev_net(dev);
	struct vti6_net *ip6n = net_generic(net, vti6_net_id);
	int err;

	err = register_netdevice(dev);
	if (err < 0)
		goto out;

	strcpy(t->parms.name, dev->name);
	dev->rtnl_link_ops = &vti6_link_ops;

	dev_hold(dev);
	vti6_tnl_link(ip6n, t);

	return 0;

out:
	return err;
}

static struct ip6_tnl *vti6_tnl_create(struct net *net, struct __ip6_tnl_parm *p)
{
	struct net_device *dev;
	struct ip6_tnl *t;
	char name[IFNAMSIZ];
	int err;

	if (p->name[0])
		strlcpy(name, p->name, IFNAMSIZ);
	else
		sprintf(name, "ip6_vti%%d");

	dev = alloc_netdev(sizeof(*t), name, NET_NAME_UNKNOWN, vti6_dev_setup);
	if (!dev)
		goto failed;

	dev_net_set(dev, net);

	t = netdev_priv(dev);
	t->parms = *p;
	t->net = dev_net(dev);

	err = vti6_tnl_create2(dev);
	if (err < 0)
		goto failed_free;

	return t;

failed_free:
	vti6_dev_free(dev);
failed:
	return NULL;
}

/**
 * vti6_locate - find or create tunnel matching given parameters
 *   @net: network namespace
 *   @p: tunnel parameters
 *   @create: != 0 if allowed to create new tunnel if no match found
 *
 * Description:
 *   vti6_locate() first tries to locate an existing tunnel
 *   based on @parms. If this is unsuccessful, but @create is set a new
 *   tunnel device is created and registered for use.
 *
 * Return:
 *   matching tunnel or NULL
 **/
static struct ip6_tnl *vti6_locate(struct net *net, struct __ip6_tnl_parm *p,
				   int create)
{
	const struct in6_addr *remote = &p->raddr;
	const struct in6_addr *local = &p->laddr;
	struct ip6_tnl __rcu **tp;
	struct ip6_tnl *t;
	struct vti6_net *ip6n = net_generic(net, vti6_net_id);

	for (tp = vti6_tnl_bucket(ip6n, p);
	     (t = rtnl_dereference(*tp)) != NULL;
	     tp = &t->next) {
		if (ipv6_addr_equal(local, &t->parms.laddr) &&
		    ipv6_addr_equal(remote, &t->parms.raddr)) {
			if (create)
				return NULL;

			return t;
		}
	}
	if (!create)
		return NULL;
	return vti6_tnl_create(net, p);
}

/**
 * vti6_dev_uninit - tunnel device uninitializer
 *   @dev: the device to be destroyed
 *
 * Description:
 *   vti6_dev_uninit() removes tunnel from its list
 **/
static void vti6_dev_uninit(struct net_device *dev)
{
	struct ip6_tnl *t = netdev_priv(dev);
	struct vti6_net *ip6n = net_generic(t->net, vti6_net_id);

	if (dev == ip6n->fb_tnl_dev)
		RCU_INIT_POINTER(ip6n->tnls_wc[0], NULL);
	else
		vti6_tnl_unlink(ip6n, t);
	dev_put(dev);
}

static int vti6_rcv(struct sk_buff *skb)
{
	struct ip6_tnl *t;
	const struct ipv6hdr *ipv6h = ipv6_hdr(skb);

	rcu_read_lock();
	t = vti6_tnl_lookup(dev_net(skb->dev), &ipv6h->saddr, &ipv6h->daddr);
	if (t) {
		if (t->parms.proto != IPPROTO_IPV6 && t->parms.proto != 0) {
			rcu_read_unlock();
			goto discard;
		}

		if (!xfrm6_policy_check(NULL, XFRM_POLICY_IN, skb)) {
			rcu_read_unlock();
			return 0;
		}

		if (!ip6_tnl_rcv_ctl(t, &ipv6h->daddr, &ipv6h->saddr)) {
			t->dev->stats.rx_dropped++;
			rcu_read_unlock();
			goto discard;
		}

		rcu_read_unlock();

		return xfrm6_rcv_tnl(skb, t);
	}
	rcu_read_unlock();
	return -EINVAL;
discard:
	kfree_skb(skb);
	return 0;
}

static int vti6_rcv_cb(struct sk_buff *skb, int err)
{
	unsigned short family;
	struct net_device *dev;
	struct pcpu_sw_netstats *tstats;
	struct xfrm_state *x;
	struct xfrm_mode *inner_mode;
	struct ip6_tnl *t = XFRM_TUNNEL_SKB_CB(skb)->tunnel.ip6;
	u32 orig_mark = skb->mark;
	int ret;

	if (!t)
		return 1;

	dev = t->dev;

	if (err) {
		dev->stats.rx_errors++;
		dev->stats.rx_dropped++;

		return 0;
	}

	x = xfrm_input_state(skb);

	inner_mode = x->inner_mode;

	if (x->sel.family == AF_UNSPEC) {
		inner_mode = xfrm_ip2inner_mode(x, XFRM_MODE_SKB_CB(skb)->protocol);
		if (inner_mode == NULL) {
			XFRM_INC_STATS(dev_net(skb->dev),
				       LINUX_MIB_XFRMINSTATEMODEERROR);
			return -EINVAL;
		}
	}

	family = inner_mode->afinfo->family;

	skb->mark = be32_to_cpu(t->parms.i_key);
	ret = xfrm_policy_check(NULL, XFRM_POLICY_IN, skb, family);
	skb->mark = orig_mark;

	if (!ret)
		return -EPERM;

	skb_scrub_packet(skb, !net_eq(t->net, dev_net(skb->dev)));
	skb->dev = dev;

	tstats = this_cpu_ptr(dev->tstats);
	u64_stats_update_begin(&tstats->syncp);
	tstats->rx_packets++;
	tstats->rx_bytes += skb->len;
	u64_stats_update_end(&tstats->syncp);

	return 0;
}

/**
 * vti6_addr_conflict - compare packet addresses to tunnel's own
 *   @t: the outgoing tunnel device
 *   @hdr: IPv6 header from the incoming packet
 *
 * Description:
 *   Avoid trivial tunneling loop by checking that tunnel exit-point
 *   doesn't match source of incoming packet.
 *
 * Return:
 *   1 if conflict,
 *   0 else
 **/
static inline bool
vti6_addr_conflict(const struct ip6_tnl *t, const struct ipv6hdr *hdr)
{
	return ipv6_addr_equal(&t->parms.raddr, &hdr->saddr);
}

static bool vti6_state_check(const struct xfrm_state *x,
			     const struct in6_addr *dst,
			     const struct in6_addr *src)
{
	xfrm_address_t *daddr = (xfrm_address_t *)dst;
	xfrm_address_t *saddr = (xfrm_address_t *)src;

	/* if there is no transform then this tunnel is not functional.
	 * Or if the xfrm is not mode tunnel.
	 */
	if (!x || x->props.mode != XFRM_MODE_TUNNEL ||
	    x->props.family != AF_INET6)
		return false;

	if (ipv6_addr_any(dst))
		return xfrm_addr_equal(saddr, &x->props.saddr, AF_INET6);

	if (!xfrm_state_addr_check(x, daddr, saddr, AF_INET6))
		return false;

	return true;
}

/**
 * vti6_xmit - send a packet
 *   @skb: the outgoing socket buffer
 *   @dev: the outgoing tunnel device
 *   @fl: the flow informations for the xfrm_lookup
 **/
static int
vti6_xmit(struct sk_buff *skb, struct net_device *dev, struct flowi *fl)
{
	struct ip6_tnl *t = netdev_priv(dev);
	struct net_device_stats *stats = &t->dev->stats;
	struct dst_entry *dst = skb_dst(skb);
	struct net_device *tdev;
	struct xfrm_state *x;
	int err = -1;
	int mtu;

	if (!dst)
		goto tx_err_link_failure;

	dst_hold(dst);
	dst = xfrm_lookup(t->net, dst, fl, NULL, 0);
	if (IS_ERR(dst)) {
		err = PTR_ERR(dst);
		dst = NULL;
		goto tx_err_link_failure;
	}

	x = dst->xfrm;
	if (!vti6_state_check(x, &t->parms.raddr, &t->parms.laddr))
		goto tx_err_link_failure;

	if (!ip6_tnl_xmit_ctl(t, (const struct in6_addr *)&x->props.saddr,
			      (const struct in6_addr *)&x->id.daddr))
		goto tx_err_link_failure;

	tdev = dst->dev;

	if (tdev == dev) {
		stats->collisions++;
		net_warn_ratelimited("%s: Local routing loop detected!\n",
				     t->parms.name);
		goto tx_err_dst_release;
	}

	skb_scrub_packet(skb, !net_eq(t->net, dev_net(dev)));
	skb_dst_set(skb, dst);
	skb->dev = skb_dst(skb)->dev;

	mtu = dst_mtu(dst);
	if (!skb->ignore_df && skb->len > mtu) {
		skb_dst(skb)->ops->update_pmtu(dst, NULL, skb, mtu);

		if (skb->protocol == htons(ETH_P_IPV6))
			icmpv6_send(skb, ICMPV6_PKT_TOOBIG, 0, mtu);
		else
			icmp_send(skb, ICMP_DEST_UNREACH, ICMP_FRAG_NEEDED,
				  htonl(mtu));

		return -EMSGSIZE;
	}

	err = dst_output(t->net, skb->sk, skb);
	if (net_xmit_eval(err) == 0) {
		struct pcpu_sw_netstats *tstats = this_cpu_ptr(dev->tstats);

		u64_stats_update_begin(&tstats->syncp);
		tstats->tx_bytes += skb->len;
		tstats->tx_packets++;
		u64_stats_update_end(&tstats->syncp);
	} else {
		stats->tx_errors++;
		stats->tx_aborted_errors++;
	}

	return 0;
tx_err_link_failure:
	stats->tx_carrier_errors++;
	dst_link_failure(skb);
tx_err_dst_release:
	dst_release(dst);
	return err;
}

static netdev_tx_t
vti6_tnl_xmit(struct sk_buff *skb, struct net_device *dev)
{
	struct ip6_tnl *t = netdev_priv(dev);
	struct net_device_stats *stats = &t->dev->stats;
	struct ipv6hdr *ipv6h;
	struct flowi fl;
	int ret;

	memset(&fl, 0, sizeof(fl));

	switch (skb->protocol) {
	case htons(ETH_P_IPV6):
		ipv6h = ipv6_hdr(skb);

		if ((t->parms.proto != IPPROTO_IPV6 && t->parms.proto != 0) ||
		    vti6_addr_conflict(t, ipv6h))
			goto tx_err;

		xfrm_decode_session(skb, &fl, AF_INET6);
		memset(IP6CB(skb), 0, sizeof(*IP6CB(skb)));
		break;
	case htons(ETH_P_IP):
		xfrm_decode_session(skb, &fl, AF_INET);
		memset(IPCB(skb), 0, sizeof(*IPCB(skb)));
		break;
	default:
		goto tx_err;
	}

	/* override mark with tunnel output key */
	fl.flowi_mark = be32_to_cpu(t->parms.o_key);

	ret = vti6_xmit(skb, dev, &fl);
	if (ret < 0)
		goto tx_err;

	return NETDEV_TX_OK;

tx_err:
	stats->tx_errors++;
	stats->tx_dropped++;
	kfree_skb(skb);
	return NETDEV_TX_OK;
}

static int vti6_err(struct sk_buff *skb, struct inet6_skb_parm *opt,
		    u8 type, u8 code, int offset, __be32 info)
{
	__be32 spi;
	__u32 mark;
	struct xfrm_state *x;
	struct ip6_tnl *t;
	struct ip_esp_hdr *esph;
	struct ip_auth_hdr *ah;
	struct ip_comp_hdr *ipch;
	struct net *net = dev_net(skb->dev);
	const struct ipv6hdr *iph = (const struct ipv6hdr *)skb->data;
	int protocol = iph->nexthdr;

	t = vti6_tnl_lookup(dev_net(skb->dev), &iph->daddr, &iph->saddr);
	if (!t)
		return -1;

	mark = be32_to_cpu(t->parms.o_key);

	switch (protocol) {
	case IPPROTO_ESP:
		esph = (struct ip_esp_hdr *)(skb->data + offset);
		spi = esph->spi;
		break;
	case IPPROTO_AH:
		ah = (struct ip_auth_hdr *)(skb->data + offset);
		spi = ah->spi;
		break;
	case IPPROTO_COMP:
		ipch = (struct ip_comp_hdr *)(skb->data + offset);
		spi = htonl(ntohs(ipch->cpi));
		break;
	default:
		return 0;
	}

	if (type != ICMPV6_PKT_TOOBIG &&
	    type != NDISC_REDIRECT)
		return 0;

	x = xfrm_state_lookup(net, mark, (const xfrm_address_t *)&iph->daddr,
			      spi, protocol, AF_INET6);
	if (!x)
		return 0;

	if (type == NDISC_REDIRECT)
		ip6_redirect(skb, net, skb->dev->ifindex, 0,
			     sock_net_uid(net, NULL));
	else
<<<<<<< HEAD
		ip6_update_pmtu(skb, net, info, 0, 0, INVALID_UID);
=======
		ip6_update_pmtu(skb, net, info, 0, 0, sock_net_uid(net, NULL));
>>>>>>> dcb61100
	xfrm_state_put(x);

	return 0;
}

static void vti6_link_config(struct ip6_tnl *t)
{
	struct net_device *dev = t->dev;
	struct __ip6_tnl_parm *p = &t->parms;

	memcpy(dev->dev_addr, &p->laddr, sizeof(struct in6_addr));
	memcpy(dev->broadcast, &p->raddr, sizeof(struct in6_addr));

	p->flags &= ~(IP6_TNL_F_CAP_XMIT | IP6_TNL_F_CAP_RCV |
		      IP6_TNL_F_CAP_PER_PACKET);
	p->flags |= ip6_tnl_get_cap(t, &p->laddr, &p->raddr);

	if (p->flags & IP6_TNL_F_CAP_XMIT && p->flags & IP6_TNL_F_CAP_RCV)
		dev->flags |= IFF_POINTOPOINT;
	else
		dev->flags &= ~IFF_POINTOPOINT;
}

/**
 * vti6_tnl_change - update the tunnel parameters
 *   @t: tunnel to be changed
 *   @p: tunnel configuration parameters
 *
 * Description:
 *   vti6_tnl_change() updates the tunnel parameters
 **/
static int
vti6_tnl_change(struct ip6_tnl *t, const struct __ip6_tnl_parm *p)
{
	t->parms.laddr = p->laddr;
	t->parms.raddr = p->raddr;
	t->parms.link = p->link;
	t->parms.i_key = p->i_key;
	t->parms.o_key = p->o_key;
	t->parms.proto = p->proto;
	dst_cache_reset(&t->dst_cache);
	vti6_link_config(t);
	return 0;
}

static int vti6_update(struct ip6_tnl *t, struct __ip6_tnl_parm *p)
{
	struct net *net = dev_net(t->dev);
	struct vti6_net *ip6n = net_generic(net, vti6_net_id);
	int err;

	vti6_tnl_unlink(ip6n, t);
	synchronize_net();
	err = vti6_tnl_change(t, p);
	vti6_tnl_link(ip6n, t);
	netdev_state_change(t->dev);
	return err;
}

static void
vti6_parm_from_user(struct __ip6_tnl_parm *p, const struct ip6_tnl_parm2 *u)
{
	p->laddr = u->laddr;
	p->raddr = u->raddr;
	p->link = u->link;
	p->i_key = u->i_key;
	p->o_key = u->o_key;
	p->proto = u->proto;

	memcpy(p->name, u->name, sizeof(u->name));
}

static void
vti6_parm_to_user(struct ip6_tnl_parm2 *u, const struct __ip6_tnl_parm *p)
{
	u->laddr = p->laddr;
	u->raddr = p->raddr;
	u->link = p->link;
	u->i_key = p->i_key;
	u->o_key = p->o_key;
	u->proto = p->proto;

	memcpy(u->name, p->name, sizeof(u->name));
}

/**
 * vti6_tnl_ioctl - configure vti6 tunnels from userspace
 *   @dev: virtual device associated with tunnel
 *   @ifr: parameters passed from userspace
 *   @cmd: command to be performed
 *
 * Description:
 *   vti6_ioctl() is used for managing vti6 tunnels
 *   from userspace.
 *
 *   The possible commands are the following:
 *     %SIOCGETTUNNEL: get tunnel parameters for device
 *     %SIOCADDTUNNEL: add tunnel matching given tunnel parameters
 *     %SIOCCHGTUNNEL: change tunnel parameters to those given
 *     %SIOCDELTUNNEL: delete tunnel
 *
 *   The fallback device "ip6_vti0", created during module
 *   initialization, can be used for creating other tunnel devices.
 *
 * Return:
 *   0 on success,
 *   %-EFAULT if unable to copy data to or from userspace,
 *   %-EPERM if current process hasn't %CAP_NET_ADMIN set
 *   %-EINVAL if passed tunnel parameters are invalid,
 *   %-EEXIST if changing a tunnel's parameters would cause a conflict
 *   %-ENODEV if attempting to change or delete a nonexisting device
 **/
static int
vti6_ioctl(struct net_device *dev, struct ifreq *ifr, int cmd)
{
	int err = 0;
	struct ip6_tnl_parm2 p;
	struct __ip6_tnl_parm p1;
	struct ip6_tnl *t = NULL;
	struct net *net = dev_net(dev);
	struct vti6_net *ip6n = net_generic(net, vti6_net_id);

	switch (cmd) {
	case SIOCGETTUNNEL:
		if (dev == ip6n->fb_tnl_dev) {
			if (copy_from_user(&p, ifr->ifr_ifru.ifru_data, sizeof(p))) {
				err = -EFAULT;
				break;
			}
			vti6_parm_from_user(&p1, &p);
			t = vti6_locate(net, &p1, 0);
		} else {
			memset(&p, 0, sizeof(p));
		}
		if (!t)
			t = netdev_priv(dev);
		vti6_parm_to_user(&p, &t->parms);
		if (copy_to_user(ifr->ifr_ifru.ifru_data, &p, sizeof(p)))
			err = -EFAULT;
		break;
	case SIOCADDTUNNEL:
	case SIOCCHGTUNNEL:
		err = -EPERM;
		if (!ns_capable(net->user_ns, CAP_NET_ADMIN))
			break;
		err = -EFAULT;
		if (copy_from_user(&p, ifr->ifr_ifru.ifru_data, sizeof(p)))
			break;
		err = -EINVAL;
		if (p.proto != IPPROTO_IPV6  && p.proto != 0)
			break;
		vti6_parm_from_user(&p1, &p);
		t = vti6_locate(net, &p1, cmd == SIOCADDTUNNEL);
		if (dev != ip6n->fb_tnl_dev && cmd == SIOCCHGTUNNEL) {
			if (t) {
				if (t->dev != dev) {
					err = -EEXIST;
					break;
				}
			} else
				t = netdev_priv(dev);

			err = vti6_update(t, &p1);
		}
		if (t) {
			err = 0;
			vti6_parm_to_user(&p, &t->parms);
			if (copy_to_user(ifr->ifr_ifru.ifru_data, &p, sizeof(p)))
				err = -EFAULT;

		} else
			err = (cmd == SIOCADDTUNNEL ? -ENOBUFS : -ENOENT);
		break;
	case SIOCDELTUNNEL:
		err = -EPERM;
		if (!ns_capable(net->user_ns, CAP_NET_ADMIN))
			break;

		if (dev == ip6n->fb_tnl_dev) {
			err = -EFAULT;
			if (copy_from_user(&p, ifr->ifr_ifru.ifru_data, sizeof(p)))
				break;
			err = -ENOENT;
			vti6_parm_from_user(&p1, &p);
			t = vti6_locate(net, &p1, 0);
			if (!t)
				break;
			err = -EPERM;
			if (t->dev == ip6n->fb_tnl_dev)
				break;
			dev = t->dev;
		}
		err = 0;
		unregister_netdevice(dev);
		break;
	default:
		err = -EINVAL;
	}
	return err;
}

/**
 * vti6_tnl_change_mtu - change mtu manually for tunnel device
 *   @dev: virtual device associated with tunnel
 *   @new_mtu: the new mtu
 *
 * Return:
 *   0 on success,
 *   %-EINVAL if mtu too small
 **/
static int vti6_change_mtu(struct net_device *dev, int new_mtu)
{
	if (new_mtu < IPV6_MIN_MTU)
		return -EINVAL;

	dev->mtu = new_mtu;
	return 0;
}

static const struct net_device_ops vti6_netdev_ops = {
	.ndo_init	= vti6_dev_init,
	.ndo_uninit	= vti6_dev_uninit,
	.ndo_start_xmit = vti6_tnl_xmit,
	.ndo_do_ioctl	= vti6_ioctl,
	.ndo_change_mtu = vti6_change_mtu,
	.ndo_get_stats64 = ip_tunnel_get_stats64,
	.ndo_get_iflink = ip6_tnl_get_iflink,
};

/**
 * vti6_dev_setup - setup virtual tunnel device
 *   @dev: virtual device associated with tunnel
 *
 * Description:
 *   Initialize function pointers and device parameters
 **/
static void vti6_dev_setup(struct net_device *dev)
{
	dev->netdev_ops = &vti6_netdev_ops;
	dev->destructor = vti6_dev_free;

	dev->type = ARPHRD_TUNNEL6;
	dev->hard_header_len = LL_MAX_HEADER + sizeof(struct ipv6hdr);
	dev->mtu = ETH_DATA_LEN;
	dev->flags |= IFF_NOARP;
	dev->addr_len = sizeof(struct in6_addr);
	netif_keep_dst(dev);
}

/**
 * vti6_dev_init_gen - general initializer for all tunnel devices
 *   @dev: virtual device associated with tunnel
 **/
static inline int vti6_dev_init_gen(struct net_device *dev)
{
	struct ip6_tnl *t = netdev_priv(dev);

	t->dev = dev;
	t->net = dev_net(dev);
	dev->tstats = netdev_alloc_pcpu_stats(struct pcpu_sw_netstats);
	if (!dev->tstats)
		return -ENOMEM;
	return 0;
}

/**
 * vti6_dev_init - initializer for all non fallback tunnel devices
 *   @dev: virtual device associated with tunnel
 **/
static int vti6_dev_init(struct net_device *dev)
{
	struct ip6_tnl *t = netdev_priv(dev);
	int err = vti6_dev_init_gen(dev);

	if (err)
		return err;
	vti6_link_config(t);
	return 0;
}

/**
 * vti6_fb_tnl_dev_init - initializer for fallback tunnel device
 *   @dev: fallback device
 *
 * Return: 0
 **/
static int __net_init vti6_fb_tnl_dev_init(struct net_device *dev)
{
	struct ip6_tnl *t = netdev_priv(dev);
	struct net *net = dev_net(dev);
	struct vti6_net *ip6n = net_generic(net, vti6_net_id);

	t->parms.proto = IPPROTO_IPV6;
	dev_hold(dev);

	rcu_assign_pointer(ip6n->tnls_wc[0], t);
	return 0;
}

static int vti6_validate(struct nlattr *tb[], struct nlattr *data[])
{
	return 0;
}

static void vti6_netlink_parms(struct nlattr *data[],
			       struct __ip6_tnl_parm *parms)
{
	memset(parms, 0, sizeof(*parms));

	if (!data)
		return;

	if (data[IFLA_VTI_LINK])
		parms->link = nla_get_u32(data[IFLA_VTI_LINK]);

	if (data[IFLA_VTI_LOCAL])
		parms->laddr = nla_get_in6_addr(data[IFLA_VTI_LOCAL]);

	if (data[IFLA_VTI_REMOTE])
		parms->raddr = nla_get_in6_addr(data[IFLA_VTI_REMOTE]);

	if (data[IFLA_VTI_IKEY])
		parms->i_key = nla_get_be32(data[IFLA_VTI_IKEY]);

	if (data[IFLA_VTI_OKEY])
		parms->o_key = nla_get_be32(data[IFLA_VTI_OKEY]);
}

static int vti6_newlink(struct net *src_net, struct net_device *dev,
			struct nlattr *tb[], struct nlattr *data[])
{
	struct net *net = dev_net(dev);
	struct ip6_tnl *nt;

	nt = netdev_priv(dev);
	vti6_netlink_parms(data, &nt->parms);

	nt->parms.proto = IPPROTO_IPV6;

	if (vti6_locate(net, &nt->parms, 0))
		return -EEXIST;

	return vti6_tnl_create2(dev);
}

static void vti6_dellink(struct net_device *dev, struct list_head *head)
{
	struct net *net = dev_net(dev);
	struct vti6_net *ip6n = net_generic(net, vti6_net_id);

	if (dev != ip6n->fb_tnl_dev)
		unregister_netdevice_queue(dev, head);
}

static int vti6_changelink(struct net_device *dev, struct nlattr *tb[],
			   struct nlattr *data[])
{
	struct ip6_tnl *t;
	struct __ip6_tnl_parm p;
	struct net *net = dev_net(dev);
	struct vti6_net *ip6n = net_generic(net, vti6_net_id);

	if (dev == ip6n->fb_tnl_dev)
		return -EINVAL;

	vti6_netlink_parms(data, &p);

	t = vti6_locate(net, &p, 0);

	if (t) {
		if (t->dev != dev)
			return -EEXIST;
	} else
		t = netdev_priv(dev);

	return vti6_update(t, &p);
}

static size_t vti6_get_size(const struct net_device *dev)
{
	return
		/* IFLA_VTI_LINK */
		nla_total_size(4) +
		/* IFLA_VTI_LOCAL */
		nla_total_size(sizeof(struct in6_addr)) +
		/* IFLA_VTI_REMOTE */
		nla_total_size(sizeof(struct in6_addr)) +
		/* IFLA_VTI_IKEY */
		nla_total_size(4) +
		/* IFLA_VTI_OKEY */
		nla_total_size(4) +
		0;
}

static int vti6_fill_info(struct sk_buff *skb, const struct net_device *dev)
{
	struct ip6_tnl *tunnel = netdev_priv(dev);
	struct __ip6_tnl_parm *parm = &tunnel->parms;

	if (nla_put_u32(skb, IFLA_VTI_LINK, parm->link) ||
	    nla_put_in6_addr(skb, IFLA_VTI_LOCAL, &parm->laddr) ||
	    nla_put_in6_addr(skb, IFLA_VTI_REMOTE, &parm->raddr) ||
	    nla_put_be32(skb, IFLA_VTI_IKEY, parm->i_key) ||
	    nla_put_be32(skb, IFLA_VTI_OKEY, parm->o_key))
		goto nla_put_failure;
	return 0;

nla_put_failure:
	return -EMSGSIZE;
}

static const struct nla_policy vti6_policy[IFLA_VTI_MAX + 1] = {
	[IFLA_VTI_LINK]		= { .type = NLA_U32 },
	[IFLA_VTI_LOCAL]	= { .len = sizeof(struct in6_addr) },
	[IFLA_VTI_REMOTE]	= { .len = sizeof(struct in6_addr) },
	[IFLA_VTI_IKEY]		= { .type = NLA_U32 },
	[IFLA_VTI_OKEY]		= { .type = NLA_U32 },
};

static struct rtnl_link_ops vti6_link_ops __read_mostly = {
	.kind		= "vti6",
	.maxtype	= IFLA_VTI_MAX,
	.policy		= vti6_policy,
	.priv_size	= sizeof(struct ip6_tnl),
	.setup		= vti6_dev_setup,
	.validate	= vti6_validate,
	.newlink	= vti6_newlink,
	.dellink	= vti6_dellink,
	.changelink	= vti6_changelink,
	.get_size	= vti6_get_size,
	.fill_info	= vti6_fill_info,
	.get_link_net	= ip6_tnl_get_link_net,
};

static void __net_exit vti6_destroy_tunnels(struct vti6_net *ip6n)
{
	int h;
	struct ip6_tnl *t;
	LIST_HEAD(list);

	for (h = 0; h < IP6_VTI_HASH_SIZE; h++) {
		t = rtnl_dereference(ip6n->tnls_r_l[h]);
		while (t) {
			unregister_netdevice_queue(t->dev, &list);
			t = rtnl_dereference(t->next);
		}
	}

	t = rtnl_dereference(ip6n->tnls_wc[0]);
	unregister_netdevice_queue(t->dev, &list);
	unregister_netdevice_many(&list);
}

static int __net_init vti6_init_net(struct net *net)
{
	struct vti6_net *ip6n = net_generic(net, vti6_net_id);
	struct ip6_tnl *t = NULL;
	int err;

	ip6n->tnls[0] = ip6n->tnls_wc;
	ip6n->tnls[1] = ip6n->tnls_r_l;

	err = -ENOMEM;
	ip6n->fb_tnl_dev = alloc_netdev(sizeof(struct ip6_tnl), "ip6_vti0",
					NET_NAME_UNKNOWN, vti6_dev_setup);

	if (!ip6n->fb_tnl_dev)
		goto err_alloc_dev;
	dev_net_set(ip6n->fb_tnl_dev, net);
	ip6n->fb_tnl_dev->rtnl_link_ops = &vti6_link_ops;

	err = vti6_fb_tnl_dev_init(ip6n->fb_tnl_dev);
	if (err < 0)
		goto err_register;

	err = register_netdev(ip6n->fb_tnl_dev);
	if (err < 0)
		goto err_register;

	t = netdev_priv(ip6n->fb_tnl_dev);

	strcpy(t->parms.name, ip6n->fb_tnl_dev->name);
	return 0;

err_register:
	vti6_dev_free(ip6n->fb_tnl_dev);
err_alloc_dev:
	return err;
}

static void __net_exit vti6_exit_net(struct net *net)
{
	struct vti6_net *ip6n = net_generic(net, vti6_net_id);

	rtnl_lock();
	vti6_destroy_tunnels(ip6n);
	rtnl_unlock();
}

static struct pernet_operations vti6_net_ops = {
	.init = vti6_init_net,
	.exit = vti6_exit_net,
	.id   = &vti6_net_id,
	.size = sizeof(struct vti6_net),
};

static struct xfrm6_protocol vti_esp6_protocol __read_mostly = {
	.handler	=	vti6_rcv,
	.cb_handler	=	vti6_rcv_cb,
	.err_handler	=	vti6_err,
	.priority	=	100,
};

static struct xfrm6_protocol vti_ah6_protocol __read_mostly = {
	.handler	=	vti6_rcv,
	.cb_handler	=	vti6_rcv_cb,
	.err_handler	=	vti6_err,
	.priority	=	100,
};

static struct xfrm6_protocol vti_ipcomp6_protocol __read_mostly = {
	.handler	=	vti6_rcv,
	.cb_handler	=	vti6_rcv_cb,
	.err_handler	=	vti6_err,
	.priority	=	100,
};

static bool is_vti6_tunnel(const struct net_device *dev)
{
	return dev->netdev_ops == &vti6_netdev_ops;
}

static int vti6_device_event(struct notifier_block *unused,
			     unsigned long event, void *ptr)
{
	struct net_device *dev = netdev_notifier_info_to_dev(ptr);
	struct ip6_tnl *t = netdev_priv(dev);

	if (!is_vti6_tunnel(dev))
		return NOTIFY_DONE;

	switch (event) {
	case NETDEV_DOWN:
		if (!net_eq(t->net, dev_net(dev)))
			xfrm_garbage_collect(t->net);
		break;
	}
	return NOTIFY_DONE;
}

static struct notifier_block vti6_notifier_block __read_mostly = {
	.notifier_call = vti6_device_event,
};

/**
 * vti6_tunnel_init - register protocol and reserve needed resources
 *
 * Return: 0 on success
 **/
static int __init vti6_tunnel_init(void)
{
	const char *msg;
	int err;

	register_netdevice_notifier(&vti6_notifier_block);

	msg = "tunnel device";
	err = register_pernet_device(&vti6_net_ops);
	if (err < 0)
		goto pernet_dev_failed;

	msg = "tunnel protocols";
	err = xfrm6_protocol_register(&vti_esp6_protocol, IPPROTO_ESP);
	if (err < 0)
		goto xfrm_proto_esp_failed;
	err = xfrm6_protocol_register(&vti_ah6_protocol, IPPROTO_AH);
	if (err < 0)
		goto xfrm_proto_ah_failed;
	err = xfrm6_protocol_register(&vti_ipcomp6_protocol, IPPROTO_COMP);
	if (err < 0)
		goto xfrm_proto_comp_failed;

	msg = "netlink interface";
	err = rtnl_link_register(&vti6_link_ops);
	if (err < 0)
		goto rtnl_link_failed;

	return 0;

rtnl_link_failed:
	xfrm6_protocol_deregister(&vti_ipcomp6_protocol, IPPROTO_COMP);
xfrm_proto_comp_failed:
	xfrm6_protocol_deregister(&vti_ah6_protocol, IPPROTO_AH);
xfrm_proto_ah_failed:
	xfrm6_protocol_deregister(&vti_esp6_protocol, IPPROTO_ESP);
xfrm_proto_esp_failed:
	unregister_pernet_device(&vti6_net_ops);
pernet_dev_failed:
	unregister_netdevice_notifier(&vti6_notifier_block);
	pr_err("vti6 init: failed to register %s\n", msg);
	return err;
}

/**
 * vti6_tunnel_cleanup - free resources and unregister protocol
 **/
static void __exit vti6_tunnel_cleanup(void)
{
	rtnl_link_unregister(&vti6_link_ops);
	xfrm6_protocol_deregister(&vti_ipcomp6_protocol, IPPROTO_COMP);
	xfrm6_protocol_deregister(&vti_ah6_protocol, IPPROTO_AH);
	xfrm6_protocol_deregister(&vti_esp6_protocol, IPPROTO_ESP);
	unregister_pernet_device(&vti6_net_ops);
	unregister_netdevice_notifier(&vti6_notifier_block);
}

module_init(vti6_tunnel_init);
module_exit(vti6_tunnel_cleanup);
MODULE_LICENSE("GPL");
MODULE_ALIAS_RTNL_LINK("vti6");
MODULE_ALIAS_NETDEV("ip6_vti0");
MODULE_AUTHOR("Steffen Klassert");
MODULE_DESCRIPTION("IPv6 virtual tunnel interface");<|MERGE_RESOLUTION|>--- conflicted
+++ resolved
@@ -611,11 +611,7 @@
 		ip6_redirect(skb, net, skb->dev->ifindex, 0,
 			     sock_net_uid(net, NULL));
 	else
-<<<<<<< HEAD
-		ip6_update_pmtu(skb, net, info, 0, 0, INVALID_UID);
-=======
 		ip6_update_pmtu(skb, net, info, 0, 0, sock_net_uid(net, NULL));
->>>>>>> dcb61100
 	xfrm_state_put(x);
 
 	return 0;
