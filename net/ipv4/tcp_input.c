/*
 * INET		An implementation of the TCP/IP protocol suite for the LINUX
 *		operating system.  INET is implemented using the  BSD Socket
 *		interface as the means of communication with the user level.
 *
 *		Implementation of the Transmission Control Protocol(TCP).
 *
 * Authors:	Ross Biro
 *		Fred N. van Kempen, <waltje@uWalt.NL.Mugnet.ORG>
 *		Mark Evans, <evansmp@uhura.aston.ac.uk>
 *		Corey Minyard <wf-rch!minyard@relay.EU.net>
 *		Florian La Roche, <flla@stud.uni-sb.de>
 *		Charles Hedrick, <hedrick@klinzhai.rutgers.edu>
 *		Linus Torvalds, <torvalds@cs.helsinki.fi>
 *		Alan Cox, <gw4pts@gw4pts.ampr.org>
 *		Matthew Dillon, <dillon@apollo.west.oic.com>
 *		Arnt Gulbrandsen, <agulbra@nvg.unit.no>
 *		Jorge Cwik, <jorge@laser.satlink.net>
 */

/*
 * Changes:
 *		Pedro Roque	:	Fast Retransmit/Recovery.
 *					Two receive queues.
 *					Retransmit queue handled by TCP.
 *					Better retransmit timer handling.
 *					New congestion avoidance.
 *					Header prediction.
 *					Variable renaming.
 *
 *		Eric		:	Fast Retransmit.
 *		Randy Scott	:	MSS option defines.
 *		Eric Schenk	:	Fixes to slow start algorithm.
 *		Eric Schenk	:	Yet another double ACK bug.
 *		Eric Schenk	:	Delayed ACK bug fixes.
 *		Eric Schenk	:	Floyd style fast retrans war avoidance.
 *		David S. Miller	:	Don't allow zero congestion window.
 *		Eric Schenk	:	Fix retransmitter so that it sends
 *					next packet on ack of previous packet.
 *		Andi Kleen	:	Moved open_request checking here
 *					and process RSTs for open_requests.
 *		Andi Kleen	:	Better prune_queue, and other fixes.
 *		Andrey Savochkin:	Fix RTT measurements in the presence of
 *					timestamps.
 *		Andrey Savochkin:	Check sequence numbers correctly when
 *					removing SACKs due to in sequence incoming
 *					data segments.
 *		Andi Kleen:		Make sure we never ack data there is not
 *					enough room for. Also make this condition
 *					a fatal error if it might still happen.
 *		Andi Kleen:		Add tcp_measure_rcv_mss to make
 *					connections with MSS<min(MTU,ann. MSS)
 *					work without delayed acks.
 *		Andi Kleen:		Process packets with PSH set in the
 *					fast path.
 *		J Hadi Salim:		ECN support
 *	 	Andrei Gurtov,
 *		Pasi Sarolahti,
 *		Panu Kuhlberg:		Experimental audit of TCP (re)transmission
 *					engine. Lots of bugs are found.
 *		Pasi Sarolahti:		F-RTO for dealing with spurious RTOs
 */

#define pr_fmt(fmt) "TCP: " fmt

#include <linux/mm.h>
#include <linux/slab.h>
#include <linux/module.h>
#include <linux/sysctl.h>
#include <linux/kernel.h>
#include <linux/prefetch.h>
#include <net/dst.h>
#include <net/tcp.h>
#include <net/inet_common.h>
#include <linux/ipsec.h>
#include <asm/unaligned.h>
#include <linux/errqueue.h>

int sysctl_tcp_timestamps __read_mostly = 1;
int sysctl_tcp_window_scaling __read_mostly = 1;
int sysctl_tcp_sack __read_mostly = 1;
int sysctl_tcp_fack __read_mostly = 1;
int sysctl_tcp_max_reordering __read_mostly = 300;
int sysctl_tcp_dsack __read_mostly = 1;
int sysctl_tcp_app_win __read_mostly = 31;
int sysctl_tcp_adv_win_scale __read_mostly = 1;
EXPORT_SYMBOL(sysctl_tcp_adv_win_scale);

/* rfc5961 challenge ack rate limiting */
int sysctl_tcp_challenge_ack_limit = 1000;

int sysctl_tcp_stdurg __read_mostly;
int sysctl_tcp_rfc1337 __read_mostly;
int sysctl_tcp_max_orphans __read_mostly = NR_FILE;
int sysctl_tcp_frto __read_mostly = 2;
int sysctl_tcp_min_rtt_wlen __read_mostly = 300;

int sysctl_tcp_thin_dupack __read_mostly;

int sysctl_tcp_moderate_rcvbuf __read_mostly = 1;
int sysctl_tcp_early_retrans __read_mostly = 3;
int sysctl_tcp_invalid_ratelimit __read_mostly = HZ/2;
int sysctl_tcp_default_init_rwnd __read_mostly = TCP_INIT_CWND * 2;

#define FLAG_DATA		0x01 /* Incoming frame contained data.		*/
#define FLAG_WIN_UPDATE		0x02 /* Incoming ACK was a window update.	*/
#define FLAG_DATA_ACKED		0x04 /* This ACK acknowledged new data.		*/
#define FLAG_RETRANS_DATA_ACKED	0x08 /* "" "" some of which was retransmitted.	*/
#define FLAG_SYN_ACKED		0x10 /* This ACK acknowledged SYN.		*/
#define FLAG_DATA_SACKED	0x20 /* New SACK.				*/
#define FLAG_ECE		0x40 /* ECE in this ACK				*/
#define FLAG_LOST_RETRANS	0x80 /* This ACK marks some retransmission lost */
#define FLAG_SLOWPATH		0x100 /* Do not skip RFC checks for window update.*/
#define FLAG_ORIG_SACK_ACKED	0x200 /* Never retransmitted data are (s)acked	*/
#define FLAG_SND_UNA_ADVANCED	0x400 /* Snd_una was changed (!= FLAG_DATA_ACKED) */
#define FLAG_DSACKING_ACK	0x800 /* SACK blocks contained D-SACK info */
#define FLAG_SACK_RENEGING	0x2000 /* snd_una advanced to a sacked seq */
#define FLAG_UPDATE_TS_RECENT	0x4000 /* tcp_replace_ts_recent() */
#define FLAG_NO_CHALLENGE_ACK	0x8000 /* do not call tcp_send_challenge_ack()	*/

#define FLAG_ACKED		(FLAG_DATA_ACKED|FLAG_SYN_ACKED)
#define FLAG_NOT_DUP		(FLAG_DATA|FLAG_WIN_UPDATE|FLAG_ACKED)
#define FLAG_CA_ALERT		(FLAG_DATA_SACKED|FLAG_ECE)
#define FLAG_FORWARD_PROGRESS	(FLAG_ACKED|FLAG_DATA_SACKED)

#define TCP_REMNANT (TCP_FLAG_FIN|TCP_FLAG_URG|TCP_FLAG_SYN|TCP_FLAG_PSH)
#define TCP_HP_BITS (~(TCP_RESERVED_BITS|TCP_FLAG_PSH))

#define REXMIT_NONE	0 /* no loss recovery to do */
#define REXMIT_LOST	1 /* retransmit packets marked lost */
#define REXMIT_NEW	2 /* FRTO-style transmit of unsent/new packets */

static void tcp_gro_dev_warn(struct sock *sk, const struct sk_buff *skb)
{
	static bool __once __read_mostly;

	if (!__once) {
		struct net_device *dev;

		__once = true;

		rcu_read_lock();
		dev = dev_get_by_index_rcu(sock_net(sk), skb->skb_iif);
		pr_warn("%s: Driver has suspect GRO implementation, TCP performance may be compromised.\n",
			dev ? dev->name : "Unknown driver");
		rcu_read_unlock();
	}
}

/* Adapt the MSS value used to make delayed ack decision to the
 * real world.
 */
static void tcp_measure_rcv_mss(struct sock *sk, const struct sk_buff *skb)
{
	struct inet_connection_sock *icsk = inet_csk(sk);
	const unsigned int lss = icsk->icsk_ack.last_seg_size;
	unsigned int len;

	icsk->icsk_ack.last_seg_size = 0;

	/* skb->len may jitter because of SACKs, even if peer
	 * sends good full-sized frames.
	 */
	len = skb_shinfo(skb)->gso_size ? : skb->len;
	if (len >= icsk->icsk_ack.rcv_mss) {
		icsk->icsk_ack.rcv_mss = min_t(unsigned int, len,
					       tcp_sk(sk)->advmss);
		if (unlikely(icsk->icsk_ack.rcv_mss != len))
			tcp_gro_dev_warn(sk, skb);
	} else {
		/* Otherwise, we make more careful check taking into account,
		 * that SACKs block is variable.
		 *
		 * "len" is invariant segment length, including TCP header.
		 */
		len += skb->data - skb_transport_header(skb);
		if (len >= TCP_MSS_DEFAULT + sizeof(struct tcphdr) ||
		    /* If PSH is not set, packet should be
		     * full sized, provided peer TCP is not badly broken.
		     * This observation (if it is correct 8)) allows
		     * to handle super-low mtu links fairly.
		     */
		    (len >= TCP_MIN_MSS + sizeof(struct tcphdr) &&
		     !(tcp_flag_word(tcp_hdr(skb)) & TCP_REMNANT))) {
			/* Subtract also invariant (if peer is RFC compliant),
			 * tcp header plus fixed timestamp option length.
			 * Resulting "len" is MSS free of SACK jitter.
			 */
			len -= tcp_sk(sk)->tcp_header_len;
			icsk->icsk_ack.last_seg_size = len;
			if (len == lss) {
				icsk->icsk_ack.rcv_mss = len;
				return;
			}
		}
		if (icsk->icsk_ack.pending & ICSK_ACK_PUSHED)
			icsk->icsk_ack.pending |= ICSK_ACK_PUSHED2;
		icsk->icsk_ack.pending |= ICSK_ACK_PUSHED;
	}
}

static void tcp_incr_quickack(struct sock *sk, unsigned int max_quickacks)
{
	struct inet_connection_sock *icsk = inet_csk(sk);
	unsigned int quickacks = tcp_sk(sk)->rcv_wnd / (2 * icsk->icsk_ack.rcv_mss);

	if (quickacks == 0)
		quickacks = 2;
	quickacks = min(quickacks, max_quickacks);
	if (quickacks > icsk->icsk_ack.quick)
		icsk->icsk_ack.quick = quickacks;
}

void tcp_enter_quickack_mode(struct sock *sk, unsigned int max_quickacks)
{
	struct inet_connection_sock *icsk = inet_csk(sk);

	tcp_incr_quickack(sk, max_quickacks);
	icsk->icsk_ack.pingpong = 0;
	icsk->icsk_ack.ato = TCP_ATO_MIN;
}
EXPORT_SYMBOL(tcp_enter_quickack_mode);

/* Send ACKs quickly, if "quick" count is not exhausted
 * and the session is not interactive.
 */

static bool tcp_in_quickack_mode(struct sock *sk)
{
	const struct inet_connection_sock *icsk = inet_csk(sk);
	const struct dst_entry *dst = __sk_dst_get(sk);

	return (dst && dst_metric(dst, RTAX_QUICKACK)) ||
		(icsk->icsk_ack.quick && !icsk->icsk_ack.pingpong);
}

static void tcp_ecn_queue_cwr(struct tcp_sock *tp)
{
	if (tp->ecn_flags & TCP_ECN_OK)
		tp->ecn_flags |= TCP_ECN_QUEUE_CWR;
}

static void tcp_ecn_accept_cwr(struct tcp_sock *tp, const struct sk_buff *skb)
{
	if (tcp_hdr(skb)->cwr)
		tp->ecn_flags &= ~TCP_ECN_DEMAND_CWR;
}

static void tcp_ecn_withdraw_cwr(struct tcp_sock *tp)
{
	tp->ecn_flags &= ~TCP_ECN_DEMAND_CWR;
}

static void __tcp_ecn_check_ce(struct sock *sk, const struct sk_buff *skb)
{
	struct tcp_sock *tp = tcp_sk(sk);

	switch (TCP_SKB_CB(skb)->ip_dsfield & INET_ECN_MASK) {
	case INET_ECN_NOT_ECT:
		/* Funny extension: if ECT is not set on a segment,
		 * and we already seen ECT on a previous segment,
		 * it is probably a retransmit.
		 */
		if (tp->ecn_flags & TCP_ECN_SEEN)
			tcp_enter_quickack_mode(sk, 2);
		break;
	case INET_ECN_CE:
		if (tcp_ca_needs_ecn(sk))
			tcp_ca_event(sk, CA_EVENT_ECN_IS_CE);

		if (!(tp->ecn_flags & TCP_ECN_DEMAND_CWR)) {
			/* Better not delay acks, sender can have a very low cwnd */
			tcp_enter_quickack_mode(sk, 2);
			tp->ecn_flags |= TCP_ECN_DEMAND_CWR;
		}
		tp->ecn_flags |= TCP_ECN_SEEN;
		break;
	default:
		if (tcp_ca_needs_ecn(sk))
			tcp_ca_event(sk, CA_EVENT_ECN_NO_CE);
		tp->ecn_flags |= TCP_ECN_SEEN;
		break;
	}
}

static void tcp_ecn_check_ce(struct sock *sk, const struct sk_buff *skb)
{
	if (tcp_sk(sk)->ecn_flags & TCP_ECN_OK)
		__tcp_ecn_check_ce(sk, skb);
}

static void tcp_ecn_rcv_synack(struct tcp_sock *tp, const struct tcphdr *th)
{
	if ((tp->ecn_flags & TCP_ECN_OK) && (!th->ece || th->cwr))
		tp->ecn_flags &= ~TCP_ECN_OK;
}

static void tcp_ecn_rcv_syn(struct tcp_sock *tp, const struct tcphdr *th)
{
	if ((tp->ecn_flags & TCP_ECN_OK) && (!th->ece || !th->cwr))
		tp->ecn_flags &= ~TCP_ECN_OK;
}

static bool tcp_ecn_rcv_ecn_echo(const struct tcp_sock *tp, const struct tcphdr *th)
{
	if (th->ece && !th->syn && (tp->ecn_flags & TCP_ECN_OK))
		return true;
	return false;
}

/* Buffer size and advertised window tuning.
 *
 * 1. Tuning sk->sk_sndbuf, when connection enters established state.
 */

static void tcp_sndbuf_expand(struct sock *sk)
{
	const struct tcp_sock *tp = tcp_sk(sk);
	const struct tcp_congestion_ops *ca_ops = inet_csk(sk)->icsk_ca_ops;
	int sndmem, per_mss;
	u32 nr_segs;

	/* Worst case is non GSO/TSO : each frame consumes one skb
	 * and skb->head is kmalloced using power of two area of memory
	 */
	per_mss = max_t(u32, tp->rx_opt.mss_clamp, tp->mss_cache) +
		  MAX_TCP_HEADER +
		  SKB_DATA_ALIGN(sizeof(struct skb_shared_info));

	per_mss = roundup_pow_of_two(per_mss) +
		  SKB_DATA_ALIGN(sizeof(struct sk_buff));

	nr_segs = max_t(u32, TCP_INIT_CWND, tp->snd_cwnd);
	nr_segs = max_t(u32, nr_segs, tp->reordering + 1);

	/* Fast Recovery (RFC 5681 3.2) :
	 * Cubic needs 1.7 factor, rounded to 2 to include
	 * extra cushion (application might react slowly to POLLOUT)
	 */
	sndmem = ca_ops->sndbuf_expand ? ca_ops->sndbuf_expand(sk) : 2;
	sndmem *= nr_segs * per_mss;

	if (sk->sk_sndbuf < sndmem)
		sk->sk_sndbuf = min(sndmem, sysctl_tcp_wmem[2]);
}

/* 2. Tuning advertised window (window_clamp, rcv_ssthresh)
 *
 * All tcp_full_space() is split to two parts: "network" buffer, allocated
 * forward and advertised in receiver window (tp->rcv_wnd) and
 * "application buffer", required to isolate scheduling/application
 * latencies from network.
 * window_clamp is maximal advertised window. It can be less than
 * tcp_full_space(), in this case tcp_full_space() - window_clamp
 * is reserved for "application" buffer. The less window_clamp is
 * the smoother our behaviour from viewpoint of network, but the lower
 * throughput and the higher sensitivity of the connection to losses. 8)
 *
 * rcv_ssthresh is more strict window_clamp used at "slow start"
 * phase to predict further behaviour of this connection.
 * It is used for two goals:
 * - to enforce header prediction at sender, even when application
 *   requires some significant "application buffer". It is check #1.
 * - to prevent pruning of receive queue because of misprediction
 *   of receiver window. Check #2.
 *
 * The scheme does not work when sender sends good segments opening
 * window and then starts to feed us spaghetti. But it should work
 * in common situations. Otherwise, we have to rely on queue collapsing.
 */

/* Slow part of check#2. */
static int __tcp_grow_window(const struct sock *sk, const struct sk_buff *skb)
{
	struct tcp_sock *tp = tcp_sk(sk);
	/* Optimize this! */
	int truesize = tcp_win_from_space(skb->truesize) >> 1;
	int window = tcp_win_from_space(sysctl_tcp_rmem[2]) >> 1;

	while (tp->rcv_ssthresh <= window) {
		if (truesize <= skb->len)
			return 2 * inet_csk(sk)->icsk_ack.rcv_mss;

		truesize >>= 1;
		window >>= 1;
	}
	return 0;
}

static void tcp_grow_window(struct sock *sk, const struct sk_buff *skb)
{
	struct tcp_sock *tp = tcp_sk(sk);

	/* Check #1 */
	if (tp->rcv_ssthresh < tp->window_clamp &&
	    (int)tp->rcv_ssthresh < tcp_space(sk) &&
	    !tcp_under_memory_pressure(sk)) {
		int incr;

		/* Check #2. Increase window, if skb with such overhead
		 * will fit to rcvbuf in future.
		 */
		if (tcp_win_from_space(skb->truesize) <= skb->len)
			incr = 2 * tp->advmss;
		else
			incr = __tcp_grow_window(sk, skb);

		if (incr) {
			incr = max_t(int, incr, 2 * skb->len);
			tp->rcv_ssthresh = min(tp->rcv_ssthresh + incr,
					       tp->window_clamp);
			inet_csk(sk)->icsk_ack.quick |= 1;
		}
	}
}

/* 3. Tuning rcvbuf, when connection enters established state. */
static void tcp_fixup_rcvbuf(struct sock *sk)
{
	u32 mss = tcp_sk(sk)->advmss;
	int rcvmem;

	rcvmem = 2 * SKB_TRUESIZE(mss + MAX_TCP_HEADER) *
		 tcp_default_init_rwnd(mss);

	/* Dynamic Right Sizing (DRS) has 2 to 3 RTT latency
	 * Allow enough cushion so that sender is not limited by our window
	 */
	if (sysctl_tcp_moderate_rcvbuf)
		rcvmem <<= 2;

	if (sk->sk_rcvbuf < rcvmem)
		sk->sk_rcvbuf = min(rcvmem, sysctl_tcp_rmem[2]);
}

/* 4. Try to fixup all. It is made immediately after connection enters
 *    established state.
 */
void tcp_init_buffer_space(struct sock *sk)
{
	struct tcp_sock *tp = tcp_sk(sk);
	int maxwin;

	if (!(sk->sk_userlocks & SOCK_RCVBUF_LOCK))
		tcp_fixup_rcvbuf(sk);
	if (!(sk->sk_userlocks & SOCK_SNDBUF_LOCK))
		tcp_sndbuf_expand(sk);

	tp->rcvq_space.space = tp->rcv_wnd;
	tp->rcvq_space.time = tcp_time_stamp;
	tp->rcvq_space.seq = tp->copied_seq;

	maxwin = tcp_full_space(sk);

	if (tp->window_clamp >= maxwin) {
		tp->window_clamp = maxwin;

		if (sysctl_tcp_app_win && maxwin > 4 * tp->advmss)
			tp->window_clamp = max(maxwin -
					       (maxwin >> sysctl_tcp_app_win),
					       4 * tp->advmss);
	}

	/* Force reservation of one segment. */
	if (sysctl_tcp_app_win &&
	    tp->window_clamp > 2 * tp->advmss &&
	    tp->window_clamp + tp->advmss > maxwin)
		tp->window_clamp = max(2 * tp->advmss, maxwin - tp->advmss);

	tp->rcv_ssthresh = min(tp->rcv_ssthresh, tp->window_clamp);
	tp->snd_cwnd_stamp = tcp_time_stamp;
}

/* 5. Recalculate window clamp after socket hit its memory bounds. */
static void tcp_clamp_window(struct sock *sk)
{
	struct tcp_sock *tp = tcp_sk(sk);
	struct inet_connection_sock *icsk = inet_csk(sk);

	icsk->icsk_ack.quick = 0;

	if (sk->sk_rcvbuf < sysctl_tcp_rmem[2] &&
	    !(sk->sk_userlocks & SOCK_RCVBUF_LOCK) &&
	    !tcp_under_memory_pressure(sk) &&
	    sk_memory_allocated(sk) < sk_prot_mem_limits(sk, 0)) {
		sk->sk_rcvbuf = min(atomic_read(&sk->sk_rmem_alloc),
				    sysctl_tcp_rmem[2]);
	}
	if (atomic_read(&sk->sk_rmem_alloc) > sk->sk_rcvbuf)
		tp->rcv_ssthresh = min(tp->window_clamp, 2U * tp->advmss);
}

/* Initialize RCV_MSS value.
 * RCV_MSS is an our guess about MSS used by the peer.
 * We haven't any direct information about the MSS.
 * It's better to underestimate the RCV_MSS rather than overestimate.
 * Overestimations make us ACKing less frequently than needed.
 * Underestimations are more easy to detect and fix by tcp_measure_rcv_mss().
 */
void tcp_initialize_rcv_mss(struct sock *sk)
{
	const struct tcp_sock *tp = tcp_sk(sk);
	unsigned int hint = min_t(unsigned int, tp->advmss, tp->mss_cache);

	hint = min(hint, tp->rcv_wnd / 2);
	hint = min(hint, TCP_MSS_DEFAULT);
	hint = max(hint, TCP_MIN_MSS);

	inet_csk(sk)->icsk_ack.rcv_mss = hint;
}
EXPORT_SYMBOL(tcp_initialize_rcv_mss);

/* Receiver "autotuning" code.
 *
 * The algorithm for RTT estimation w/o timestamps is based on
 * Dynamic Right-Sizing (DRS) by Wu Feng and Mike Fisk of LANL.
 * <http://public.lanl.gov/radiant/pubs.html#DRS>
 *
 * More detail on this code can be found at
 * <http://staff.psc.edu/jheffner/>,
 * though this reference is out of date.  A new paper
 * is pending.
 */
static void tcp_rcv_rtt_update(struct tcp_sock *tp, u32 sample, int win_dep)
{
	u32 new_sample = tp->rcv_rtt_est.rtt;
	long m = sample;

	if (m == 0)
		m = 1;

	if (new_sample != 0) {
		/* If we sample in larger samples in the non-timestamp
		 * case, we could grossly overestimate the RTT especially
		 * with chatty applications or bulk transfer apps which
		 * are stalled on filesystem I/O.
		 *
		 * Also, since we are only going for a minimum in the
		 * non-timestamp case, we do not smooth things out
		 * else with timestamps disabled convergence takes too
		 * long.
		 */
		if (!win_dep) {
			m -= (new_sample >> 3);
			new_sample += m;
		} else {
			m <<= 3;
			if (m < new_sample)
				new_sample = m;
		}
	} else {
		/* No previous measure. */
		new_sample = m << 3;
	}

	if (tp->rcv_rtt_est.rtt != new_sample)
		tp->rcv_rtt_est.rtt = new_sample;
}

static inline void tcp_rcv_rtt_measure(struct tcp_sock *tp)
{
	if (tp->rcv_rtt_est.time == 0)
		goto new_measure;
	if (before(tp->rcv_nxt, tp->rcv_rtt_est.seq))
		return;
	tcp_rcv_rtt_update(tp, tcp_time_stamp - tp->rcv_rtt_est.time, 1);

new_measure:
	tp->rcv_rtt_est.seq = tp->rcv_nxt + tp->rcv_wnd;
	tp->rcv_rtt_est.time = tcp_time_stamp;
}

static inline void tcp_rcv_rtt_measure_ts(struct sock *sk,
					  const struct sk_buff *skb)
{
	struct tcp_sock *tp = tcp_sk(sk);
	if (tp->rx_opt.rcv_tsecr &&
	    (TCP_SKB_CB(skb)->end_seq -
	     TCP_SKB_CB(skb)->seq >= inet_csk(sk)->icsk_ack.rcv_mss))
		tcp_rcv_rtt_update(tp, tcp_time_stamp - tp->rx_opt.rcv_tsecr, 0);
}

/*
 * This function should be called every time data is copied to user space.
 * It calculates the appropriate TCP receive buffer space.
 */
void tcp_rcv_space_adjust(struct sock *sk)
{
	struct tcp_sock *tp = tcp_sk(sk);
	u32 copied;
	int time;

	time = tcp_time_stamp - tp->rcvq_space.time;
	if (time < (tp->rcv_rtt_est.rtt >> 3) || tp->rcv_rtt_est.rtt == 0)
		return;

	/* Number of bytes copied to user in last RTT */
	copied = tp->copied_seq - tp->rcvq_space.seq;
	if (copied <= tp->rcvq_space.space)
		goto new_measure;

	/* A bit of theory :
	 * copied = bytes received in previous RTT, our base window
	 * To cope with packet losses, we need a 2x factor
	 * To cope with slow start, and sender growing its cwin by 100 %
	 * every RTT, we need a 4x factor, because the ACK we are sending
	 * now is for the next RTT, not the current one :
	 * <prev RTT . ><current RTT .. ><next RTT .... >
	 */

	if (sysctl_tcp_moderate_rcvbuf &&
	    !(sk->sk_userlocks & SOCK_RCVBUF_LOCK)) {
		int rcvmem, rcvbuf;
		u64 rcvwin;

		/* minimal window to cope with packet losses, assuming
		 * steady state. Add some cushion because of small variations.
		 */
		rcvwin = ((u64)copied << 1) + 16 * tp->advmss;

		/* If rate increased by 25%,
		 *	assume slow start, rcvwin = 3 * copied
		 * If rate increased by 50%,
		 *	assume sender can use 2x growth, rcvwin = 4 * copied
		 */
		if (copied >=
		    tp->rcvq_space.space + (tp->rcvq_space.space >> 2)) {
			if (copied >=
			    tp->rcvq_space.space + (tp->rcvq_space.space >> 1))
				rcvwin <<= 1;
			else
				rcvwin += (rcvwin >> 1);
		}

		rcvmem = SKB_TRUESIZE(tp->advmss + MAX_TCP_HEADER);
		while (tcp_win_from_space(rcvmem) < tp->advmss)
			rcvmem += 128;

		do_div(rcvwin, tp->advmss);
		rcvbuf = min_t(u64, rcvwin * rcvmem, sysctl_tcp_rmem[2]);
		if (rcvbuf > sk->sk_rcvbuf) {
			sk->sk_rcvbuf = rcvbuf;

			/* Make the window clamp follow along.  */
			tp->window_clamp = tcp_win_from_space(rcvbuf);
		}
	}
	tp->rcvq_space.space = copied;

new_measure:
	tp->rcvq_space.seq = tp->copied_seq;
	tp->rcvq_space.time = tcp_time_stamp;
}

/* There is something which you must keep in mind when you analyze the
 * behavior of the tp->ato delayed ack timeout interval.  When a
 * connection starts up, we want to ack as quickly as possible.  The
 * problem is that "good" TCP's do slow start at the beginning of data
 * transmission.  The means that until we send the first few ACK's the
 * sender will sit on his end and only queue most of his data, because
 * he can only send snd_cwnd unacked packets at any given time.  For
 * each ACK we send, he increments snd_cwnd and transmits more of his
 * queue.  -DaveM
 */
static void tcp_event_data_recv(struct sock *sk, struct sk_buff *skb)
{
	struct tcp_sock *tp = tcp_sk(sk);
	struct inet_connection_sock *icsk = inet_csk(sk);
	u32 now;

	inet_csk_schedule_ack(sk);

	tcp_measure_rcv_mss(sk, skb);

	tcp_rcv_rtt_measure(tp);

	now = tcp_time_stamp;

	if (!icsk->icsk_ack.ato) {
		/* The _first_ data packet received, initialize
		 * delayed ACK engine.
		 */
		tcp_incr_quickack(sk, TCP_MAX_QUICKACKS);
		icsk->icsk_ack.ato = TCP_ATO_MIN;
	} else {
		int m = now - icsk->icsk_ack.lrcvtime;

		if (m <= TCP_ATO_MIN / 2) {
			/* The fastest case is the first. */
			icsk->icsk_ack.ato = (icsk->icsk_ack.ato >> 1) + TCP_ATO_MIN / 2;
		} else if (m < icsk->icsk_ack.ato) {
			icsk->icsk_ack.ato = (icsk->icsk_ack.ato >> 1) + m;
			if (icsk->icsk_ack.ato > icsk->icsk_rto)
				icsk->icsk_ack.ato = icsk->icsk_rto;
		} else if (m > icsk->icsk_rto) {
			/* Too long gap. Apparently sender failed to
			 * restart window, so that we send ACKs quickly.
			 */
			tcp_incr_quickack(sk, TCP_MAX_QUICKACKS);
			sk_mem_reclaim(sk);
		}
	}
	icsk->icsk_ack.lrcvtime = now;

	tcp_ecn_check_ce(sk, skb);

	if (skb->len >= 128)
		tcp_grow_window(sk, skb);
}

/* Called to compute a smoothed rtt estimate. The data fed to this
 * routine either comes from timestamps, or from segments that were
 * known _not_ to have been retransmitted [see Karn/Partridge
 * Proceedings SIGCOMM 87]. The algorithm is from the SIGCOMM 88
 * piece by Van Jacobson.
 * NOTE: the next three routines used to be one big routine.
 * To save cycles in the RFC 1323 implementation it was better to break
 * it up into three procedures. -- erics
 */
static void tcp_rtt_estimator(struct sock *sk, long mrtt_us)
{
	struct tcp_sock *tp = tcp_sk(sk);
	long m = mrtt_us; /* RTT */
	u32 srtt = tp->srtt_us;

	/*	The following amusing code comes from Jacobson's
	 *	article in SIGCOMM '88.  Note that rtt and mdev
	 *	are scaled versions of rtt and mean deviation.
	 *	This is designed to be as fast as possible
	 *	m stands for "measurement".
	 *
	 *	On a 1990 paper the rto value is changed to:
	 *	RTO = rtt + 4 * mdev
	 *
	 * Funny. This algorithm seems to be very broken.
	 * These formulae increase RTO, when it should be decreased, increase
	 * too slowly, when it should be increased quickly, decrease too quickly
	 * etc. I guess in BSD RTO takes ONE value, so that it is absolutely
	 * does not matter how to _calculate_ it. Seems, it was trap
	 * that VJ failed to avoid. 8)
	 */
	if (srtt != 0) {
		m -= (srtt >> 3);	/* m is now error in rtt est */
		srtt += m;		/* rtt = 7/8 rtt + 1/8 new */
		if (m < 0) {
			m = -m;		/* m is now abs(error) */
			m -= (tp->mdev_us >> 2);   /* similar update on mdev */
			/* This is similar to one of Eifel findings.
			 * Eifel blocks mdev updates when rtt decreases.
			 * This solution is a bit different: we use finer gain
			 * for mdev in this case (alpha*beta).
			 * Like Eifel it also prevents growth of rto,
			 * but also it limits too fast rto decreases,
			 * happening in pure Eifel.
			 */
			if (m > 0)
				m >>= 3;
		} else {
			m -= (tp->mdev_us >> 2);   /* similar update on mdev */
		}
		tp->mdev_us += m;		/* mdev = 3/4 mdev + 1/4 new */
		if (tp->mdev_us > tp->mdev_max_us) {
			tp->mdev_max_us = tp->mdev_us;
			if (tp->mdev_max_us > tp->rttvar_us)
				tp->rttvar_us = tp->mdev_max_us;
		}
		if (after(tp->snd_una, tp->rtt_seq)) {
			if (tp->mdev_max_us < tp->rttvar_us)
				tp->rttvar_us -= (tp->rttvar_us - tp->mdev_max_us) >> 2;
			tp->rtt_seq = tp->snd_nxt;
			tp->mdev_max_us = tcp_rto_min_us(sk);
		}
	} else {
		/* no previous measure. */
		srtt = m << 3;		/* take the measured time to be rtt */
		tp->mdev_us = m << 1;	/* make sure rto = 3*rtt */
		tp->rttvar_us = max(tp->mdev_us, tcp_rto_min_us(sk));
		tp->mdev_max_us = tp->rttvar_us;
		tp->rtt_seq = tp->snd_nxt;
	}
	tp->srtt_us = max(1U, srtt);
}

/* Set the sk_pacing_rate to allow proper sizing of TSO packets.
 * Note: TCP stack does not yet implement pacing.
 * FQ packet scheduler can be used to implement cheap but effective
 * TCP pacing, to smooth the burst on large writes when packets
 * in flight is significantly lower than cwnd (or rwin)
 */
int sysctl_tcp_pacing_ss_ratio __read_mostly = 200;
int sysctl_tcp_pacing_ca_ratio __read_mostly = 120;

static void tcp_update_pacing_rate(struct sock *sk)
{
	const struct tcp_sock *tp = tcp_sk(sk);
	u64 rate;

	/* set sk_pacing_rate to 200 % of current rate (mss * cwnd / srtt) */
	rate = (u64)tp->mss_cache * ((USEC_PER_SEC / 100) << 3);

	/* current rate is (cwnd * mss) / srtt
	 * In Slow Start [1], set sk_pacing_rate to 200 % the current rate.
	 * In Congestion Avoidance phase, set it to 120 % the current rate.
	 *
	 * [1] : Normal Slow Start condition is (tp->snd_cwnd < tp->snd_ssthresh)
	 *	 If snd_cwnd >= (tp->snd_ssthresh / 2), we are approaching
	 *	 end of slow start and should slow down.
	 */
	if (tp->snd_cwnd < tp->snd_ssthresh / 2)
		rate *= sysctl_tcp_pacing_ss_ratio;
	else
		rate *= sysctl_tcp_pacing_ca_ratio;

	rate *= max(tp->snd_cwnd, tp->packets_out);

	if (likely(tp->srtt_us))
		do_div(rate, tp->srtt_us);

	/* ACCESS_ONCE() is needed because sch_fq fetches sk_pacing_rate
	 * without any lock. We want to make sure compiler wont store
	 * intermediate values in this location.
	 */
	ACCESS_ONCE(sk->sk_pacing_rate) = min_t(u64, rate,
						sk->sk_max_pacing_rate);
}

/* Calculate rto without backoff.  This is the second half of Van Jacobson's
 * routine referred to above.
 */
static void tcp_set_rto(struct sock *sk)
{
	const struct tcp_sock *tp = tcp_sk(sk);
	/* Old crap is replaced with new one. 8)
	 *
	 * More seriously:
	 * 1. If rtt variance happened to be less 50msec, it is hallucination.
	 *    It cannot be less due to utterly erratic ACK generation made
	 *    at least by solaris and freebsd. "Erratic ACKs" has _nothing_
	 *    to do with delayed acks, because at cwnd>2 true delack timeout
	 *    is invisible. Actually, Linux-2.4 also generates erratic
	 *    ACKs in some circumstances.
	 */
	inet_csk(sk)->icsk_rto = __tcp_set_rto(tp);

	/* 2. Fixups made earlier cannot be right.
	 *    If we do not estimate RTO correctly without them,
	 *    all the algo is pure shit and should be replaced
	 *    with correct one. It is exactly, which we pretend to do.
	 */

	/* NOTE: clamping at TCP_RTO_MIN is not required, current algo
	 * guarantees that rto is higher.
	 */
	tcp_bound_rto(sk);
}

__u32 tcp_init_cwnd(const struct tcp_sock *tp, const struct dst_entry *dst)
{
	__u32 cwnd = (dst ? dst_metric(dst, RTAX_INITCWND) : 0);

	if (!cwnd)
		cwnd = TCP_INIT_CWND;
	return min_t(__u32, cwnd, tp->snd_cwnd_clamp);
}

/*
 * Packet counting of FACK is based on in-order assumptions, therefore TCP
 * disables it when reordering is detected
 */
void tcp_disable_fack(struct tcp_sock *tp)
{
	/* RFC3517 uses different metric in lost marker => reset on change */
	if (tcp_is_fack(tp))
		tp->lost_skb_hint = NULL;
	tp->rx_opt.sack_ok &= ~TCP_FACK_ENABLED;
}

/* Take a notice that peer is sending D-SACKs */
static void tcp_dsack_seen(struct tcp_sock *tp)
{
	tp->rx_opt.sack_ok |= TCP_DSACK_SEEN;
}

static void tcp_update_reordering(struct sock *sk, const int metric,
				  const int ts)
{
	struct tcp_sock *tp = tcp_sk(sk);
	if (metric > tp->reordering) {
		int mib_idx;

		tp->reordering = min(sysctl_tcp_max_reordering, metric);

		/* This exciting event is worth to be remembered. 8) */
		if (ts)
			mib_idx = LINUX_MIB_TCPTSREORDER;
		else if (tcp_is_reno(tp))
			mib_idx = LINUX_MIB_TCPRENOREORDER;
		else if (tcp_is_fack(tp))
			mib_idx = LINUX_MIB_TCPFACKREORDER;
		else
			mib_idx = LINUX_MIB_TCPSACKREORDER;

		NET_INC_STATS(sock_net(sk), mib_idx);
#if FASTRETRANS_DEBUG > 1
		pr_debug("Disorder%d %d %u f%u s%u rr%d\n",
			 tp->rx_opt.sack_ok, inet_csk(sk)->icsk_ca_state,
			 tp->reordering,
			 tp->fackets_out,
			 tp->sacked_out,
			 tp->undo_marker ? tp->undo_retrans : 0);
#endif
		tcp_disable_fack(tp);
	}

	if (metric > 0)
		tcp_disable_early_retrans(tp);
	tp->rack.reord = 1;
}

/* This must be called before lost_out is incremented */
static void tcp_verify_retransmit_hint(struct tcp_sock *tp, struct sk_buff *skb)
{
	if (!tp->retransmit_skb_hint ||
	    before(TCP_SKB_CB(skb)->seq,
		   TCP_SKB_CB(tp->retransmit_skb_hint)->seq))
		tp->retransmit_skb_hint = skb;

	if (!tp->lost_out ||
	    after(TCP_SKB_CB(skb)->end_seq, tp->retransmit_high))
		tp->retransmit_high = TCP_SKB_CB(skb)->end_seq;
}

/* Sum the number of packets on the wire we have marked as lost.
 * There are two cases we care about here:
 * a) Packet hasn't been marked lost (nor retransmitted),
 *    and this is the first loss.
 * b) Packet has been marked both lost and retransmitted,
 *    and this means we think it was lost again.
 */
static void tcp_sum_lost(struct tcp_sock *tp, struct sk_buff *skb)
{
	__u8 sacked = TCP_SKB_CB(skb)->sacked;

	if (!(sacked & TCPCB_LOST) ||
	    ((sacked & TCPCB_LOST) && (sacked & TCPCB_SACKED_RETRANS)))
		tp->lost += tcp_skb_pcount(skb);
}

static void tcp_skb_mark_lost(struct tcp_sock *tp, struct sk_buff *skb)
{
	if (!(TCP_SKB_CB(skb)->sacked & (TCPCB_LOST|TCPCB_SACKED_ACKED))) {
		tcp_verify_retransmit_hint(tp, skb);

		tp->lost_out += tcp_skb_pcount(skb);
		tcp_sum_lost(tp, skb);
		TCP_SKB_CB(skb)->sacked |= TCPCB_LOST;
	}
}

void tcp_skb_mark_lost_uncond_verify(struct tcp_sock *tp, struct sk_buff *skb)
{
	tcp_verify_retransmit_hint(tp, skb);

	tcp_sum_lost(tp, skb);
	if (!(TCP_SKB_CB(skb)->sacked & (TCPCB_LOST|TCPCB_SACKED_ACKED))) {
		tp->lost_out += tcp_skb_pcount(skb);
		TCP_SKB_CB(skb)->sacked |= TCPCB_LOST;
	}
}

/* This procedure tags the retransmission queue when SACKs arrive.
 *
 * We have three tag bits: SACKED(S), RETRANS(R) and LOST(L).
 * Packets in queue with these bits set are counted in variables
 * sacked_out, retrans_out and lost_out, correspondingly.
 *
 * Valid combinations are:
 * Tag  InFlight	Description
 * 0	1		- orig segment is in flight.
 * S	0		- nothing flies, orig reached receiver.
 * L	0		- nothing flies, orig lost by net.
 * R	2		- both orig and retransmit are in flight.
 * L|R	1		- orig is lost, retransmit is in flight.
 * S|R  1		- orig reached receiver, retrans is still in flight.
 * (L|S|R is logically valid, it could occur when L|R is sacked,
 *  but it is equivalent to plain S and code short-curcuits it to S.
 *  L|S is logically invalid, it would mean -1 packet in flight 8))
 *
 * These 6 states form finite state machine, controlled by the following events:
 * 1. New ACK (+SACK) arrives. (tcp_sacktag_write_queue())
 * 2. Retransmission. (tcp_retransmit_skb(), tcp_xmit_retransmit_queue())
 * 3. Loss detection event of two flavors:
 *	A. Scoreboard estimator decided the packet is lost.
 *	   A'. Reno "three dupacks" marks head of queue lost.
 *	   A''. Its FACK modification, head until snd.fack is lost.
 *	B. SACK arrives sacking SND.NXT at the moment, when the
 *	   segment was retransmitted.
 * 4. D-SACK added new rule: D-SACK changes any tag to S.
 *
 * It is pleasant to note, that state diagram turns out to be commutative,
 * so that we are allowed not to be bothered by order of our actions,
 * when multiple events arrive simultaneously. (see the function below).
 *
 * Reordering detection.
 * --------------------
 * Reordering metric is maximal distance, which a packet can be displaced
 * in packet stream. With SACKs we can estimate it:
 *
 * 1. SACK fills old hole and the corresponding segment was not
 *    ever retransmitted -> reordering. Alas, we cannot use it
 *    when segment was retransmitted.
 * 2. The last flaw is solved with D-SACK. D-SACK arrives
 *    for retransmitted and already SACKed segment -> reordering..
 * Both of these heuristics are not used in Loss state, when we cannot
 * account for retransmits accurately.
 *
 * SACK block validation.
 * ----------------------
 *
 * SACK block range validation checks that the received SACK block fits to
 * the expected sequence limits, i.e., it is between SND.UNA and SND.NXT.
 * Note that SND.UNA is not included to the range though being valid because
 * it means that the receiver is rather inconsistent with itself reporting
 * SACK reneging when it should advance SND.UNA. Such SACK block this is
 * perfectly valid, however, in light of RFC2018 which explicitly states
 * that "SACK block MUST reflect the newest segment.  Even if the newest
 * segment is going to be discarded ...", not that it looks very clever
 * in case of head skb. Due to potentional receiver driven attacks, we
 * choose to avoid immediate execution of a walk in write queue due to
 * reneging and defer head skb's loss recovery to standard loss recovery
 * procedure that will eventually trigger (nothing forbids us doing this).
 *
 * Implements also blockage to start_seq wrap-around. Problem lies in the
 * fact that though start_seq (s) is before end_seq (i.e., not reversed),
 * there's no guarantee that it will be before snd_nxt (n). The problem
 * happens when start_seq resides between end_seq wrap (e_w) and snd_nxt
 * wrap (s_w):
 *
 *         <- outs wnd ->                          <- wrapzone ->
 *         u     e      n                         u_w   e_w  s n_w
 *         |     |      |                          |     |   |  |
 * |<------------+------+----- TCP seqno space --------------+---------->|
 * ...-- <2^31 ->|                                           |<--------...
 * ...---- >2^31 ------>|                                    |<--------...
 *
 * Current code wouldn't be vulnerable but it's better still to discard such
 * crazy SACK blocks. Doing this check for start_seq alone closes somewhat
 * similar case (end_seq after snd_nxt wrap) as earlier reversed check in
 * snd_nxt wrap -> snd_una region will then become "well defined", i.e.,
 * equal to the ideal case (infinite seqno space without wrap caused issues).
 *
 * With D-SACK the lower bound is extended to cover sequence space below
 * SND.UNA down to undo_marker, which is the last point of interest. Yet
 * again, D-SACK block must not to go across snd_una (for the same reason as
 * for the normal SACK blocks, explained above). But there all simplicity
 * ends, TCP might receive valid D-SACKs below that. As long as they reside
 * fully below undo_marker they do not affect behavior in anyway and can
 * therefore be safely ignored. In rare cases (which are more or less
 * theoretical ones), the D-SACK will nicely cross that boundary due to skb
 * fragmentation and packet reordering past skb's retransmission. To consider
 * them correctly, the acceptable range must be extended even more though
 * the exact amount is rather hard to quantify. However, tp->max_window can
 * be used as an exaggerated estimate.
 */
static bool tcp_is_sackblock_valid(struct tcp_sock *tp, bool is_dsack,
				   u32 start_seq, u32 end_seq)
{
	/* Too far in future, or reversed (interpretation is ambiguous) */
	if (after(end_seq, tp->snd_nxt) || !before(start_seq, end_seq))
		return false;

	/* Nasty start_seq wrap-around check (see comments above) */
	if (!before(start_seq, tp->snd_nxt))
		return false;

	/* In outstanding window? ...This is valid exit for D-SACKs too.
	 * start_seq == snd_una is non-sensical (see comments above)
	 */
	if (after(start_seq, tp->snd_una))
		return true;

	if (!is_dsack || !tp->undo_marker)
		return false;

	/* ...Then it's D-SACK, and must reside below snd_una completely */
	if (after(end_seq, tp->snd_una))
		return false;

	if (!before(start_seq, tp->undo_marker))
		return true;

	/* Too old */
	if (!after(end_seq, tp->undo_marker))
		return false;

	/* Undo_marker boundary crossing (overestimates a lot). Known already:
	 *   start_seq < undo_marker and end_seq >= undo_marker.
	 */
	return !before(start_seq, end_seq - tp->max_window);
}

static bool tcp_check_dsack(struct sock *sk, const struct sk_buff *ack_skb,
			    struct tcp_sack_block_wire *sp, int num_sacks,
			    u32 prior_snd_una)
{
	struct tcp_sock *tp = tcp_sk(sk);
	u32 start_seq_0 = get_unaligned_be32(&sp[0].start_seq);
	u32 end_seq_0 = get_unaligned_be32(&sp[0].end_seq);
	bool dup_sack = false;

	if (before(start_seq_0, TCP_SKB_CB(ack_skb)->ack_seq)) {
		dup_sack = true;
		tcp_dsack_seen(tp);
		NET_INC_STATS(sock_net(sk), LINUX_MIB_TCPDSACKRECV);
	} else if (num_sacks > 1) {
		u32 end_seq_1 = get_unaligned_be32(&sp[1].end_seq);
		u32 start_seq_1 = get_unaligned_be32(&sp[1].start_seq);

		if (!after(end_seq_0, end_seq_1) &&
		    !before(start_seq_0, start_seq_1)) {
			dup_sack = true;
			tcp_dsack_seen(tp);
			NET_INC_STATS(sock_net(sk),
					LINUX_MIB_TCPDSACKOFORECV);
		}
	}

	/* D-SACK for already forgotten data... Do dumb counting. */
	if (dup_sack && tp->undo_marker && tp->undo_retrans > 0 &&
	    !after(end_seq_0, prior_snd_una) &&
	    after(end_seq_0, tp->undo_marker))
		tp->undo_retrans--;

	return dup_sack;
}

struct tcp_sacktag_state {
	int	reord;
	int	fack_count;
	/* Timestamps for earliest and latest never-retransmitted segment
	 * that was SACKed. RTO needs the earliest RTT to stay conservative,
	 * but congestion control should still get an accurate delay signal.
	 */
	struct skb_mstamp first_sackt;
	struct skb_mstamp last_sackt;
	struct rate_sample *rate;
	int	flag;
};

/* Check if skb is fully within the SACK block. In presence of GSO skbs,
 * the incoming SACK may not exactly match but we can find smaller MSS
 * aligned portion of it that matches. Therefore we might need to fragment
 * which may fail and creates some hassle (caller must handle error case
 * returns).
 *
 * FIXME: this could be merged to shift decision code
 */
static int tcp_match_skb_to_sack(struct sock *sk, struct sk_buff *skb,
				  u32 start_seq, u32 end_seq)
{
	int err;
	bool in_sack;
	unsigned int pkt_len;
	unsigned int mss;

	in_sack = !after(start_seq, TCP_SKB_CB(skb)->seq) &&
		  !before(end_seq, TCP_SKB_CB(skb)->end_seq);

	if (tcp_skb_pcount(skb) > 1 && !in_sack &&
	    after(TCP_SKB_CB(skb)->end_seq, start_seq)) {
		mss = tcp_skb_mss(skb);
		in_sack = !after(start_seq, TCP_SKB_CB(skb)->seq);

		if (!in_sack) {
			pkt_len = start_seq - TCP_SKB_CB(skb)->seq;
			if (pkt_len < mss)
				pkt_len = mss;
		} else {
			pkt_len = end_seq - TCP_SKB_CB(skb)->seq;
			if (pkt_len < mss)
				return -EINVAL;
		}

		/* Round if necessary so that SACKs cover only full MSSes
		 * and/or the remaining small portion (if present)
		 */
		if (pkt_len > mss) {
			unsigned int new_len = (pkt_len / mss) * mss;
			if (!in_sack && new_len < pkt_len)
				new_len += mss;
			pkt_len = new_len;
		}

		if (pkt_len >= skb->len && !in_sack)
			return 0;

		err = tcp_fragment(sk, skb, pkt_len, mss, GFP_ATOMIC);
		if (err < 0)
			return err;
	}

	return in_sack;
}

/* Mark the given newly-SACKed range as such, adjusting counters and hints. */
static u8 tcp_sacktag_one(struct sock *sk,
			  struct tcp_sacktag_state *state, u8 sacked,
			  u32 start_seq, u32 end_seq,
			  int dup_sack, int pcount,
			  const struct skb_mstamp *xmit_time)
{
	struct tcp_sock *tp = tcp_sk(sk);
	int fack_count = state->fack_count;

	/* Account D-SACK for retransmitted packet. */
	if (dup_sack && (sacked & TCPCB_RETRANS)) {
		if (tp->undo_marker && tp->undo_retrans > 0 &&
		    after(end_seq, tp->undo_marker))
			tp->undo_retrans--;
		if (sacked & TCPCB_SACKED_ACKED)
			state->reord = min(fack_count, state->reord);
	}

	/* Nothing to do; acked frame is about to be dropped (was ACKed). */
	if (!after(end_seq, tp->snd_una))
		return sacked;

	if (!(sacked & TCPCB_SACKED_ACKED)) {
		tcp_rack_advance(tp, xmit_time, sacked);

		if (sacked & TCPCB_SACKED_RETRANS) {
			/* If the segment is not tagged as lost,
			 * we do not clear RETRANS, believing
			 * that retransmission is still in flight.
			 */
			if (sacked & TCPCB_LOST) {
				sacked &= ~(TCPCB_LOST|TCPCB_SACKED_RETRANS);
				tp->lost_out -= pcount;
				tp->retrans_out -= pcount;
			}
		} else {
			if (!(sacked & TCPCB_RETRANS)) {
				/* New sack for not retransmitted frame,
				 * which was in hole. It is reordering.
				 */
				if (before(start_seq,
					   tcp_highest_sack_seq(tp)))
					state->reord = min(fack_count,
							   state->reord);
				if (!after(end_seq, tp->high_seq))
					state->flag |= FLAG_ORIG_SACK_ACKED;
				if (state->first_sackt.v64 == 0)
					state->first_sackt = *xmit_time;
				state->last_sackt = *xmit_time;
			}

			if (sacked & TCPCB_LOST) {
				sacked &= ~TCPCB_LOST;
				tp->lost_out -= pcount;
			}
		}

		sacked |= TCPCB_SACKED_ACKED;
		state->flag |= FLAG_DATA_SACKED;
		tp->sacked_out += pcount;
		tp->delivered += pcount;  /* Out-of-order packets delivered */

		fack_count += pcount;

		/* Lost marker hint past SACKed? Tweak RFC3517 cnt */
		if (!tcp_is_fack(tp) && tp->lost_skb_hint &&
		    before(start_seq, TCP_SKB_CB(tp->lost_skb_hint)->seq))
			tp->lost_cnt_hint += pcount;

		if (fack_count > tp->fackets_out)
			tp->fackets_out = fack_count;
	}

	/* D-SACK. We can detect redundant retransmission in S|R and plain R
	 * frames and clear it. undo_retrans is decreased above, L|R frames
	 * are accounted above as well.
	 */
	if (dup_sack && (sacked & TCPCB_SACKED_RETRANS)) {
		sacked &= ~TCPCB_SACKED_RETRANS;
		tp->retrans_out -= pcount;
	}

	return sacked;
}

/* Shift newly-SACKed bytes from this skb to the immediately previous
 * already-SACKed sk_buff. Mark the newly-SACKed bytes as such.
 */
static bool tcp_shifted_skb(struct sock *sk, struct sk_buff *skb,
			    struct tcp_sacktag_state *state,
			    unsigned int pcount, int shifted, int mss,
			    bool dup_sack)
{
	struct tcp_sock *tp = tcp_sk(sk);
	struct sk_buff *prev = tcp_write_queue_prev(sk, skb);
	u32 start_seq = TCP_SKB_CB(skb)->seq;	/* start of newly-SACKed */
	u32 end_seq = start_seq + shifted;	/* end of newly-SACKed */

	BUG_ON(!pcount);

	/* Adjust counters and hints for the newly sacked sequence
	 * range but discard the return value since prev is already
	 * marked. We must tag the range first because the seq
	 * advancement below implicitly advances
	 * tcp_highest_sack_seq() when skb is highest_sack.
	 */
	tcp_sacktag_one(sk, state, TCP_SKB_CB(skb)->sacked,
			start_seq, end_seq, dup_sack, pcount,
			&skb->skb_mstamp);
	tcp_rate_skb_delivered(sk, skb, state->rate);

	if (skb == tp->lost_skb_hint)
		tp->lost_cnt_hint += pcount;

	TCP_SKB_CB(prev)->end_seq += shifted;
	TCP_SKB_CB(skb)->seq += shifted;

	tcp_skb_pcount_add(prev, pcount);
	BUG_ON(tcp_skb_pcount(skb) < pcount);
	tcp_skb_pcount_add(skb, -pcount);

	/* When we're adding to gso_segs == 1, gso_size will be zero,
	 * in theory this shouldn't be necessary but as long as DSACK
	 * code can come after this skb later on it's better to keep
	 * setting gso_size to something.
	 */
	if (!TCP_SKB_CB(prev)->tcp_gso_size)
		TCP_SKB_CB(prev)->tcp_gso_size = mss;

	/* CHECKME: To clear or not to clear? Mimics normal skb currently */
	if (tcp_skb_pcount(skb) <= 1)
		TCP_SKB_CB(skb)->tcp_gso_size = 0;

	/* Difference in this won't matter, both ACKed by the same cumul. ACK */
	TCP_SKB_CB(prev)->sacked |= (TCP_SKB_CB(skb)->sacked & TCPCB_EVER_RETRANS);

	if (skb->len > 0) {
		BUG_ON(!tcp_skb_pcount(skb));
		NET_INC_STATS(sock_net(sk), LINUX_MIB_SACKSHIFTED);
		return false;
	}

	/* Whole SKB was eaten :-) */

	if (skb == tp->retransmit_skb_hint)
		tp->retransmit_skb_hint = prev;
	if (skb == tp->lost_skb_hint) {
		tp->lost_skb_hint = prev;
		tp->lost_cnt_hint -= tcp_skb_pcount(prev);
	}

	TCP_SKB_CB(prev)->tcp_flags |= TCP_SKB_CB(skb)->tcp_flags;
	TCP_SKB_CB(prev)->eor = TCP_SKB_CB(skb)->eor;
	if (TCP_SKB_CB(skb)->tcp_flags & TCPHDR_FIN)
		TCP_SKB_CB(prev)->end_seq++;

	if (skb == tcp_highest_sack(sk))
		tcp_advance_highest_sack(sk, skb);

	tcp_skb_collapse_tstamp(prev, skb);
	if (unlikely(TCP_SKB_CB(prev)->tx.delivered_mstamp.v64))
		TCP_SKB_CB(prev)->tx.delivered_mstamp.v64 = 0;

	tcp_unlink_write_queue(skb, sk);
	sk_wmem_free_skb(sk, skb);

	NET_INC_STATS(sock_net(sk), LINUX_MIB_SACKMERGED);

	return true;
}

/* I wish gso_size would have a bit more sane initialization than
 * something-or-zero which complicates things
 */
static int tcp_skb_seglen(const struct sk_buff *skb)
{
	return tcp_skb_pcount(skb) == 1 ? skb->len : tcp_skb_mss(skb);
}

/* Shifting pages past head area doesn't work */
static int skb_can_shift(const struct sk_buff *skb)
{
	return !skb_headlen(skb) && skb_is_nonlinear(skb);
}

/* Try collapsing SACK blocks spanning across multiple skbs to a single
 * skb.
 */
static struct sk_buff *tcp_shift_skb_data(struct sock *sk, struct sk_buff *skb,
					  struct tcp_sacktag_state *state,
					  u32 start_seq, u32 end_seq,
					  bool dup_sack)
{
	struct tcp_sock *tp = tcp_sk(sk);
	struct sk_buff *prev;
	int mss;
	int pcount = 0;
	int len;
	int in_sack;

	if (!sk_can_gso(sk))
		goto fallback;

	/* Normally R but no L won't result in plain S */
	if (!dup_sack &&
	    (TCP_SKB_CB(skb)->sacked & (TCPCB_LOST|TCPCB_SACKED_RETRANS)) == TCPCB_SACKED_RETRANS)
		goto fallback;
	if (!skb_can_shift(skb))
		goto fallback;
	/* This frame is about to be dropped (was ACKed). */
	if (!after(TCP_SKB_CB(skb)->end_seq, tp->snd_una))
		goto fallback;

	/* Can only happen with delayed DSACK + discard craziness */
	if (unlikely(skb == tcp_write_queue_head(sk)))
		goto fallback;
	prev = tcp_write_queue_prev(sk, skb);

	if ((TCP_SKB_CB(prev)->sacked & TCPCB_TAGBITS) != TCPCB_SACKED_ACKED)
		goto fallback;

	if (!tcp_skb_can_collapse_to(prev))
		goto fallback;

	in_sack = !after(start_seq, TCP_SKB_CB(skb)->seq) &&
		  !before(end_seq, TCP_SKB_CB(skb)->end_seq);

	if (in_sack) {
		len = skb->len;
		pcount = tcp_skb_pcount(skb);
		mss = tcp_skb_seglen(skb);

		/* TODO: Fix DSACKs to not fragment already SACKed and we can
		 * drop this restriction as unnecessary
		 */
		if (mss != tcp_skb_seglen(prev))
			goto fallback;
	} else {
		if (!after(TCP_SKB_CB(skb)->end_seq, start_seq))
			goto noop;
		/* CHECKME: This is non-MSS split case only?, this will
		 * cause skipped skbs due to advancing loop btw, original
		 * has that feature too
		 */
		if (tcp_skb_pcount(skb) <= 1)
			goto noop;

		in_sack = !after(start_seq, TCP_SKB_CB(skb)->seq);
		if (!in_sack) {
			/* TODO: head merge to next could be attempted here
			 * if (!after(TCP_SKB_CB(skb)->end_seq, end_seq)),
			 * though it might not be worth of the additional hassle
			 *
			 * ...we can probably just fallback to what was done
			 * previously. We could try merging non-SACKed ones
			 * as well but it probably isn't going to buy off
			 * because later SACKs might again split them, and
			 * it would make skb timestamp tracking considerably
			 * harder problem.
			 */
			goto fallback;
		}

		len = end_seq - TCP_SKB_CB(skb)->seq;
		BUG_ON(len < 0);
		BUG_ON(len > skb->len);

		/* MSS boundaries should be honoured or else pcount will
		 * severely break even though it makes things bit trickier.
		 * Optimize common case to avoid most of the divides
		 */
		mss = tcp_skb_mss(skb);

		/* TODO: Fix DSACKs to not fragment already SACKed and we can
		 * drop this restriction as unnecessary
		 */
		if (mss != tcp_skb_seglen(prev))
			goto fallback;

		if (len == mss) {
			pcount = 1;
		} else if (len < mss) {
			goto noop;
		} else {
			pcount = len / mss;
			len = pcount * mss;
		}
	}

	/* tcp_sacktag_one() won't SACK-tag ranges below snd_una */
	if (!after(TCP_SKB_CB(skb)->seq + len, tp->snd_una))
		goto fallback;

	if (!skb_shift(prev, skb, len))
		goto fallback;
	if (!tcp_shifted_skb(sk, skb, state, pcount, len, mss, dup_sack))
		goto out;

	/* Hole filled allows collapsing with the next as well, this is very
	 * useful when hole on every nth skb pattern happens
	 */
	if (prev == tcp_write_queue_tail(sk))
		goto out;
	skb = tcp_write_queue_next(sk, prev);

	if (!skb_can_shift(skb) ||
	    (skb == tcp_send_head(sk)) ||
	    ((TCP_SKB_CB(skb)->sacked & TCPCB_TAGBITS) != TCPCB_SACKED_ACKED) ||
	    (mss != tcp_skb_seglen(skb)))
		goto out;

	len = skb->len;
	if (skb_shift(prev, skb, len)) {
		pcount += tcp_skb_pcount(skb);
		tcp_shifted_skb(sk, skb, state, tcp_skb_pcount(skb), len, mss, 0);
	}

out:
	state->fack_count += pcount;
	return prev;

noop:
	return skb;

fallback:
	NET_INC_STATS(sock_net(sk), LINUX_MIB_SACKSHIFTFALLBACK);
	return NULL;
}

static struct sk_buff *tcp_sacktag_walk(struct sk_buff *skb, struct sock *sk,
					struct tcp_sack_block *next_dup,
					struct tcp_sacktag_state *state,
					u32 start_seq, u32 end_seq,
					bool dup_sack_in)
{
	struct tcp_sock *tp = tcp_sk(sk);
	struct sk_buff *tmp;

	tcp_for_write_queue_from(skb, sk) {
		int in_sack = 0;
		bool dup_sack = dup_sack_in;

		if (skb == tcp_send_head(sk))
			break;

		/* queue is in-order => we can short-circuit the walk early */
		if (!before(TCP_SKB_CB(skb)->seq, end_seq))
			break;

		if (next_dup  &&
		    before(TCP_SKB_CB(skb)->seq, next_dup->end_seq)) {
			in_sack = tcp_match_skb_to_sack(sk, skb,
							next_dup->start_seq,
							next_dup->end_seq);
			if (in_sack > 0)
				dup_sack = true;
		}

		/* skb reference here is a bit tricky to get right, since
		 * shifting can eat and free both this skb and the next,
		 * so not even _safe variant of the loop is enough.
		 */
		if (in_sack <= 0) {
			tmp = tcp_shift_skb_data(sk, skb, state,
						 start_seq, end_seq, dup_sack);
			if (tmp) {
				if (tmp != skb) {
					skb = tmp;
					continue;
				}

				in_sack = 0;
			} else {
				in_sack = tcp_match_skb_to_sack(sk, skb,
								start_seq,
								end_seq);
			}
		}

		if (unlikely(in_sack < 0))
			break;

		if (in_sack) {
			TCP_SKB_CB(skb)->sacked =
				tcp_sacktag_one(sk,
						state,
						TCP_SKB_CB(skb)->sacked,
						TCP_SKB_CB(skb)->seq,
						TCP_SKB_CB(skb)->end_seq,
						dup_sack,
						tcp_skb_pcount(skb),
						&skb->skb_mstamp);
			tcp_rate_skb_delivered(sk, skb, state->rate);

			if (!before(TCP_SKB_CB(skb)->seq,
				    tcp_highest_sack_seq(tp)))
				tcp_advance_highest_sack(sk, skb);
		}

		state->fack_count += tcp_skb_pcount(skb);
	}
	return skb;
}

/* Avoid all extra work that is being done by sacktag while walking in
 * a normal way
 */
static struct sk_buff *tcp_sacktag_skip(struct sk_buff *skb, struct sock *sk,
					struct tcp_sacktag_state *state,
					u32 skip_to_seq)
{
	tcp_for_write_queue_from(skb, sk) {
		if (skb == tcp_send_head(sk))
			break;

		if (after(TCP_SKB_CB(skb)->end_seq, skip_to_seq))
			break;

		state->fack_count += tcp_skb_pcount(skb);
	}
	return skb;
}

static struct sk_buff *tcp_maybe_skipping_dsack(struct sk_buff *skb,
						struct sock *sk,
						struct tcp_sack_block *next_dup,
						struct tcp_sacktag_state *state,
						u32 skip_to_seq)
{
	if (!next_dup)
		return skb;

	if (before(next_dup->start_seq, skip_to_seq)) {
		skb = tcp_sacktag_skip(skb, sk, state, next_dup->start_seq);
		skb = tcp_sacktag_walk(skb, sk, NULL, state,
				       next_dup->start_seq, next_dup->end_seq,
				       1);
	}

	return skb;
}

static int tcp_sack_cache_ok(const struct tcp_sock *tp, const struct tcp_sack_block *cache)
{
	return cache < tp->recv_sack_cache + ARRAY_SIZE(tp->recv_sack_cache);
}

static int
tcp_sacktag_write_queue(struct sock *sk, const struct sk_buff *ack_skb,
			u32 prior_snd_una, struct tcp_sacktag_state *state)
{
	struct tcp_sock *tp = tcp_sk(sk);
	const unsigned char *ptr = (skb_transport_header(ack_skb) +
				    TCP_SKB_CB(ack_skb)->sacked);
	struct tcp_sack_block_wire *sp_wire = (struct tcp_sack_block_wire *)(ptr+2);
	struct tcp_sack_block sp[TCP_NUM_SACKS];
	struct tcp_sack_block *cache;
	struct sk_buff *skb;
	int num_sacks = min(TCP_NUM_SACKS, (ptr[1] - TCPOLEN_SACK_BASE) >> 3);
	int used_sacks;
	bool found_dup_sack = false;
	int i, j;
	int first_sack_index;

	state->flag = 0;
	state->reord = tp->packets_out;

	if (!tp->sacked_out) {
		if (WARN_ON(tp->fackets_out))
			tp->fackets_out = 0;
		tcp_highest_sack_reset(sk);
	}

	found_dup_sack = tcp_check_dsack(sk, ack_skb, sp_wire,
					 num_sacks, prior_snd_una);
	if (found_dup_sack) {
		state->flag |= FLAG_DSACKING_ACK;
		tp->delivered++; /* A spurious retransmission is delivered */
	}

	/* Eliminate too old ACKs, but take into
	 * account more or less fresh ones, they can
	 * contain valid SACK info.
	 */
	if (before(TCP_SKB_CB(ack_skb)->ack_seq, prior_snd_una - tp->max_window))
		return 0;

	if (!tp->packets_out)
		goto out;

	used_sacks = 0;
	first_sack_index = 0;
	for (i = 0; i < num_sacks; i++) {
		bool dup_sack = !i && found_dup_sack;

		sp[used_sacks].start_seq = get_unaligned_be32(&sp_wire[i].start_seq);
		sp[used_sacks].end_seq = get_unaligned_be32(&sp_wire[i].end_seq);

		if (!tcp_is_sackblock_valid(tp, dup_sack,
					    sp[used_sacks].start_seq,
					    sp[used_sacks].end_seq)) {
			int mib_idx;

			if (dup_sack) {
				if (!tp->undo_marker)
					mib_idx = LINUX_MIB_TCPDSACKIGNOREDNOUNDO;
				else
					mib_idx = LINUX_MIB_TCPDSACKIGNOREDOLD;
			} else {
				/* Don't count olds caused by ACK reordering */
				if ((TCP_SKB_CB(ack_skb)->ack_seq != tp->snd_una) &&
				    !after(sp[used_sacks].end_seq, tp->snd_una))
					continue;
				mib_idx = LINUX_MIB_TCPSACKDISCARD;
			}

			NET_INC_STATS(sock_net(sk), mib_idx);
			if (i == 0)
				first_sack_index = -1;
			continue;
		}

		/* Ignore very old stuff early */
		if (!after(sp[used_sacks].end_seq, prior_snd_una))
			continue;

		used_sacks++;
	}

	/* order SACK blocks to allow in order walk of the retrans queue */
	for (i = used_sacks - 1; i > 0; i--) {
		for (j = 0; j < i; j++) {
			if (after(sp[j].start_seq, sp[j + 1].start_seq)) {
				swap(sp[j], sp[j + 1]);

				/* Track where the first SACK block goes to */
				if (j == first_sack_index)
					first_sack_index = j + 1;
			}
		}
	}

	skb = tcp_write_queue_head(sk);
	state->fack_count = 0;
	i = 0;

	if (!tp->sacked_out) {
		/* It's already past, so skip checking against it */
		cache = tp->recv_sack_cache + ARRAY_SIZE(tp->recv_sack_cache);
	} else {
		cache = tp->recv_sack_cache;
		/* Skip empty blocks in at head of the cache */
		while (tcp_sack_cache_ok(tp, cache) && !cache->start_seq &&
		       !cache->end_seq)
			cache++;
	}

	while (i < used_sacks) {
		u32 start_seq = sp[i].start_seq;
		u32 end_seq = sp[i].end_seq;
		bool dup_sack = (found_dup_sack && (i == first_sack_index));
		struct tcp_sack_block *next_dup = NULL;

		if (found_dup_sack && ((i + 1) == first_sack_index))
			next_dup = &sp[i + 1];

		/* Skip too early cached blocks */
		while (tcp_sack_cache_ok(tp, cache) &&
		       !before(start_seq, cache->end_seq))
			cache++;

		/* Can skip some work by looking recv_sack_cache? */
		if (tcp_sack_cache_ok(tp, cache) && !dup_sack &&
		    after(end_seq, cache->start_seq)) {

			/* Head todo? */
			if (before(start_seq, cache->start_seq)) {
				skb = tcp_sacktag_skip(skb, sk, state,
						       start_seq);
				skb = tcp_sacktag_walk(skb, sk, next_dup,
						       state,
						       start_seq,
						       cache->start_seq,
						       dup_sack);
			}

			/* Rest of the block already fully processed? */
			if (!after(end_seq, cache->end_seq))
				goto advance_sp;

			skb = tcp_maybe_skipping_dsack(skb, sk, next_dup,
						       state,
						       cache->end_seq);

			/* ...tail remains todo... */
			if (tcp_highest_sack_seq(tp) == cache->end_seq) {
				/* ...but better entrypoint exists! */
				skb = tcp_highest_sack(sk);
				if (!skb)
					break;
				state->fack_count = tp->fackets_out;
				cache++;
				goto walk;
			}

			skb = tcp_sacktag_skip(skb, sk, state, cache->end_seq);
			/* Check overlap against next cached too (past this one already) */
			cache++;
			continue;
		}

		if (!before(start_seq, tcp_highest_sack_seq(tp))) {
			skb = tcp_highest_sack(sk);
			if (!skb)
				break;
			state->fack_count = tp->fackets_out;
		}
		skb = tcp_sacktag_skip(skb, sk, state, start_seq);

walk:
		skb = tcp_sacktag_walk(skb, sk, next_dup, state,
				       start_seq, end_seq, dup_sack);

advance_sp:
		i++;
	}

	/* Clear the head of the cache sack blocks so we can skip it next time */
	for (i = 0; i < ARRAY_SIZE(tp->recv_sack_cache) - used_sacks; i++) {
		tp->recv_sack_cache[i].start_seq = 0;
		tp->recv_sack_cache[i].end_seq = 0;
	}
	for (j = 0; j < used_sacks; j++)
		tp->recv_sack_cache[i++] = sp[j];

	if ((state->reord < tp->fackets_out) &&
	    ((inet_csk(sk)->icsk_ca_state != TCP_CA_Loss) || tp->undo_marker))
		tcp_update_reordering(sk, tp->fackets_out - state->reord, 0);

	tcp_verify_left_out(tp);
out:

#if FASTRETRANS_DEBUG > 0
	WARN_ON((int)tp->sacked_out < 0);
	WARN_ON((int)tp->lost_out < 0);
	WARN_ON((int)tp->retrans_out < 0);
	WARN_ON((int)tcp_packets_in_flight(tp) < 0);
#endif
	return state->flag;
}

/* Limits sacked_out so that sum with lost_out isn't ever larger than
 * packets_out. Returns false if sacked_out adjustement wasn't necessary.
 */
static bool tcp_limit_reno_sacked(struct tcp_sock *tp)
{
	u32 holes;

	holes = max(tp->lost_out, 1U);
	holes = min(holes, tp->packets_out);

	if ((tp->sacked_out + holes) > tp->packets_out) {
		tp->sacked_out = tp->packets_out - holes;
		return true;
	}
	return false;
}

/* If we receive more dupacks than we expected counting segments
 * in assumption of absent reordering, interpret this as reordering.
 * The only another reason could be bug in receiver TCP.
 */
static void tcp_check_reno_reordering(struct sock *sk, const int addend)
{
	struct tcp_sock *tp = tcp_sk(sk);
	if (tcp_limit_reno_sacked(tp))
		tcp_update_reordering(sk, tp->packets_out + addend, 0);
}

/* Emulate SACKs for SACKless connection: account for a new dupack. */

static void tcp_add_reno_sack(struct sock *sk)
{
	struct tcp_sock *tp = tcp_sk(sk);
	u32 prior_sacked = tp->sacked_out;

	tp->sacked_out++;
	tcp_check_reno_reordering(sk, 0);
	if (tp->sacked_out > prior_sacked)
		tp->delivered++; /* Some out-of-order packet is delivered */
	tcp_verify_left_out(tp);
}

/* Account for ACK, ACKing some data in Reno Recovery phase. */

static void tcp_remove_reno_sacks(struct sock *sk, int acked)
{
	struct tcp_sock *tp = tcp_sk(sk);

	if (acked > 0) {
		/* One ACK acked hole. The rest eat duplicate ACKs. */
		tp->delivered += max_t(int, acked - tp->sacked_out, 1);
		if (acked - 1 >= tp->sacked_out)
			tp->sacked_out = 0;
		else
			tp->sacked_out -= acked - 1;
	}
	tcp_check_reno_reordering(sk, acked);
	tcp_verify_left_out(tp);
}

static inline void tcp_reset_reno_sack(struct tcp_sock *tp)
{
	tp->sacked_out = 0;
}

void tcp_clear_retrans(struct tcp_sock *tp)
{
	tp->retrans_out = 0;
	tp->lost_out = 0;
	tp->undo_marker = 0;
	tp->undo_retrans = -1;
	tp->fackets_out = 0;
	tp->sacked_out = 0;
}

static inline void tcp_init_undo(struct tcp_sock *tp)
{
	tp->undo_marker = tp->snd_una;
	/* Retransmission still in flight may cause DSACKs later. */
	tp->undo_retrans = tp->retrans_out ? : -1;
}

/* Enter Loss state. If we detect SACK reneging, forget all SACK information
 * and reset tags completely, otherwise preserve SACKs. If receiver
 * dropped its ofo queue, we will know this due to reneging detection.
 */
void tcp_enter_loss(struct sock *sk)
{
	const struct inet_connection_sock *icsk = inet_csk(sk);
	struct tcp_sock *tp = tcp_sk(sk);
	struct net *net = sock_net(sk);
	struct sk_buff *skb;
	bool new_recovery = icsk->icsk_ca_state < TCP_CA_Recovery;
	bool is_reneg;			/* is receiver reneging on SACKs? */
	bool mark_lost;

	/* Reduce ssthresh if it has not yet been made inside this window. */
	if (icsk->icsk_ca_state <= TCP_CA_Disorder ||
	    !after(tp->high_seq, tp->snd_una) ||
	    (icsk->icsk_ca_state == TCP_CA_Loss && !icsk->icsk_retransmits)) {
		tp->prior_ssthresh = tcp_current_ssthresh(sk);
		tp->snd_ssthresh = icsk->icsk_ca_ops->ssthresh(sk);
		tcp_ca_event(sk, CA_EVENT_LOSS);
		tcp_init_undo(tp);
	}
	tp->snd_cwnd	   = 1;
	tp->snd_cwnd_cnt   = 0;
	tp->snd_cwnd_stamp = tcp_time_stamp;

	tp->retrans_out = 0;
	tp->lost_out = 0;

	if (tcp_is_reno(tp))
		tcp_reset_reno_sack(tp);

	skb = tcp_write_queue_head(sk);
	is_reneg = skb && (TCP_SKB_CB(skb)->sacked & TCPCB_SACKED_ACKED);
	if (is_reneg) {
		NET_INC_STATS(sock_net(sk), LINUX_MIB_TCPSACKRENEGING);
		tp->sacked_out = 0;
		tp->fackets_out = 0;
		/* Mark SACK reneging until we recover from this loss event. */
		tp->is_sack_reneg = 1;
	}
	tcp_clear_all_retrans_hints(tp);

	tcp_for_write_queue(skb, sk) {
		if (skb == tcp_send_head(sk))
			break;

		mark_lost = (!(TCP_SKB_CB(skb)->sacked & TCPCB_SACKED_ACKED) ||
			     is_reneg);
		if (mark_lost)
			tcp_sum_lost(tp, skb);
		TCP_SKB_CB(skb)->sacked &= (~TCPCB_TAGBITS)|TCPCB_SACKED_ACKED;
		if (mark_lost) {
			TCP_SKB_CB(skb)->sacked &= ~TCPCB_SACKED_ACKED;
			TCP_SKB_CB(skb)->sacked |= TCPCB_LOST;
			tp->lost_out += tcp_skb_pcount(skb);
			tp->retransmit_high = TCP_SKB_CB(skb)->end_seq;
		}
	}
	tcp_verify_left_out(tp);

	/* Timeout in disordered state after receiving substantial DUPACKs
	 * suggests that the degree of reordering is over-estimated.
	 */
	if (icsk->icsk_ca_state <= TCP_CA_Disorder &&
	    tp->sacked_out >= net->ipv4.sysctl_tcp_reordering)
		tp->reordering = min_t(unsigned int, tp->reordering,
				       net->ipv4.sysctl_tcp_reordering);
	tcp_set_ca_state(sk, TCP_CA_Loss);
	tp->high_seq = tp->snd_nxt;
	tcp_ecn_queue_cwr(tp);

	/* F-RTO RFC5682 sec 3.1 step 1: retransmit SND.UNA if no previous
	 * loss recovery is underway except recurring timeout(s) on
	 * the same SND.UNA (sec 3.2). Disable F-RTO on path MTU probing
	 */
	tp->frto = sysctl_tcp_frto &&
		   (new_recovery || icsk->icsk_retransmits) &&
		   !inet_csk(sk)->icsk_mtup.probe_size;
}

/* If ACK arrived pointing to a remembered SACK, it means that our
 * remembered SACKs do not reflect real state of receiver i.e.
 * receiver _host_ is heavily congested (or buggy).
 *
 * To avoid big spurious retransmission bursts due to transient SACK
 * scoreboard oddities that look like reneging, we give the receiver a
 * little time (max(RTT/2, 10ms)) to send us some more ACKs that will
 * restore sanity to the SACK scoreboard. If the apparent reneging
 * persists until this RTO then we'll clear the SACK scoreboard.
 */
static bool tcp_check_sack_reneging(struct sock *sk, int flag)
{
	if (flag & FLAG_SACK_RENEGING) {
		struct tcp_sock *tp = tcp_sk(sk);
		unsigned long delay = max(usecs_to_jiffies(tp->srtt_us >> 4),
					  msecs_to_jiffies(10));

		inet_csk_reset_xmit_timer(sk, ICSK_TIME_RETRANS,
					  delay, TCP_RTO_MAX);
		return true;
	}
	return false;
}

static inline int tcp_fackets_out(const struct tcp_sock *tp)
{
	return tcp_is_reno(tp) ? tp->sacked_out + 1 : tp->fackets_out;
}

/* Heurestics to calculate number of duplicate ACKs. There's no dupACKs
 * counter when SACK is enabled (without SACK, sacked_out is used for
 * that purpose).
 *
 * Instead, with FACK TCP uses fackets_out that includes both SACKed
 * segments up to the highest received SACK block so far and holes in
 * between them.
 *
 * With reordering, holes may still be in flight, so RFC3517 recovery
 * uses pure sacked_out (total number of SACKed segments) even though
 * it violates the RFC that uses duplicate ACKs, often these are equal
 * but when e.g. out-of-window ACKs or packet duplication occurs,
 * they differ. Since neither occurs due to loss, TCP should really
 * ignore them.
 */
static inline int tcp_dupack_heuristics(const struct tcp_sock *tp)
{
	return tcp_is_fack(tp) ? tp->fackets_out : tp->sacked_out + 1;
}

static bool tcp_pause_early_retransmit(struct sock *sk, int flag)
{
	struct tcp_sock *tp = tcp_sk(sk);
	unsigned long delay;

	/* Delay early retransmit and entering fast recovery for
	 * max(RTT/4, 2msec) unless ack has ECE mark, no RTT samples
	 * available, or RTO is scheduled to fire first.
	 */
	if (sysctl_tcp_early_retrans < 2 || sysctl_tcp_early_retrans > 3 ||
	    (flag & FLAG_ECE) || !tp->srtt_us)
		return false;

	delay = max(usecs_to_jiffies(tp->srtt_us >> 5),
		    msecs_to_jiffies(2));

	if (!time_after(inet_csk(sk)->icsk_timeout, (jiffies + delay)))
		return false;

	inet_csk_reset_xmit_timer(sk, ICSK_TIME_EARLY_RETRANS, delay,
				  TCP_RTO_MAX);
	return true;
}

/* Linux NewReno/SACK/FACK/ECN state machine.
 * --------------------------------------
 *
 * "Open"	Normal state, no dubious events, fast path.
 * "Disorder"   In all the respects it is "Open",
 *		but requires a bit more attention. It is entered when
 *		we see some SACKs or dupacks. It is split of "Open"
 *		mainly to move some processing from fast path to slow one.
 * "CWR"	CWND was reduced due to some Congestion Notification event.
 *		It can be ECN, ICMP source quench, local device congestion.
 * "Recovery"	CWND was reduced, we are fast-retransmitting.
 * "Loss"	CWND was reduced due to RTO timeout or SACK reneging.
 *
 * tcp_fastretrans_alert() is entered:
 * - each incoming ACK, if state is not "Open"
 * - when arrived ACK is unusual, namely:
 *	* SACK
 *	* Duplicate ACK.
 *	* ECN ECE.
 *
 * Counting packets in flight is pretty simple.
 *
 *	in_flight = packets_out - left_out + retrans_out
 *
 *	packets_out is SND.NXT-SND.UNA counted in packets.
 *
 *	retrans_out is number of retransmitted segments.
 *
 *	left_out is number of segments left network, but not ACKed yet.
 *
 *		left_out = sacked_out + lost_out
 *
 *     sacked_out: Packets, which arrived to receiver out of order
 *		   and hence not ACKed. With SACKs this number is simply
 *		   amount of SACKed data. Even without SACKs
 *		   it is easy to give pretty reliable estimate of this number,
 *		   counting duplicate ACKs.
 *
 *       lost_out: Packets lost by network. TCP has no explicit
 *		   "loss notification" feedback from network (for now).
 *		   It means that this number can be only _guessed_.
 *		   Actually, it is the heuristics to predict lossage that
 *		   distinguishes different algorithms.
 *
 *	F.e. after RTO, when all the queue is considered as lost,
 *	lost_out = packets_out and in_flight = retrans_out.
 *
 *		Essentially, we have now two algorithms counting
 *		lost packets.
 *
 *		FACK: It is the simplest heuristics. As soon as we decided
 *		that something is lost, we decide that _all_ not SACKed
 *		packets until the most forward SACK are lost. I.e.
 *		lost_out = fackets_out - sacked_out and left_out = fackets_out.
 *		It is absolutely correct estimate, if network does not reorder
 *		packets. And it loses any connection to reality when reordering
 *		takes place. We use FACK by default until reordering
 *		is suspected on the path to this destination.
 *
 *		NewReno: when Recovery is entered, we assume that one segment
 *		is lost (classic Reno). While we are in Recovery and
 *		a partial ACK arrives, we assume that one more packet
 *		is lost (NewReno). This heuristics are the same in NewReno
 *		and SACK.
 *
 *  Imagine, that's all! Forget about all this shamanism about CWND inflation
 *  deflation etc. CWND is real congestion window, never inflated, changes
 *  only according to classic VJ rules.
 *
 * Really tricky (and requiring careful tuning) part of algorithm
 * is hidden in functions tcp_time_to_recover() and tcp_xmit_retransmit_queue().
 * The first determines the moment _when_ we should reduce CWND and,
 * hence, slow down forward transmission. In fact, it determines the moment
 * when we decide that hole is caused by loss, rather than by a reorder.
 *
 * tcp_xmit_retransmit_queue() decides, _what_ we should retransmit to fill
 * holes, caused by lost packets.
 *
 * And the most logically complicated part of algorithm is undo
 * heuristics. We detect false retransmits due to both too early
 * fast retransmit (reordering) and underestimated RTO, analyzing
 * timestamps and D-SACKs. When we detect that some segments were
 * retransmitted by mistake and CWND reduction was wrong, we undo
 * window reduction and abort recovery phase. This logic is hidden
 * inside several functions named tcp_try_undo_<something>.
 */

/* This function decides, when we should leave Disordered state
 * and enter Recovery phase, reducing congestion window.
 *
 * Main question: may we further continue forward transmission
 * with the same cwnd?
 */
static bool tcp_time_to_recover(struct sock *sk, int flag)
{
	struct tcp_sock *tp = tcp_sk(sk);
	__u32 packets_out;
	int tcp_reordering = sock_net(sk)->ipv4.sysctl_tcp_reordering;

	/* Trick#1: The loss is proven. */
	if (tp->lost_out)
		return true;

	/* Not-A-Trick#2 : Classic rule... */
	if (tcp_dupack_heuristics(tp) > tp->reordering)
		return true;

	/* Trick#4: It is still not OK... But will it be useful to delay
	 * recovery more?
	 */
	packets_out = tp->packets_out;
	if (packets_out <= tp->reordering &&
	    tp->sacked_out >= max_t(__u32, packets_out/2, tcp_reordering) &&
	    !tcp_may_send_now(sk)) {
		/* We have nothing to send. This connection is limited
		 * either by receiver window or by application.
		 */
		return true;
	}

	/* If a thin stream is detected, retransmit after first
	 * received dupack. Employ only if SACK is supported in order
	 * to avoid possible corner-case series of spurious retransmissions
	 * Use only if there are no unsent data.
	 */
	if ((tp->thin_dupack || sysctl_tcp_thin_dupack) &&
	    tcp_stream_is_thin(tp) && tcp_dupack_heuristics(tp) > 1 &&
	    tcp_is_sack(tp) && !tcp_send_head(sk))
		return true;

	/* Trick#6: TCP early retransmit, per RFC5827.  To avoid spurious
	 * retransmissions due to small network reorderings, we implement
	 * Mitigation A.3 in the RFC and delay the retransmission for a short
	 * interval if appropriate.
	 */
	if (tp->do_early_retrans && !tp->retrans_out && tp->sacked_out &&
	    (tp->packets_out >= (tp->sacked_out + 1) && tp->packets_out < 4) &&
	    !tcp_may_send_now(sk))
		return !tcp_pause_early_retransmit(sk, flag);

	return false;
}

/* Detect loss in event "A" above by marking head of queue up as lost.
 * For FACK or non-SACK(Reno) senders, the first "packets" number of segments
 * are considered lost. For RFC3517 SACK, a segment is considered lost if it
 * has at least tp->reordering SACKed seqments above it; "packets" refers to
 * the maximum SACKed segments to pass before reaching this limit.
 */
static void tcp_mark_head_lost(struct sock *sk, int packets, int mark_head)
{
	struct tcp_sock *tp = tcp_sk(sk);
	struct sk_buff *skb;
	int cnt, oldcnt, lost;
	unsigned int mss;
	/* Use SACK to deduce losses of new sequences sent during recovery */
	const u32 loss_high = tcp_is_sack(tp) ?  tp->snd_nxt : tp->high_seq;

	WARN_ON(packets > tp->packets_out);
	if (tp->lost_skb_hint) {
		skb = tp->lost_skb_hint;
		cnt = tp->lost_cnt_hint;
		/* Head already handled? */
		if (mark_head && skb != tcp_write_queue_head(sk))
			return;
	} else {
		skb = tcp_write_queue_head(sk);
		cnt = 0;
	}

	tcp_for_write_queue_from(skb, sk) {
		if (skb == tcp_send_head(sk))
			break;
		/* TODO: do this better */
		/* this is not the most efficient way to do this... */
		tp->lost_skb_hint = skb;
		tp->lost_cnt_hint = cnt;

		if (after(TCP_SKB_CB(skb)->end_seq, loss_high))
			break;

		oldcnt = cnt;
		if (tcp_is_fack(tp) || tcp_is_reno(tp) ||
		    (TCP_SKB_CB(skb)->sacked & TCPCB_SACKED_ACKED))
			cnt += tcp_skb_pcount(skb);

		if (cnt > packets) {
			if ((tcp_is_sack(tp) && !tcp_is_fack(tp)) ||
			    (TCP_SKB_CB(skb)->sacked & TCPCB_SACKED_ACKED) ||
			    (oldcnt >= packets))
				break;

			mss = tcp_skb_mss(skb);
			/* If needed, chop off the prefix to mark as lost. */
			lost = (packets - oldcnt) * mss;
			if (lost < skb->len &&
			    tcp_fragment(sk, skb, lost, mss, GFP_ATOMIC) < 0)
				break;
			cnt = packets;
		}

		tcp_skb_mark_lost(tp, skb);

		if (mark_head)
			break;
	}
	tcp_verify_left_out(tp);
}

/* Account newly detected lost packet(s) */

static void tcp_update_scoreboard(struct sock *sk, int fast_rexmit)
{
	struct tcp_sock *tp = tcp_sk(sk);

	if (tcp_is_reno(tp)) {
		tcp_mark_head_lost(sk, 1, 1);
	} else if (tcp_is_fack(tp)) {
		int lost = tp->fackets_out - tp->reordering;
		if (lost <= 0)
			lost = 1;
		tcp_mark_head_lost(sk, lost, 0);
	} else {
		int sacked_upto = tp->sacked_out - tp->reordering;
		if (sacked_upto >= 0)
			tcp_mark_head_lost(sk, sacked_upto, 0);
		else if (fast_rexmit)
			tcp_mark_head_lost(sk, 1, 1);
	}
}

static bool tcp_tsopt_ecr_before(const struct tcp_sock *tp, u32 when)
{
	return tp->rx_opt.saw_tstamp && tp->rx_opt.rcv_tsecr &&
	       before(tp->rx_opt.rcv_tsecr, when);
}

/* skb is spurious retransmitted if the returned timestamp echo
 * reply is prior to the skb transmission time
 */
static bool tcp_skb_spurious_retrans(const struct tcp_sock *tp,
				     const struct sk_buff *skb)
{
	return (TCP_SKB_CB(skb)->sacked & TCPCB_RETRANS) &&
	       tcp_tsopt_ecr_before(tp, tcp_skb_timestamp(skb));
}

/* Nothing was retransmitted or returned timestamp is less
 * than timestamp of the first retransmission.
 */
static inline bool tcp_packet_delayed(const struct tcp_sock *tp)
{
	return !tp->retrans_stamp ||
	       tcp_tsopt_ecr_before(tp, tp->retrans_stamp);
}

/* Undo procedures. */

/* We can clear retrans_stamp when there are no retransmissions in the
 * window. It would seem that it is trivially available for us in
 * tp->retrans_out, however, that kind of assumptions doesn't consider
 * what will happen if errors occur when sending retransmission for the
 * second time. ...It could the that such segment has only
 * TCPCB_EVER_RETRANS set at the present time. It seems that checking
 * the head skb is enough except for some reneging corner cases that
 * are not worth the effort.
 *
 * Main reason for all this complexity is the fact that connection dying
 * time now depends on the validity of the retrans_stamp, in particular,
 * that successive retransmissions of a segment must not advance
 * retrans_stamp under any conditions.
 */
static bool tcp_any_retrans_done(const struct sock *sk)
{
	const struct tcp_sock *tp = tcp_sk(sk);
	struct sk_buff *skb;

	if (tp->retrans_out)
		return true;

	skb = tcp_write_queue_head(sk);
	if (unlikely(skb && TCP_SKB_CB(skb)->sacked & TCPCB_EVER_RETRANS))
		return true;

	return false;
}

#if FASTRETRANS_DEBUG > 1
static void DBGUNDO(struct sock *sk, const char *msg)
{
	struct tcp_sock *tp = tcp_sk(sk);
	struct inet_sock *inet = inet_sk(sk);

	if (sk->sk_family == AF_INET) {
		pr_debug("Undo %s %pI4/%u c%u l%u ss%u/%u p%u\n",
			 msg,
			 &inet->inet_daddr, ntohs(inet->inet_dport),
			 tp->snd_cwnd, tcp_left_out(tp),
			 tp->snd_ssthresh, tp->prior_ssthresh,
			 tp->packets_out);
	}
#if IS_ENABLED(CONFIG_IPV6)
	else if (sk->sk_family == AF_INET6) {
		pr_debug("Undo %s %pI6/%u c%u l%u ss%u/%u p%u\n",
			 msg,
			 &sk->sk_v6_daddr, ntohs(inet->inet_dport),
			 tp->snd_cwnd, tcp_left_out(tp),
			 tp->snd_ssthresh, tp->prior_ssthresh,
			 tp->packets_out);
	}
#endif
}
#else
#define DBGUNDO(x...) do { } while (0)
#endif

static void tcp_undo_cwnd_reduction(struct sock *sk, bool unmark_loss)
{
	struct tcp_sock *tp = tcp_sk(sk);

	if (unmark_loss) {
		struct sk_buff *skb;

		tcp_for_write_queue(skb, sk) {
			if (skb == tcp_send_head(sk))
				break;
			TCP_SKB_CB(skb)->sacked &= ~TCPCB_LOST;
		}
		tp->lost_out = 0;
		tcp_clear_all_retrans_hints(tp);
	}

	if (tp->prior_ssthresh) {
		const struct inet_connection_sock *icsk = inet_csk(sk);

		if (icsk->icsk_ca_ops->undo_cwnd)
			tp->snd_cwnd = icsk->icsk_ca_ops->undo_cwnd(sk);
		else
			tp->snd_cwnd = max(tp->snd_cwnd, tp->snd_ssthresh << 1);

		if (tp->prior_ssthresh > tp->snd_ssthresh) {
			tp->snd_ssthresh = tp->prior_ssthresh;
			tcp_ecn_withdraw_cwr(tp);
		}
	}
	tp->snd_cwnd_stamp = tcp_time_stamp;
	tp->undo_marker = 0;
}

static inline bool tcp_may_undo(const struct tcp_sock *tp)
{
	return tp->undo_marker && (!tp->undo_retrans || tcp_packet_delayed(tp));
}

/* People celebrate: "We love our President!" */
static bool tcp_try_undo_recovery(struct sock *sk)
{
	struct tcp_sock *tp = tcp_sk(sk);

	if (tcp_may_undo(tp)) {
		int mib_idx;

		/* Happy end! We did not retransmit anything
		 * or our original transmission succeeded.
		 */
		DBGUNDO(sk, inet_csk(sk)->icsk_ca_state == TCP_CA_Loss ? "loss" : "retrans");
		tcp_undo_cwnd_reduction(sk, false);
		if (inet_csk(sk)->icsk_ca_state == TCP_CA_Loss)
			mib_idx = LINUX_MIB_TCPLOSSUNDO;
		else
			mib_idx = LINUX_MIB_TCPFULLUNDO;

		NET_INC_STATS(sock_net(sk), mib_idx);
	}
	if (tp->snd_una == tp->high_seq && tcp_is_reno(tp)) {
		/* Hold old state until something *above* high_seq
		 * is ACKed. For Reno it is MUST to prevent false
		 * fast retransmits (RFC2582). SACK TCP is safe. */
		if (!tcp_any_retrans_done(sk))
			tp->retrans_stamp = 0;
		return true;
	}
	tcp_set_ca_state(sk, TCP_CA_Open);
	tp->is_sack_reneg = 0;
	return false;
}

/* Try to undo cwnd reduction, because D-SACKs acked all retransmitted data */
static bool tcp_try_undo_dsack(struct sock *sk)
{
	struct tcp_sock *tp = tcp_sk(sk);

	if (tp->undo_marker && !tp->undo_retrans) {
		DBGUNDO(sk, "D-SACK");
		tcp_undo_cwnd_reduction(sk, false);
		NET_INC_STATS(sock_net(sk), LINUX_MIB_TCPDSACKUNDO);
		return true;
	}
	return false;
}

/* Undo during loss recovery after partial ACK or using F-RTO. */
static bool tcp_try_undo_loss(struct sock *sk, bool frto_undo)
{
	struct tcp_sock *tp = tcp_sk(sk);

	if (frto_undo || tcp_may_undo(tp)) {
		tcp_undo_cwnd_reduction(sk, true);

		DBGUNDO(sk, "partial loss");
		NET_INC_STATS(sock_net(sk), LINUX_MIB_TCPLOSSUNDO);
		if (frto_undo)
			NET_INC_STATS(sock_net(sk),
					LINUX_MIB_TCPSPURIOUSRTOS);
		inet_csk(sk)->icsk_retransmits = 0;
		if (frto_undo || tcp_is_sack(tp)) {
			tcp_set_ca_state(sk, TCP_CA_Open);
			tp->is_sack_reneg = 0;
		}
		return true;
	}
	return false;
}

/* The cwnd reduction in CWR and Recovery uses the PRR algorithm in RFC 6937.
 * It computes the number of packets to send (sndcnt) based on packets newly
 * delivered:
 *   1) If the packets in flight is larger than ssthresh, PRR spreads the
 *	cwnd reductions across a full RTT.
 *   2) Otherwise PRR uses packet conservation to send as much as delivered.
 *      But when the retransmits are acked without further losses, PRR
 *      slow starts cwnd up to ssthresh to speed up the recovery.
 */
static void tcp_init_cwnd_reduction(struct sock *sk)
{
	struct tcp_sock *tp = tcp_sk(sk);

	tp->high_seq = tp->snd_nxt;
	tp->tlp_high_seq = 0;
	tp->snd_cwnd_cnt = 0;
	tp->prior_cwnd = tp->snd_cwnd;
	tp->prr_delivered = 0;
	tp->prr_out = 0;
	tp->snd_ssthresh = inet_csk(sk)->icsk_ca_ops->ssthresh(sk);
	tcp_ecn_queue_cwr(tp);
}

static void tcp_cwnd_reduction(struct sock *sk, int newly_acked_sacked,
			       int flag)
{
	struct tcp_sock *tp = tcp_sk(sk);
	int sndcnt = 0;
	int delta = tp->snd_ssthresh - tcp_packets_in_flight(tp);

	if (newly_acked_sacked <= 0 || WARN_ON_ONCE(!tp->prior_cwnd))
		return;

	tp->prr_delivered += newly_acked_sacked;
	if (delta < 0) {
		u64 dividend = (u64)tp->snd_ssthresh * tp->prr_delivered +
			       tp->prior_cwnd - 1;
		sndcnt = div_u64(dividend, tp->prior_cwnd) - tp->prr_out;
	} else if ((flag & FLAG_RETRANS_DATA_ACKED) &&
		   !(flag & FLAG_LOST_RETRANS)) {
		sndcnt = min_t(int, delta,
			       max_t(int, tp->prr_delivered - tp->prr_out,
				     newly_acked_sacked) + 1);
	} else {
		sndcnt = min(delta, newly_acked_sacked);
	}
	/* Force a fast retransmit upon entering fast recovery */
	sndcnt = max(sndcnt, (tp->prr_out ? 0 : 1));
	tp->snd_cwnd = tcp_packets_in_flight(tp) + sndcnt;
}

static inline void tcp_end_cwnd_reduction(struct sock *sk)
{
	struct tcp_sock *tp = tcp_sk(sk);

	if (inet_csk(sk)->icsk_ca_ops->cong_control)
		return;

	/* Reset cwnd to ssthresh in CWR or Recovery (unless it's undone) */
	if (tp->snd_ssthresh < TCP_INFINITE_SSTHRESH &&
	    (inet_csk(sk)->icsk_ca_state == TCP_CA_CWR || tp->undo_marker)) {
		tp->snd_cwnd = tp->snd_ssthresh;
		tp->snd_cwnd_stamp = tcp_time_stamp;
	}
	tcp_ca_event(sk, CA_EVENT_COMPLETE_CWR);
}

/* Enter CWR state. Disable cwnd undo since congestion is proven with ECN */
void tcp_enter_cwr(struct sock *sk)
{
	struct tcp_sock *tp = tcp_sk(sk);

	tp->prior_ssthresh = 0;
	if (inet_csk(sk)->icsk_ca_state < TCP_CA_CWR) {
		tp->undo_marker = 0;
		tcp_init_cwnd_reduction(sk);
		tcp_set_ca_state(sk, TCP_CA_CWR);
	}
}
EXPORT_SYMBOL(tcp_enter_cwr);

static void tcp_try_keep_open(struct sock *sk)
{
	struct tcp_sock *tp = tcp_sk(sk);
	int state = TCP_CA_Open;

	if (tcp_left_out(tp) || tcp_any_retrans_done(sk))
		state = TCP_CA_Disorder;

	if (inet_csk(sk)->icsk_ca_state != state) {
		tcp_set_ca_state(sk, state);
		tp->high_seq = tp->snd_nxt;
	}
}

static void tcp_try_to_open(struct sock *sk, int flag)
{
	struct tcp_sock *tp = tcp_sk(sk);

	tcp_verify_left_out(tp);

	if (!tcp_any_retrans_done(sk))
		tp->retrans_stamp = 0;

	if (flag & FLAG_ECE)
		tcp_enter_cwr(sk);

	if (inet_csk(sk)->icsk_ca_state != TCP_CA_CWR) {
		tcp_try_keep_open(sk);
	}
}

static void tcp_mtup_probe_failed(struct sock *sk)
{
	struct inet_connection_sock *icsk = inet_csk(sk);

	icsk->icsk_mtup.search_high = icsk->icsk_mtup.probe_size - 1;
	icsk->icsk_mtup.probe_size = 0;
	NET_INC_STATS(sock_net(sk), LINUX_MIB_TCPMTUPFAIL);
}

static void tcp_mtup_probe_success(struct sock *sk)
{
	struct tcp_sock *tp = tcp_sk(sk);
	struct inet_connection_sock *icsk = inet_csk(sk);

	/* FIXME: breaks with very large cwnd */
	tp->prior_ssthresh = tcp_current_ssthresh(sk);
	tp->snd_cwnd = tp->snd_cwnd *
		       tcp_mss_to_mtu(sk, tp->mss_cache) /
		       icsk->icsk_mtup.probe_size;
	tp->snd_cwnd_cnt = 0;
	tp->snd_cwnd_stamp = tcp_time_stamp;
	tp->snd_ssthresh = tcp_current_ssthresh(sk);

	icsk->icsk_mtup.search_low = icsk->icsk_mtup.probe_size;
	icsk->icsk_mtup.probe_size = 0;
	tcp_sync_mss(sk, icsk->icsk_pmtu_cookie);
	NET_INC_STATS(sock_net(sk), LINUX_MIB_TCPMTUPSUCCESS);
}

/* Do a simple retransmit without using the backoff mechanisms in
 * tcp_timer. This is used for path mtu discovery.
 * The socket is already locked here.
 */
void tcp_simple_retransmit(struct sock *sk)
{
	const struct inet_connection_sock *icsk = inet_csk(sk);
	struct tcp_sock *tp = tcp_sk(sk);
	struct sk_buff *skb;
	unsigned int mss = tcp_current_mss(sk);
	u32 prior_lost = tp->lost_out;

	tcp_for_write_queue(skb, sk) {
		if (skb == tcp_send_head(sk))
			break;
		if (tcp_skb_seglen(skb) > mss &&
		    !(TCP_SKB_CB(skb)->sacked & TCPCB_SACKED_ACKED)) {
			if (TCP_SKB_CB(skb)->sacked & TCPCB_SACKED_RETRANS) {
				TCP_SKB_CB(skb)->sacked &= ~TCPCB_SACKED_RETRANS;
				tp->retrans_out -= tcp_skb_pcount(skb);
			}
			tcp_skb_mark_lost_uncond_verify(tp, skb);
		}
	}

	tcp_clear_retrans_hints_partial(tp);

	if (prior_lost == tp->lost_out)
		return;

	if (tcp_is_reno(tp))
		tcp_limit_reno_sacked(tp);

	tcp_verify_left_out(tp);

	/* Don't muck with the congestion window here.
	 * Reason is that we do not increase amount of _data_
	 * in network, but units changed and effective
	 * cwnd/ssthresh really reduced now.
	 */
	if (icsk->icsk_ca_state != TCP_CA_Loss) {
		tp->high_seq = tp->snd_nxt;
		tp->snd_ssthresh = tcp_current_ssthresh(sk);
		tp->prior_ssthresh = 0;
		tp->undo_marker = 0;
		tcp_set_ca_state(sk, TCP_CA_Loss);
	}
	tcp_xmit_retransmit_queue(sk);
}
EXPORT_SYMBOL(tcp_simple_retransmit);

static void tcp_enter_recovery(struct sock *sk, bool ece_ack)
{
	struct tcp_sock *tp = tcp_sk(sk);
	int mib_idx;

	if (tcp_is_reno(tp))
		mib_idx = LINUX_MIB_TCPRENORECOVERY;
	else
		mib_idx = LINUX_MIB_TCPSACKRECOVERY;

	NET_INC_STATS(sock_net(sk), mib_idx);

	tp->prior_ssthresh = 0;
	tcp_init_undo(tp);

	if (!tcp_in_cwnd_reduction(sk)) {
		if (!ece_ack)
			tp->prior_ssthresh = tcp_current_ssthresh(sk);
		tcp_init_cwnd_reduction(sk);
	}
	tcp_set_ca_state(sk, TCP_CA_Recovery);
}

/* Process an ACK in CA_Loss state. Move to CA_Open if lost data are
 * recovered or spurious. Otherwise retransmits more on partial ACKs.
 */
static void tcp_process_loss(struct sock *sk, int flag, bool is_dupack,
			     int *rexmit)
{
	struct tcp_sock *tp = tcp_sk(sk);
	bool recovered = !before(tp->snd_una, tp->high_seq);

	if ((flag & FLAG_SND_UNA_ADVANCED) &&
	    tcp_try_undo_loss(sk, false))
		return;

	if (tp->frto) { /* F-RTO RFC5682 sec 3.1 (sack enhanced version). */
		/* Step 3.b. A timeout is spurious if not all data are
		 * lost, i.e., never-retransmitted data are (s)acked.
		 */
		if ((flag & FLAG_ORIG_SACK_ACKED) &&
		    tcp_try_undo_loss(sk, true))
			return;

		if (after(tp->snd_nxt, tp->high_seq)) {
			if (flag & FLAG_DATA_SACKED || is_dupack)
				tp->frto = 0; /* Step 3.a. loss was real */
		} else if (flag & FLAG_SND_UNA_ADVANCED && !recovered) {
			tp->high_seq = tp->snd_nxt;
			/* Step 2.b. Try send new data (but deferred until cwnd
			 * is updated in tcp_ack()). Otherwise fall back to
			 * the conventional recovery.
			 */
			if (tcp_send_head(sk) &&
			    after(tcp_wnd_end(tp), tp->snd_nxt)) {
				*rexmit = REXMIT_NEW;
				return;
			}
			tp->frto = 0;
		}
	}

	if (recovered) {
		/* F-RTO RFC5682 sec 3.1 step 2.a and 1st part of step 3.a */
		tcp_try_undo_recovery(sk);
		return;
	}
	if (tcp_is_reno(tp)) {
		/* A Reno DUPACK means new data in F-RTO step 2.b above are
		 * delivered. Lower inflight to clock out (re)tranmissions.
		 */
		if (after(tp->snd_nxt, tp->high_seq) && is_dupack)
			tcp_add_reno_sack(sk);
		else if (flag & FLAG_SND_UNA_ADVANCED)
			tcp_reset_reno_sack(tp);
	}
	*rexmit = REXMIT_LOST;
}

/* Undo during fast recovery after partial ACK. */
static bool tcp_try_undo_partial(struct sock *sk, const int acked)
{
	struct tcp_sock *tp = tcp_sk(sk);

	if (tp->undo_marker && tcp_packet_delayed(tp)) {
		/* Plain luck! Hole if filled with delayed
		 * packet, rather than with a retransmit.
		 */
		tcp_update_reordering(sk, tcp_fackets_out(tp) + acked, 1);

		/* We are getting evidence that the reordering degree is higher
		 * than we realized. If there are no retransmits out then we
		 * can undo. Otherwise we clock out new packets but do not
		 * mark more packets lost or retransmit more.
		 */
		if (tp->retrans_out)
			return true;

		if (!tcp_any_retrans_done(sk))
			tp->retrans_stamp = 0;

		DBGUNDO(sk, "partial recovery");
		tcp_undo_cwnd_reduction(sk, true);
		NET_INC_STATS(sock_net(sk), LINUX_MIB_TCPPARTIALUNDO);
		tcp_try_keep_open(sk);
		return true;
	}
	return false;
}

/* Process an event, which can update packets-in-flight not trivially.
 * Main goal of this function is to calculate new estimate for left_out,
 * taking into account both packets sitting in receiver's buffer and
 * packets lost by network.
 *
 * Besides that it updates the congestion state when packet loss or ECN
 * is detected. But it does not reduce the cwnd, it is done by the
 * congestion control later.
 *
 * It does _not_ decide what to send, it is made in function
 * tcp_xmit_retransmit_queue().
 */
static void tcp_fastretrans_alert(struct sock *sk, const int acked,
				  bool is_dupack, int *ack_flag, int *rexmit)
{
	struct inet_connection_sock *icsk = inet_csk(sk);
	struct tcp_sock *tp = tcp_sk(sk);
	int fast_rexmit = 0, flag = *ack_flag;
	bool do_lost = is_dupack || ((flag & FLAG_DATA_SACKED) &&
				    (tcp_fackets_out(tp) > tp->reordering));

	if (WARN_ON(!tp->packets_out && tp->sacked_out))
		tp->sacked_out = 0;
	if (WARN_ON(!tp->sacked_out && tp->fackets_out))
		tp->fackets_out = 0;

	/* Now state machine starts.
	 * A. ECE, hence prohibit cwnd undoing, the reduction is required. */
	if (flag & FLAG_ECE)
		tp->prior_ssthresh = 0;

	/* B. In all the states check for reneging SACKs. */
	if (tcp_check_sack_reneging(sk, flag))
		return;

	/* C. Check consistency of the current state. */
	tcp_verify_left_out(tp);

	/* D. Check state exit conditions. State can be terminated
	 *    when high_seq is ACKed. */
	if (icsk->icsk_ca_state == TCP_CA_Open) {
		WARN_ON(tp->retrans_out != 0);
		tp->retrans_stamp = 0;
	} else if (!before(tp->snd_una, tp->high_seq)) {
		switch (icsk->icsk_ca_state) {
		case TCP_CA_CWR:
			/* CWR is to be held something *above* high_seq
			 * is ACKed for CWR bit to reach receiver. */
			if (tp->snd_una != tp->high_seq) {
				tcp_end_cwnd_reduction(sk);
				tcp_set_ca_state(sk, TCP_CA_Open);
			}
			break;

		case TCP_CA_Recovery:
			if (tcp_is_reno(tp))
				tcp_reset_reno_sack(tp);
			if (tcp_try_undo_recovery(sk))
				return;
			tcp_end_cwnd_reduction(sk);
			break;
		}
	}

	/* Use RACK to detect loss */
	if (sysctl_tcp_recovery & TCP_RACK_LOST_RETRANS &&
	    tcp_rack_mark_lost(sk)) {
		flag |= FLAG_LOST_RETRANS;
		*ack_flag |= FLAG_LOST_RETRANS;
	}

	/* E. Process state. */
	switch (icsk->icsk_ca_state) {
	case TCP_CA_Recovery:
		if (!(flag & FLAG_SND_UNA_ADVANCED)) {
			if (tcp_is_reno(tp) && is_dupack)
				tcp_add_reno_sack(sk);
		} else {
			if (tcp_try_undo_partial(sk, acked))
				return;
			/* Partial ACK arrived. Force fast retransmit. */
			do_lost = tcp_is_reno(tp) ||
				  tcp_fackets_out(tp) > tp->reordering;
		}
		if (tcp_try_undo_dsack(sk)) {
			tcp_try_keep_open(sk);
			return;
		}
		break;
	case TCP_CA_Loss:
		tcp_process_loss(sk, flag, is_dupack, rexmit);
		if (icsk->icsk_ca_state != TCP_CA_Open &&
		    !(flag & FLAG_LOST_RETRANS))
			return;
		/* Change state if cwnd is undone or retransmits are lost */
	default:
		if (tcp_is_reno(tp)) {
			if (flag & FLAG_SND_UNA_ADVANCED)
				tcp_reset_reno_sack(tp);
			if (is_dupack)
				tcp_add_reno_sack(sk);
		}

		if (icsk->icsk_ca_state <= TCP_CA_Disorder)
			tcp_try_undo_dsack(sk);

		if (!tcp_time_to_recover(sk, flag)) {
			tcp_try_to_open(sk, flag);
			return;
		}

		/* MTU probe failure: don't reduce cwnd */
		if (icsk->icsk_ca_state < TCP_CA_CWR &&
		    icsk->icsk_mtup.probe_size &&
		    tp->snd_una == tp->mtu_probe.probe_seq_start) {
			tcp_mtup_probe_failed(sk);
			/* Restores the reduction we did in tcp_mtup_probe() */
			tp->snd_cwnd++;
			tcp_simple_retransmit(sk);
			return;
		}

		/* Otherwise enter Recovery state */
		tcp_enter_recovery(sk, (flag & FLAG_ECE));
		fast_rexmit = 1;
	}

	if (do_lost)
		tcp_update_scoreboard(sk, fast_rexmit);
	*rexmit = REXMIT_LOST;
}

static void tcp_update_rtt_min(struct sock *sk, u32 rtt_us)
{
	struct tcp_sock *tp = tcp_sk(sk);
	u32 wlen = sysctl_tcp_min_rtt_wlen * HZ;

	minmax_running_min(&tp->rtt_min, wlen, tcp_time_stamp,
			   rtt_us ? : jiffies_to_usecs(1));
}

static inline bool tcp_ack_update_rtt(struct sock *sk, const int flag,
				      long seq_rtt_us, long sack_rtt_us,
				      long ca_rtt_us)
{
	const struct tcp_sock *tp = tcp_sk(sk);

	/* Prefer RTT measured from ACK's timing to TS-ECR. This is because
	 * broken middle-boxes or peers may corrupt TS-ECR fields. But
	 * Karn's algorithm forbids taking RTT if some retransmitted data
	 * is acked (RFC6298).
	 */
	if (seq_rtt_us < 0)
		seq_rtt_us = sack_rtt_us;

	/* RTTM Rule: A TSecr value received in a segment is used to
	 * update the averaged RTT measurement only if the segment
	 * acknowledges some new data, i.e., only if it advances the
	 * left edge of the send window.
	 * See draft-ietf-tcplw-high-performance-00, section 3.3.
	 */
	if (seq_rtt_us < 0 && tp->rx_opt.saw_tstamp && tp->rx_opt.rcv_tsecr &&
	    flag & FLAG_ACKED)
		seq_rtt_us = ca_rtt_us = jiffies_to_usecs(tcp_time_stamp -
							  tp->rx_opt.rcv_tsecr);
	if (seq_rtt_us < 0)
		return false;

	/* ca_rtt_us >= 0 is counting on the invariant that ca_rtt_us is
	 * always taken together with ACK, SACK, or TS-opts. Any negative
	 * values will be skipped with the seq_rtt_us < 0 check above.
	 */
	tcp_update_rtt_min(sk, ca_rtt_us);
	tcp_rtt_estimator(sk, seq_rtt_us);
	tcp_set_rto(sk);

	/* RFC6298: only reset backoff on valid RTT measurement. */
	inet_csk(sk)->icsk_backoff = 0;
	return true;
}

/* Compute time elapsed between (last) SYNACK and the ACK completing 3WHS. */
void tcp_synack_rtt_meas(struct sock *sk, struct request_sock *req)
{
	long rtt_us = -1L;

	if (req && !req->num_retrans && tcp_rsk(req)->snt_synack.v64) {
		struct skb_mstamp now;

		skb_mstamp_get(&now);
		rtt_us = skb_mstamp_us_delta(&now, &tcp_rsk(req)->snt_synack);
	}

	tcp_ack_update_rtt(sk, FLAG_SYN_ACKED, rtt_us, -1L, rtt_us);
}


static void tcp_cong_avoid(struct sock *sk, u32 ack, u32 acked)
{
	const struct inet_connection_sock *icsk = inet_csk(sk);

	icsk->icsk_ca_ops->cong_avoid(sk, ack, acked);
	tcp_sk(sk)->snd_cwnd_stamp = tcp_time_stamp;
}

/* Restart timer after forward progress on connection.
 * RFC2988 recommends to restart timer to now+rto.
 */
void tcp_rearm_rto(struct sock *sk)
{
	const struct inet_connection_sock *icsk = inet_csk(sk);
	struct tcp_sock *tp = tcp_sk(sk);

	/* If the retrans timer is currently being used by Fast Open
	 * for SYN-ACK retrans purpose, stay put.
	 */
	if (tp->fastopen_rsk)
		return;

	if (!tp->packets_out) {
		inet_csk_clear_xmit_timer(sk, ICSK_TIME_RETRANS);
	} else {
		u32 rto = inet_csk(sk)->icsk_rto;
		/* Offset the time elapsed after installing regular RTO */
		if (icsk->icsk_pending == ICSK_TIME_EARLY_RETRANS ||
		    icsk->icsk_pending == ICSK_TIME_LOSS_PROBE) {
			struct sk_buff *skb = tcp_write_queue_head(sk);
			const u32 rto_time_stamp =
				tcp_skb_timestamp(skb) + rto;
			s32 delta = (s32)(rto_time_stamp - tcp_time_stamp);
			/* delta may not be positive if the socket is locked
			 * when the retrans timer fires and is rescheduled.
			 */
			rto = max(delta, 1);
		}
		inet_csk_reset_xmit_timer(sk, ICSK_TIME_RETRANS, rto,
					  TCP_RTO_MAX);
	}
}

/* This function is called when the delayed ER timer fires. TCP enters
 * fast recovery and performs fast-retransmit.
 */
void tcp_resume_early_retransmit(struct sock *sk)
{
	struct tcp_sock *tp = tcp_sk(sk);

	tcp_rearm_rto(sk);

	/* Stop if ER is disabled after the delayed ER timer is scheduled */
	if (!tp->do_early_retrans)
		return;

	tcp_enter_recovery(sk, false);
	tcp_update_scoreboard(sk, 1);
	tcp_xmit_retransmit_queue(sk);
}

/* If we get here, the whole TSO packet has not been acked. */
static u32 tcp_tso_acked(struct sock *sk, struct sk_buff *skb)
{
	struct tcp_sock *tp = tcp_sk(sk);
	u32 packets_acked;

	BUG_ON(!after(TCP_SKB_CB(skb)->end_seq, tp->snd_una));

	packets_acked = tcp_skb_pcount(skb);
	if (tcp_trim_head(sk, skb, tp->snd_una - TCP_SKB_CB(skb)->seq))
		return 0;
	packets_acked -= tcp_skb_pcount(skb);

	if (packets_acked) {
		BUG_ON(tcp_skb_pcount(skb) == 0);
		BUG_ON(!before(TCP_SKB_CB(skb)->seq, TCP_SKB_CB(skb)->end_seq));
	}

	return packets_acked;
}

static void tcp_ack_tstamp(struct sock *sk, struct sk_buff *skb,
			   u32 prior_snd_una)
{
	const struct skb_shared_info *shinfo;

	/* Avoid cache line misses to get skb_shinfo() and shinfo->tx_flags */
	if (likely(!TCP_SKB_CB(skb)->txstamp_ack))
		return;

	shinfo = skb_shinfo(skb);
	if (!before(shinfo->tskey, prior_snd_una) &&
	    before(shinfo->tskey, tcp_sk(sk)->snd_una))
		__skb_tstamp_tx(skb, NULL, sk, SCM_TSTAMP_ACK);
}

/* Remove acknowledged frames from the retransmission queue. If our packet
 * is before the ack sequence we can discard it as it's confirmed to have
 * arrived at the other end.
 */
static int tcp_clean_rtx_queue(struct sock *sk, int prior_fackets,
			       u32 prior_snd_una, int *acked,
			       struct tcp_sacktag_state *sack,
			       struct skb_mstamp *now)
{
	const struct inet_connection_sock *icsk = inet_csk(sk);
	struct skb_mstamp first_ackt, last_ackt;
	struct tcp_sock *tp = tcp_sk(sk);
	u32 prior_sacked = tp->sacked_out;
	u32 reord = tp->packets_out;
	bool fully_acked = true;
	long sack_rtt_us = -1L;
	long seq_rtt_us = -1L;
	long ca_rtt_us = -1L;
	struct sk_buff *skb;
	u32 pkts_acked = 0;
	u32 last_in_flight = 0;
	bool rtt_update;
	int flag = 0;

	first_ackt.v64 = 0;

	while ((skb = tcp_write_queue_head(sk)) && skb != tcp_send_head(sk)) {
		struct tcp_skb_cb *scb = TCP_SKB_CB(skb);
		u8 sacked = scb->sacked;
		u32 acked_pcount;

		tcp_ack_tstamp(sk, skb, prior_snd_una);

		/* Determine how many packets and what bytes were acked, tso and else */
		if (after(scb->end_seq, tp->snd_una)) {
			if (tcp_skb_pcount(skb) == 1 ||
			    !after(tp->snd_una, scb->seq))
				break;

			acked_pcount = tcp_tso_acked(sk, skb);
			if (!acked_pcount)
				break;
			fully_acked = false;
		} else {
			/* Speedup tcp_unlink_write_queue() and next loop */
			prefetchw(skb->next);
			acked_pcount = tcp_skb_pcount(skb);
		}

		if (unlikely(sacked & TCPCB_RETRANS)) {
			if (sacked & TCPCB_SACKED_RETRANS)
				tp->retrans_out -= acked_pcount;
			flag |= FLAG_RETRANS_DATA_ACKED;
		} else if (!(sacked & TCPCB_SACKED_ACKED)) {
			last_ackt = skb->skb_mstamp;
			WARN_ON_ONCE(last_ackt.v64 == 0);
			if (!first_ackt.v64)
				first_ackt = last_ackt;

			last_in_flight = TCP_SKB_CB(skb)->tx.in_flight;
			reord = min(pkts_acked, reord);
			if (!after(scb->end_seq, tp->high_seq))
				flag |= FLAG_ORIG_SACK_ACKED;
		}

		if (sacked & TCPCB_SACKED_ACKED) {
			tp->sacked_out -= acked_pcount;
		} else if (tcp_is_sack(tp)) {
			tp->delivered += acked_pcount;
			if (!tcp_skb_spurious_retrans(tp, skb))
				tcp_rack_advance(tp, &skb->skb_mstamp, sacked);
		}
		if (sacked & TCPCB_LOST)
			tp->lost_out -= acked_pcount;

		tp->packets_out -= acked_pcount;
		pkts_acked += acked_pcount;
		tcp_rate_skb_delivered(sk, skb, sack->rate);

		/* Initial outgoing SYN's get put onto the write_queue
		 * just like anything else we transmit.  It is not
		 * true data, and if we misinform our callers that
		 * this ACK acks real data, we will erroneously exit
		 * connection startup slow start one packet too
		 * quickly.  This is severely frowned upon behavior.
		 */
		if (likely(!(scb->tcp_flags & TCPHDR_SYN))) {
			flag |= FLAG_DATA_ACKED;
		} else {
			flag |= FLAG_SYN_ACKED;
			tp->retrans_stamp = 0;
		}

		if (!fully_acked)
			break;

		tcp_unlink_write_queue(skb, sk);
		sk_wmem_free_skb(sk, skb);
		if (unlikely(skb == tp->retransmit_skb_hint))
			tp->retransmit_skb_hint = NULL;
		if (unlikely(skb == tp->lost_skb_hint))
			tp->lost_skb_hint = NULL;
	}

	if (likely(between(tp->snd_up, prior_snd_una, tp->snd_una)))
		tp->snd_up = tp->snd_una;

	if (skb && (TCP_SKB_CB(skb)->sacked & TCPCB_SACKED_ACKED))
		flag |= FLAG_SACK_RENEGING;

	if (likely(first_ackt.v64) && !(flag & FLAG_RETRANS_DATA_ACKED)) {
		seq_rtt_us = skb_mstamp_us_delta(now, &first_ackt);
		ca_rtt_us = skb_mstamp_us_delta(now, &last_ackt);
	}
	if (sack->first_sackt.v64) {
		sack_rtt_us = skb_mstamp_us_delta(now, &sack->first_sackt);
		ca_rtt_us = skb_mstamp_us_delta(now, &sack->last_sackt);
	}
	sack->rate->rtt_us = ca_rtt_us; /* RTT of last (S)ACKed packet, or -1 */
	rtt_update = tcp_ack_update_rtt(sk, flag, seq_rtt_us, sack_rtt_us,
					ca_rtt_us);

	if (flag & FLAG_ACKED) {
		tcp_rearm_rto(sk);
		if (unlikely(icsk->icsk_mtup.probe_size &&
			     !after(tp->mtu_probe.probe_seq_end, tp->snd_una))) {
			tcp_mtup_probe_success(sk);
		}

		if (tcp_is_reno(tp)) {
			tcp_remove_reno_sacks(sk, pkts_acked);

			/* If any of the cumulatively ACKed segments was
			 * retransmitted, non-SACK case cannot confirm that
			 * progress was due to original transmission due to
			 * lack of TCPCB_SACKED_ACKED bits even if some of
			 * the packets may have been never retransmitted.
			 */
			if (flag & FLAG_RETRANS_DATA_ACKED)
				flag &= ~FLAG_ORIG_SACK_ACKED;
		} else {
			int delta;

			/* Non-retransmitted hole got filled? That's reordering */
			if (reord < prior_fackets && reord <= tp->fackets_out)
				tcp_update_reordering(sk, tp->fackets_out - reord, 0);

			delta = tcp_is_fack(tp) ? pkts_acked :
						  prior_sacked - tp->sacked_out;
			tp->lost_cnt_hint -= min(tp->lost_cnt_hint, delta);
		}

		tp->fackets_out -= min(pkts_acked, tp->fackets_out);

	} else if (skb && rtt_update && sack_rtt_us >= 0 &&
		   sack_rtt_us > skb_mstamp_us_delta(now, &skb->skb_mstamp)) {
		/* Do not re-arm RTO if the sack RTT is measured from data sent
		 * after when the head was last (re)transmitted. Otherwise the
		 * timeout may continue to extend in loss recovery.
		 */
		tcp_rearm_rto(sk);
	}

	if (icsk->icsk_ca_ops->pkts_acked) {
		struct ack_sample sample = { .pkts_acked = pkts_acked,
					     .rtt_us = ca_rtt_us,
					     .in_flight = last_in_flight };

		icsk->icsk_ca_ops->pkts_acked(sk, &sample);
	}

#if FASTRETRANS_DEBUG > 0
	WARN_ON((int)tp->sacked_out < 0);
	WARN_ON((int)tp->lost_out < 0);
	WARN_ON((int)tp->retrans_out < 0);
	if (!tp->packets_out && tcp_is_sack(tp)) {
		icsk = inet_csk(sk);
		if (tp->lost_out) {
			pr_debug("Leak l=%u %d\n",
				 tp->lost_out, icsk->icsk_ca_state);
			tp->lost_out = 0;
		}
		if (tp->sacked_out) {
			pr_debug("Leak s=%u %d\n",
				 tp->sacked_out, icsk->icsk_ca_state);
			tp->sacked_out = 0;
		}
		if (tp->retrans_out) {
			pr_debug("Leak r=%u %d\n",
				 tp->retrans_out, icsk->icsk_ca_state);
			tp->retrans_out = 0;
		}
	}
#endif
	*acked = pkts_acked;
	return flag;
}

static void tcp_ack_probe(struct sock *sk)
{
	const struct tcp_sock *tp = tcp_sk(sk);
	struct inet_connection_sock *icsk = inet_csk(sk);

	/* Was it a usable window open? */

	if (!after(TCP_SKB_CB(tcp_send_head(sk))->end_seq, tcp_wnd_end(tp))) {
		icsk->icsk_backoff = 0;
		inet_csk_clear_xmit_timer(sk, ICSK_TIME_PROBE0);
		/* Socket must be waked up by subsequent tcp_data_snd_check().
		 * This function is not for random using!
		 */
	} else {
		unsigned long when = tcp_probe0_when(sk, TCP_RTO_MAX);

		inet_csk_reset_xmit_timer(sk, ICSK_TIME_PROBE0,
					  when, TCP_RTO_MAX);
	}
}

static inline bool tcp_ack_is_dubious(const struct sock *sk, const int flag)
{
	return !(flag & FLAG_NOT_DUP) || (flag & FLAG_CA_ALERT) ||
		inet_csk(sk)->icsk_ca_state != TCP_CA_Open;
}

/* Decide wheather to run the increase function of congestion control. */
static inline bool tcp_may_raise_cwnd(const struct sock *sk, const int flag)
{
	/* If reordering is high then always grow cwnd whenever data is
	 * delivered regardless of its ordering. Otherwise stay conservative
	 * and only grow cwnd on in-order delivery (RFC5681). A stretched ACK w/
	 * new SACK or ECE mark may first advance cwnd here and later reduce
	 * cwnd in tcp_fastretrans_alert() based on more states.
	 */
	if (tcp_sk(sk)->reordering > sock_net(sk)->ipv4.sysctl_tcp_reordering)
		return flag & FLAG_FORWARD_PROGRESS;

	return flag & FLAG_DATA_ACKED;
}

/* The "ultimate" congestion control function that aims to replace the rigid
 * cwnd increase and decrease control (tcp_cong_avoid,tcp_*cwnd_reduction).
 * It's called toward the end of processing an ACK with precise rate
 * information. All transmission or retransmission are delayed afterwards.
 */
static void tcp_cong_control(struct sock *sk, u32 ack, u32 acked_sacked,
			     int flag, const struct rate_sample *rs)
{
	const struct inet_connection_sock *icsk = inet_csk(sk);

	if (icsk->icsk_ca_ops->cong_control) {
		icsk->icsk_ca_ops->cong_control(sk, rs);
		return;
	}

	if (tcp_in_cwnd_reduction(sk)) {
		/* Reduce cwnd if state mandates */
		tcp_cwnd_reduction(sk, acked_sacked, flag);
	} else if (tcp_may_raise_cwnd(sk, flag)) {
		/* Advance cwnd if state allows */
		tcp_cong_avoid(sk, ack, acked_sacked);
	}
	tcp_update_pacing_rate(sk);
}

/* Check that window update is acceptable.
 * The function assumes that snd_una<=ack<=snd_next.
 */
static inline bool tcp_may_update_window(const struct tcp_sock *tp,
					const u32 ack, const u32 ack_seq,
					const u32 nwin)
{
	return	after(ack, tp->snd_una) ||
		after(ack_seq, tp->snd_wl1) ||
		(ack_seq == tp->snd_wl1 && nwin > tp->snd_wnd);
}

/* If we update tp->snd_una, also update tp->bytes_acked */
static void tcp_snd_una_update(struct tcp_sock *tp, u32 ack)
{
	u32 delta = ack - tp->snd_una;

	sock_owned_by_me((struct sock *)tp);
	u64_stats_update_begin_raw(&tp->syncp);
	tp->bytes_acked += delta;
	u64_stats_update_end_raw(&tp->syncp);
	tp->snd_una = ack;
}

/* If we update tp->rcv_nxt, also update tp->bytes_received */
static void tcp_rcv_nxt_update(struct tcp_sock *tp, u32 seq)
{
	u32 delta = seq - tp->rcv_nxt;

	sock_owned_by_me((struct sock *)tp);
	u64_stats_update_begin_raw(&tp->syncp);
	tp->bytes_received += delta;
	u64_stats_update_end_raw(&tp->syncp);
	tp->rcv_nxt = seq;
}

/* Update our send window.
 *
 * Window update algorithm, described in RFC793/RFC1122 (used in linux-2.2
 * and in FreeBSD. NetBSD's one is even worse.) is wrong.
 */
static int tcp_ack_update_window(struct sock *sk, const struct sk_buff *skb, u32 ack,
				 u32 ack_seq)
{
	struct tcp_sock *tp = tcp_sk(sk);
	int flag = 0;
	u32 nwin = ntohs(tcp_hdr(skb)->window);

	if (likely(!tcp_hdr(skb)->syn))
		nwin <<= tp->rx_opt.snd_wscale;

	if (tcp_may_update_window(tp, ack, ack_seq, nwin)) {
		flag |= FLAG_WIN_UPDATE;
		tcp_update_wl(tp, ack_seq);

		if (tp->snd_wnd != nwin) {
			tp->snd_wnd = nwin;

			/* Note, it is the only place, where
			 * fast path is recovered for sending TCP.
			 */
			tp->pred_flags = 0;
			tcp_fast_path_check(sk);

			if (tcp_send_head(sk))
				tcp_slow_start_after_idle_check(sk);

			if (nwin > tp->max_window) {
				tp->max_window = nwin;
				tcp_sync_mss(sk, inet_csk(sk)->icsk_pmtu_cookie);
			}
		}
	}

	tcp_snd_una_update(tp, ack);

	return flag;
}

static bool __tcp_oow_rate_limited(struct net *net, int mib_idx,
				   u32 *last_oow_ack_time)
{
	if (*last_oow_ack_time) {
		s32 elapsed = (s32)(tcp_time_stamp - *last_oow_ack_time);

		if (0 <= elapsed && elapsed < sysctl_tcp_invalid_ratelimit) {
			NET_INC_STATS(net, mib_idx);
			return true;	/* rate-limited: don't send yet! */
		}
	}

	*last_oow_ack_time = tcp_time_stamp;

	return false;	/* not rate-limited: go ahead, send dupack now! */
}

/* Return true if we're currently rate-limiting out-of-window ACKs and
 * thus shouldn't send a dupack right now. We rate-limit dupacks in
 * response to out-of-window SYNs or ACKs to mitigate ACK loops or DoS
 * attacks that send repeated SYNs or ACKs for the same connection. To
 * do this, we do not send a duplicate SYNACK or ACK if the remote
 * endpoint is sending out-of-window SYNs or pure ACKs at a high rate.
 */
bool tcp_oow_rate_limited(struct net *net, const struct sk_buff *skb,
			  int mib_idx, u32 *last_oow_ack_time)
{
	/* Data packets without SYNs are not likely part of an ACK loop. */
	if ((TCP_SKB_CB(skb)->seq != TCP_SKB_CB(skb)->end_seq) &&
	    !tcp_hdr(skb)->syn)
		return false;

	return __tcp_oow_rate_limited(net, mib_idx, last_oow_ack_time);
}

/* RFC 5961 7 [ACK Throttling] */
static void tcp_send_challenge_ack(struct sock *sk, const struct sk_buff *skb)
{
	/* unprotected vars, we dont care of overwrites */
	static u32 challenge_timestamp;
	static unsigned int challenge_count;
	struct tcp_sock *tp = tcp_sk(sk);
	u32 count, now;

	/* First check our per-socket dupack rate limit. */
	if (__tcp_oow_rate_limited(sock_net(sk),
				   LINUX_MIB_TCPACKSKIPPEDCHALLENGE,
				   &tp->last_oow_ack_time))
		return;

	/* Then check host-wide RFC 5961 rate limit. */
	now = jiffies / HZ;
	if (now != challenge_timestamp) {
		u32 half = (sysctl_tcp_challenge_ack_limit + 1) >> 1;

		challenge_timestamp = now;
		WRITE_ONCE(challenge_count, half +
			   prandom_u32_max(sysctl_tcp_challenge_ack_limit));
	}
	count = READ_ONCE(challenge_count);
	if (count > 0) {
		WRITE_ONCE(challenge_count, count - 1);
		NET_INC_STATS(sock_net(sk), LINUX_MIB_TCPCHALLENGEACK);
		tcp_send_ack(sk);
	}
}

static void tcp_store_ts_recent(struct tcp_sock *tp)
{
	tp->rx_opt.ts_recent = tp->rx_opt.rcv_tsval;
	tp->rx_opt.ts_recent_stamp = get_seconds();
}

static void tcp_replace_ts_recent(struct tcp_sock *tp, u32 seq)
{
	if (tp->rx_opt.saw_tstamp && !after(seq, tp->rcv_wup)) {
		/* PAWS bug workaround wrt. ACK frames, the PAWS discard
		 * extra check below makes sure this can only happen
		 * for pure ACK frames.  -DaveM
		 *
		 * Not only, also it occurs for expired timestamps.
		 */

		if (tcp_paws_check(&tp->rx_opt, 0))
			tcp_store_ts_recent(tp);
	}
}

/* This routine deals with acks during a TLP episode.
 * We mark the end of a TLP episode on receiving TLP dupack or when
 * ack is after tlp_high_seq.
 * Ref: loss detection algorithm in draft-dukkipati-tcpm-tcp-loss-probe.
 */
static void tcp_process_tlp_ack(struct sock *sk, u32 ack, int flag)
{
	struct tcp_sock *tp = tcp_sk(sk);

	if (before(ack, tp->tlp_high_seq))
		return;

	if (flag & FLAG_DSACKING_ACK) {
		/* This DSACK means original and TLP probe arrived; no loss */
		tp->tlp_high_seq = 0;
	} else if (after(ack, tp->tlp_high_seq)) {
		/* ACK advances: there was a loss, so reduce cwnd. Reset
		 * tlp_high_seq in tcp_init_cwnd_reduction()
		 */
		tcp_init_cwnd_reduction(sk);
		tcp_set_ca_state(sk, TCP_CA_CWR);
		tcp_end_cwnd_reduction(sk);
		tcp_try_keep_open(sk);
		NET_INC_STATS(sock_net(sk),
				LINUX_MIB_TCPLOSSPROBERECOVERY);
	} else if (!(flag & (FLAG_SND_UNA_ADVANCED |
			     FLAG_NOT_DUP | FLAG_DATA_SACKED))) {
		/* Pure dupack: original and TLP probe arrived; no loss */
		tp->tlp_high_seq = 0;
	}
}

static inline void tcp_in_ack_event(struct sock *sk, u32 flags)
{
	const struct inet_connection_sock *icsk = inet_csk(sk);

	if (icsk->icsk_ca_ops->in_ack_event)
		icsk->icsk_ca_ops->in_ack_event(sk, flags);
}

/* Congestion control has updated the cwnd already. So if we're in
 * loss recovery then now we do any new sends (for FRTO) or
 * retransmits (for CA_Loss or CA_recovery) that make sense.
 */
static void tcp_xmit_recovery(struct sock *sk, int rexmit)
{
	struct tcp_sock *tp = tcp_sk(sk);

	if (rexmit == REXMIT_NONE)
		return;

	if (unlikely(rexmit == 2)) {
		__tcp_push_pending_frames(sk, tcp_current_mss(sk),
					  TCP_NAGLE_OFF);
		if (after(tp->snd_nxt, tp->high_seq))
			return;
		tp->frto = 0;
	}
	tcp_xmit_retransmit_queue(sk);
}

/* This routine deals with incoming acks, but not outgoing ones. */
static int tcp_ack(struct sock *sk, const struct sk_buff *skb, int flag)
{
	struct inet_connection_sock *icsk = inet_csk(sk);
	struct tcp_sock *tp = tcp_sk(sk);
	struct tcp_sacktag_state sack_state;
	struct rate_sample rs = { .prior_delivered = 0 };
	u32 prior_snd_una = tp->snd_una;
	bool is_sack_reneg = tp->is_sack_reneg;
	u32 ack_seq = TCP_SKB_CB(skb)->seq;
	u32 ack = TCP_SKB_CB(skb)->ack_seq;
	bool is_dupack = false;
	u32 prior_fackets;
	int prior_packets = tp->packets_out;
	u32 delivered = tp->delivered;
	u32 lost = tp->lost;
	int acked = 0; /* Number of packets newly acked */
	int rexmit = REXMIT_NONE; /* Flag to (re)transmit to recover losses */
	struct skb_mstamp now;

	sack_state.first_sackt.v64 = 0;
	sack_state.rate = &rs;

	/* We very likely will need to access write queue head. */
	prefetchw(sk->sk_write_queue.next);

	/* If the ack is older than previous acks
	 * then we can probably ignore it.
	 */
	if (before(ack, prior_snd_una)) {
		/* RFC 5961 5.2 [Blind Data Injection Attack].[Mitigation] */
		if (before(ack, prior_snd_una - tp->max_window)) {
			if (!(flag & FLAG_NO_CHALLENGE_ACK))
				tcp_send_challenge_ack(sk, skb);
			return -1;
		}
		goto old_ack;
	}

	/* If the ack includes data we haven't sent yet, discard
	 * this segment (RFC793 Section 3.9).
	 */
	if (after(ack, tp->snd_nxt))
		goto invalid_ack;

	skb_mstamp_get(&now);

	if (icsk->icsk_pending == ICSK_TIME_EARLY_RETRANS ||
	    icsk->icsk_pending == ICSK_TIME_LOSS_PROBE)
		tcp_rearm_rto(sk);

	if (after(ack, prior_snd_una)) {
		flag |= FLAG_SND_UNA_ADVANCED;
		icsk->icsk_retransmits = 0;
	}

	prior_fackets = tp->fackets_out;
	rs.prior_in_flight = tcp_packets_in_flight(tp);

	/* ts_recent update must be made after we are sure that the packet
	 * is in window.
	 */
	if (flag & FLAG_UPDATE_TS_RECENT)
		tcp_replace_ts_recent(tp, TCP_SKB_CB(skb)->seq);

	if (!(flag & FLAG_SLOWPATH) && after(ack, prior_snd_una)) {
		/* Window is constant, pure forward advance.
		 * No more checks are required.
		 * Note, we use the fact that SND.UNA>=SND.WL2.
		 */
		tcp_update_wl(tp, ack_seq);
		tcp_snd_una_update(tp, ack);
		flag |= FLAG_WIN_UPDATE;

		tcp_in_ack_event(sk, CA_ACK_WIN_UPDATE);

		NET_INC_STATS(sock_net(sk), LINUX_MIB_TCPHPACKS);
	} else {
		u32 ack_ev_flags = CA_ACK_SLOWPATH;

		if (ack_seq != TCP_SKB_CB(skb)->end_seq)
			flag |= FLAG_DATA;
		else
			NET_INC_STATS(sock_net(sk), LINUX_MIB_TCPPUREACKS);

		flag |= tcp_ack_update_window(sk, skb, ack, ack_seq);

		if (TCP_SKB_CB(skb)->sacked)
			flag |= tcp_sacktag_write_queue(sk, skb, prior_snd_una,
							&sack_state);

		if (tcp_ecn_rcv_ecn_echo(tp, tcp_hdr(skb))) {
			flag |= FLAG_ECE;
			ack_ev_flags |= CA_ACK_ECE;
		}

		if (flag & FLAG_WIN_UPDATE)
			ack_ev_flags |= CA_ACK_WIN_UPDATE;

		tcp_in_ack_event(sk, ack_ev_flags);
	}

	/* We passed data and got it acked, remove any soft error
	 * log. Something worked...
	 */
	sk->sk_err_soft = 0;
	icsk->icsk_probes_out = 0;
	tp->rcv_tstamp = tcp_time_stamp;
	if (!prior_packets)
		goto no_queue;

	/* See if we can take anything off of the retransmit queue. */
	flag |= tcp_clean_rtx_queue(sk, prior_fackets, prior_snd_una, &acked,
				    &sack_state, &now);

	if (tcp_ack_is_dubious(sk, flag)) {
		is_dupack = !(flag & (FLAG_SND_UNA_ADVANCED | FLAG_NOT_DUP));
		tcp_fastretrans_alert(sk, acked, is_dupack, &flag, &rexmit);
	}
	if (tp->tlp_high_seq)
		tcp_process_tlp_ack(sk, ack, flag);

	if ((flag & FLAG_FORWARD_PROGRESS) || !(flag & FLAG_NOT_DUP)) {
		struct dst_entry *dst = __sk_dst_get(sk);
		if (dst)
			dst_confirm(dst);
	}

	if (icsk->icsk_pending == ICSK_TIME_RETRANS)
		tcp_schedule_loss_probe(sk);
	delivered = tp->delivered - delivered;	/* freshly ACKed or SACKed */
	lost = tp->lost - lost;			/* freshly marked lost */
	tcp_rate_gen(sk, delivered, lost, is_sack_reneg, &now, &rs);
	tcp_cong_control(sk, ack, delivered, flag, &rs);
	tcp_xmit_recovery(sk, rexmit);
	return 1;

no_queue:
	/* If data was DSACKed, see if we can undo a cwnd reduction. */
	if (flag & FLAG_DSACKING_ACK)
		tcp_fastretrans_alert(sk, acked, is_dupack, &flag, &rexmit);
	/* If this ack opens up a zero window, clear backoff.  It was
	 * being used to time the probes, and is probably far higher than
	 * it needs to be for normal retransmission.
	 */
	if (tcp_send_head(sk))
		tcp_ack_probe(sk);

	if (tp->tlp_high_seq)
		tcp_process_tlp_ack(sk, ack, flag);
	return 1;

invalid_ack:
	SOCK_DEBUG(sk, "Ack %u after %u:%u\n", ack, tp->snd_una, tp->snd_nxt);
	return -1;

old_ack:
	/* If data was SACKed, tag it and see if we should send more data.
	 * If data was DSACKed, see if we can undo a cwnd reduction.
	 */
	if (TCP_SKB_CB(skb)->sacked) {
		flag |= tcp_sacktag_write_queue(sk, skb, prior_snd_una,
						&sack_state);
		tcp_fastretrans_alert(sk, acked, is_dupack, &flag, &rexmit);
		tcp_xmit_recovery(sk, rexmit);
	}

	SOCK_DEBUG(sk, "Ack %u before %u:%u\n", ack, tp->snd_una, tp->snd_nxt);
	return 0;
}

static void tcp_parse_fastopen_option(int len, const unsigned char *cookie,
				      bool syn, struct tcp_fastopen_cookie *foc,
				      bool exp_opt)
{
	/* Valid only in SYN or SYN-ACK with an even length.  */
	if (!foc || !syn || len < 0 || (len & 1))
		return;

	if (len >= TCP_FASTOPEN_COOKIE_MIN &&
	    len <= TCP_FASTOPEN_COOKIE_MAX)
		memcpy(foc->val, cookie, len);
	else if (len != 0)
		len = -1;
	foc->len = len;
	foc->exp = exp_opt;
}

/* Look for tcp options. Normally only called on SYN and SYNACK packets.
 * But, this can also be called on packets in the established flow when
 * the fast version below fails.
 */
void tcp_parse_options(const struct sk_buff *skb,
		       struct tcp_options_received *opt_rx, int estab,
		       struct tcp_fastopen_cookie *foc)
{
	const unsigned char *ptr;
	const struct tcphdr *th = tcp_hdr(skb);
	int length = (th->doff * 4) - sizeof(struct tcphdr);

	ptr = (const unsigned char *)(th + 1);
	opt_rx->saw_tstamp = 0;

	while (length > 0) {
		int opcode = *ptr++;
		int opsize;

		switch (opcode) {
		case TCPOPT_EOL:
			return;
		case TCPOPT_NOP:	/* Ref: RFC 793 section 3.1 */
			length--;
			continue;
		default:
			opsize = *ptr++;
			if (opsize < 2) /* "silly options" */
				return;
			if (opsize > length)
				return;	/* don't parse partial options */
			switch (opcode) {
			case TCPOPT_MSS:
				if (opsize == TCPOLEN_MSS && th->syn && !estab) {
					u16 in_mss = get_unaligned_be16(ptr);
					if (in_mss) {
						if (opt_rx->user_mss &&
						    opt_rx->user_mss < in_mss)
							in_mss = opt_rx->user_mss;
						opt_rx->mss_clamp = in_mss;
					}
				}
				break;
			case TCPOPT_WINDOW:
				if (opsize == TCPOLEN_WINDOW && th->syn &&
				    !estab && sysctl_tcp_window_scaling) {
					__u8 snd_wscale = *(__u8 *)ptr;
					opt_rx->wscale_ok = 1;
					if (snd_wscale > 14) {
						net_info_ratelimited("%s: Illegal window scaling value %d >14 received\n",
								     __func__,
								     snd_wscale);
						snd_wscale = 14;
					}
					opt_rx->snd_wscale = snd_wscale;
				}
				break;
			case TCPOPT_TIMESTAMP:
				if ((opsize == TCPOLEN_TIMESTAMP) &&
				    ((estab && opt_rx->tstamp_ok) ||
				     (!estab && sysctl_tcp_timestamps))) {
					opt_rx->saw_tstamp = 1;
					opt_rx->rcv_tsval = get_unaligned_be32(ptr);
					opt_rx->rcv_tsecr = get_unaligned_be32(ptr + 4);
				}
				break;
			case TCPOPT_SACK_PERM:
				if (opsize == TCPOLEN_SACK_PERM && th->syn &&
				    !estab && sysctl_tcp_sack) {
					opt_rx->sack_ok = TCP_SACK_SEEN;
					tcp_sack_reset(opt_rx);
				}
				break;

			case TCPOPT_SACK:
				if ((opsize >= (TCPOLEN_SACK_BASE + TCPOLEN_SACK_PERBLOCK)) &&
				   !((opsize - TCPOLEN_SACK_BASE) % TCPOLEN_SACK_PERBLOCK) &&
				   opt_rx->sack_ok) {
					TCP_SKB_CB(skb)->sacked = (ptr - 2) - (unsigned char *)th;
				}
				break;
#ifdef CONFIG_TCP_MD5SIG
			case TCPOPT_MD5SIG:
				/*
				 * The MD5 Hash has already been
				 * checked (see tcp_v{4,6}_do_rcv()).
				 */
				break;
#endif
			case TCPOPT_FASTOPEN:
				tcp_parse_fastopen_option(
					opsize - TCPOLEN_FASTOPEN_BASE,
					ptr, th->syn, foc, false);
				break;

			case TCPOPT_EXP:
				/* Fast Open option shares code 254 using a
				 * 16 bits magic number.
				 */
				if (opsize >= TCPOLEN_EXP_FASTOPEN_BASE &&
				    get_unaligned_be16(ptr) ==
				    TCPOPT_FASTOPEN_MAGIC)
					tcp_parse_fastopen_option(opsize -
						TCPOLEN_EXP_FASTOPEN_BASE,
						ptr + 2, th->syn, foc, true);
				break;

			}
			ptr += opsize-2;
			length -= opsize;
		}
	}
}
EXPORT_SYMBOL(tcp_parse_options);

static bool tcp_parse_aligned_timestamp(struct tcp_sock *tp, const struct tcphdr *th)
{
	const __be32 *ptr = (const __be32 *)(th + 1);

	if (*ptr == htonl((TCPOPT_NOP << 24) | (TCPOPT_NOP << 16)
			  | (TCPOPT_TIMESTAMP << 8) | TCPOLEN_TIMESTAMP)) {
		tp->rx_opt.saw_tstamp = 1;
		++ptr;
		tp->rx_opt.rcv_tsval = ntohl(*ptr);
		++ptr;
		if (*ptr)
			tp->rx_opt.rcv_tsecr = ntohl(*ptr) - tp->tsoffset;
		else
			tp->rx_opt.rcv_tsecr = 0;
		return true;
	}
	return false;
}

/* Fast parse options. This hopes to only see timestamps.
 * If it is wrong it falls back on tcp_parse_options().
 */
static bool tcp_fast_parse_options(const struct sk_buff *skb,
				   const struct tcphdr *th, struct tcp_sock *tp)
{
	/* In the spirit of fast parsing, compare doff directly to constant
	 * values.  Because equality is used, short doff can be ignored here.
	 */
	if (th->doff == (sizeof(*th) / 4)) {
		tp->rx_opt.saw_tstamp = 0;
		return false;
	} else if (tp->rx_opt.tstamp_ok &&
		   th->doff == ((sizeof(*th) + TCPOLEN_TSTAMP_ALIGNED) / 4)) {
		if (tcp_parse_aligned_timestamp(tp, th))
			return true;
	}

	tcp_parse_options(skb, &tp->rx_opt, 1, NULL);
	if (tp->rx_opt.saw_tstamp && tp->rx_opt.rcv_tsecr)
		tp->rx_opt.rcv_tsecr -= tp->tsoffset;

	return true;
}

#ifdef CONFIG_TCP_MD5SIG
/*
 * Parse MD5 Signature option
 */
const u8 *tcp_parse_md5sig_option(const struct tcphdr *th)
{
	int length = (th->doff << 2) - sizeof(*th);
	const u8 *ptr = (const u8 *)(th + 1);

	/* If not enough data remaining, we can short cut */
	while (length >= TCPOLEN_MD5SIG) {
		int opcode = *ptr++;
		int opsize;

		switch (opcode) {
		case TCPOPT_EOL:
			return NULL;
		case TCPOPT_NOP:
			length--;
			continue;
		default:
			opsize = *ptr++;
			if (opsize < 2 || opsize > length)
				return NULL;
			if (opcode == TCPOPT_MD5SIG)
				return opsize == TCPOLEN_MD5SIG ? ptr : NULL;
		}
		ptr += opsize - 2;
		length -= opsize;
	}
	return NULL;
}
EXPORT_SYMBOL(tcp_parse_md5sig_option);
#endif

/* Sorry, PAWS as specified is broken wrt. pure-ACKs -DaveM
 *
 * It is not fatal. If this ACK does _not_ change critical state (seqs, window)
 * it can pass through stack. So, the following predicate verifies that
 * this segment is not used for anything but congestion avoidance or
 * fast retransmit. Moreover, we even are able to eliminate most of such
 * second order effects, if we apply some small "replay" window (~RTO)
 * to timestamp space.
 *
 * All these measures still do not guarantee that we reject wrapped ACKs
 * on networks with high bandwidth, when sequence space is recycled fastly,
 * but it guarantees that such events will be very rare and do not affect
 * connection seriously. This doesn't look nice, but alas, PAWS is really
 * buggy extension.
 *
 * [ Later note. Even worse! It is buggy for segments _with_ data. RFC
 * states that events when retransmit arrives after original data are rare.
 * It is a blatant lie. VJ forgot about fast retransmit! 8)8) It is
 * the biggest problem on large power networks even with minor reordering.
 * OK, let's give it small replay window. If peer clock is even 1hz, it is safe
 * up to bandwidth of 18Gigabit/sec. 8) ]
 */

static int tcp_disordered_ack(const struct sock *sk, const struct sk_buff *skb)
{
	const struct tcp_sock *tp = tcp_sk(sk);
	const struct tcphdr *th = tcp_hdr(skb);
	u32 seq = TCP_SKB_CB(skb)->seq;
	u32 ack = TCP_SKB_CB(skb)->ack_seq;

	return (/* 1. Pure ACK with correct sequence number. */
		(th->ack && seq == TCP_SKB_CB(skb)->end_seq && seq == tp->rcv_nxt) &&

		/* 2. ... and duplicate ACK. */
		ack == tp->snd_una &&

		/* 3. ... and does not update window. */
		!tcp_may_update_window(tp, ack, seq, ntohs(th->window) << tp->rx_opt.snd_wscale) &&

		/* 4. ... and sits in replay window. */
		(s32)(tp->rx_opt.ts_recent - tp->rx_opt.rcv_tsval) <= (inet_csk(sk)->icsk_rto * 1024) / HZ);
}

static inline bool tcp_paws_discard(const struct sock *sk,
				   const struct sk_buff *skb)
{
	const struct tcp_sock *tp = tcp_sk(sk);

	return !tcp_paws_check(&tp->rx_opt, TCP_PAWS_WINDOW) &&
	       !tcp_disordered_ack(sk, skb);
}

/* Check segment sequence number for validity.
 *
 * Segment controls are considered valid, if the segment
 * fits to the window after truncation to the window. Acceptability
 * of data (and SYN, FIN, of course) is checked separately.
 * See tcp_data_queue(), for example.
 *
 * Also, controls (RST is main one) are accepted using RCV.WUP instead
 * of RCV.NXT. Peer still did not advance his SND.UNA when we
 * delayed ACK, so that hisSND.UNA<=ourRCV.WUP.
 * (borrowed from freebsd)
 */

static inline bool tcp_sequence(const struct tcp_sock *tp, u32 seq, u32 end_seq)
{
	return	!before(end_seq, tp->rcv_wup) &&
		!after(seq, tp->rcv_nxt + tcp_receive_window(tp));
}

/* When we get a reset we do this. */
void tcp_reset(struct sock *sk)
{
	/* We want the right error as BSD sees it (and indeed as we do). */
	switch (sk->sk_state) {
	case TCP_SYN_SENT:
		sk->sk_err = ECONNREFUSED;
		break;
	case TCP_CLOSE_WAIT:
		sk->sk_err = EPIPE;
		break;
	case TCP_CLOSE:
		return;
	default:
		sk->sk_err = ECONNRESET;
	}
	/* This barrier is coupled with smp_rmb() in tcp_poll() */
	smp_wmb();

	if (!sock_flag(sk, SOCK_DEAD))
		sk->sk_error_report(sk);

	tcp_done(sk);
}

/*
 * 	Process the FIN bit. This now behaves as it is supposed to work
 *	and the FIN takes effect when it is validly part of sequence
 *	space. Not before when we get holes.
 *
 *	If we are ESTABLISHED, a received fin moves us to CLOSE-WAIT
 *	(and thence onto LAST-ACK and finally, CLOSE, we never enter
 *	TIME-WAIT)
 *
 *	If we are in FINWAIT-1, a received FIN indicates simultaneous
 *	close and we go into CLOSING (and later onto TIME-WAIT)
 *
 *	If we are in FINWAIT-2, a received FIN moves us to TIME-WAIT.
 */
void tcp_fin(struct sock *sk)
{
	struct tcp_sock *tp = tcp_sk(sk);

	inet_csk_schedule_ack(sk);

	sk->sk_shutdown |= RCV_SHUTDOWN;
	sock_set_flag(sk, SOCK_DONE);

	switch (sk->sk_state) {
	case TCP_SYN_RECV:
	case TCP_ESTABLISHED:
		/* Move to CLOSE_WAIT */
		tcp_set_state(sk, TCP_CLOSE_WAIT);
		inet_csk(sk)->icsk_ack.pingpong = 1;
		break;

	case TCP_CLOSE_WAIT:
	case TCP_CLOSING:
		/* Received a retransmission of the FIN, do
		 * nothing.
		 */
		break;
	case TCP_LAST_ACK:
		/* RFC793: Remain in the LAST-ACK state. */
		break;

	case TCP_FIN_WAIT1:
		/* This case occurs when a simultaneous close
		 * happens, we must ack the received FIN and
		 * enter the CLOSING state.
		 */
		tcp_send_ack(sk);
		tcp_set_state(sk, TCP_CLOSING);
		break;
	case TCP_FIN_WAIT2:
		/* Received a FIN -- send ACK and enter TIME_WAIT. */
		tcp_send_ack(sk);
		tcp_time_wait(sk, TCP_TIME_WAIT, 0);
		break;
	default:
		/* Only TCP_LISTEN and TCP_CLOSE are left, in these
		 * cases we should never reach this piece of code.
		 */
		pr_err("%s: Impossible, sk->sk_state=%d\n",
		       __func__, sk->sk_state);
		break;
	}

	/* It _is_ possible, that we have something out-of-order _after_ FIN.
	 * Probably, we should reset in this case. For now drop them.
	 */
	skb_rbtree_purge(&tp->out_of_order_queue);
	if (tcp_is_sack(tp))
		tcp_sack_reset(&tp->rx_opt);
	sk_mem_reclaim(sk);

	if (!sock_flag(sk, SOCK_DEAD)) {
		sk->sk_state_change(sk);

		/* Do not send POLL_HUP for half duplex close. */
		if (sk->sk_shutdown == SHUTDOWN_MASK ||
		    sk->sk_state == TCP_CLOSE)
			sk_wake_async(sk, SOCK_WAKE_WAITD, POLL_HUP);
		else
			sk_wake_async(sk, SOCK_WAKE_WAITD, POLL_IN);
	}
}

static inline bool tcp_sack_extend(struct tcp_sack_block *sp, u32 seq,
				  u32 end_seq)
{
	if (!after(seq, sp->end_seq) && !after(sp->start_seq, end_seq)) {
		if (before(seq, sp->start_seq))
			sp->start_seq = seq;
		if (after(end_seq, sp->end_seq))
			sp->end_seq = end_seq;
		return true;
	}
	return false;
}

static void tcp_dsack_set(struct sock *sk, u32 seq, u32 end_seq)
{
	struct tcp_sock *tp = tcp_sk(sk);

	if (tcp_is_sack(tp) && sysctl_tcp_dsack) {
		int mib_idx;

		if (before(seq, tp->rcv_nxt))
			mib_idx = LINUX_MIB_TCPDSACKOLDSENT;
		else
			mib_idx = LINUX_MIB_TCPDSACKOFOSENT;

		NET_INC_STATS(sock_net(sk), mib_idx);

		tp->rx_opt.dsack = 1;
		tp->duplicate_sack[0].start_seq = seq;
		tp->duplicate_sack[0].end_seq = end_seq;
	}
}

static void tcp_dsack_extend(struct sock *sk, u32 seq, u32 end_seq)
{
	struct tcp_sock *tp = tcp_sk(sk);

	if (!tp->rx_opt.dsack)
		tcp_dsack_set(sk, seq, end_seq);
	else
		tcp_sack_extend(tp->duplicate_sack, seq, end_seq);
}

static void tcp_send_dupack(struct sock *sk, const struct sk_buff *skb)
{
	struct tcp_sock *tp = tcp_sk(sk);

	if (TCP_SKB_CB(skb)->end_seq != TCP_SKB_CB(skb)->seq &&
	    before(TCP_SKB_CB(skb)->seq, tp->rcv_nxt)) {
		NET_INC_STATS(sock_net(sk), LINUX_MIB_DELAYEDACKLOST);
		tcp_enter_quickack_mode(sk, TCP_MAX_QUICKACKS);

		if (tcp_is_sack(tp) && sysctl_tcp_dsack) {
			u32 end_seq = TCP_SKB_CB(skb)->end_seq;

			if (after(TCP_SKB_CB(skb)->end_seq, tp->rcv_nxt))
				end_seq = tp->rcv_nxt;
			tcp_dsack_set(sk, TCP_SKB_CB(skb)->seq, end_seq);
		}
	}

	tcp_send_ack(sk);
}

/* These routines update the SACK block as out-of-order packets arrive or
 * in-order packets close up the sequence space.
 */
static void tcp_sack_maybe_coalesce(struct tcp_sock *tp)
{
	int this_sack;
	struct tcp_sack_block *sp = &tp->selective_acks[0];
	struct tcp_sack_block *swalk = sp + 1;

	/* See if the recent change to the first SACK eats into
	 * or hits the sequence space of other SACK blocks, if so coalesce.
	 */
	for (this_sack = 1; this_sack < tp->rx_opt.num_sacks;) {
		if (tcp_sack_extend(sp, swalk->start_seq, swalk->end_seq)) {
			int i;

			/* Zap SWALK, by moving every further SACK up by one slot.
			 * Decrease num_sacks.
			 */
			tp->rx_opt.num_sacks--;
			for (i = this_sack; i < tp->rx_opt.num_sacks; i++)
				sp[i] = sp[i + 1];
			continue;
		}
		this_sack++, swalk++;
	}
}

static void tcp_sack_new_ofo_skb(struct sock *sk, u32 seq, u32 end_seq)
{
	struct tcp_sock *tp = tcp_sk(sk);
	struct tcp_sack_block *sp = &tp->selective_acks[0];
	int cur_sacks = tp->rx_opt.num_sacks;
	int this_sack;

	if (!cur_sacks)
		goto new_sack;

	for (this_sack = 0; this_sack < cur_sacks; this_sack++, sp++) {
		if (tcp_sack_extend(sp, seq, end_seq)) {
			/* Rotate this_sack to the first one. */
			for (; this_sack > 0; this_sack--, sp--)
				swap(*sp, *(sp - 1));
			if (cur_sacks > 1)
				tcp_sack_maybe_coalesce(tp);
			return;
		}
	}

	/* Could not find an adjacent existing SACK, build a new one,
	 * put it at the front, and shift everyone else down.  We
	 * always know there is at least one SACK present already here.
	 *
	 * If the sack array is full, forget about the last one.
	 */
	if (this_sack >= TCP_NUM_SACKS) {
		this_sack--;
		tp->rx_opt.num_sacks--;
		sp--;
	}
	for (; this_sack > 0; this_sack--, sp--)
		*sp = *(sp - 1);

new_sack:
	/* Build the new head SACK, and we're done. */
	sp->start_seq = seq;
	sp->end_seq = end_seq;
	tp->rx_opt.num_sacks++;
}

/* RCV.NXT advances, some SACKs should be eaten. */

static void tcp_sack_remove(struct tcp_sock *tp)
{
	struct tcp_sack_block *sp = &tp->selective_acks[0];
	int num_sacks = tp->rx_opt.num_sacks;
	int this_sack;

	/* Empty ofo queue, hence, all the SACKs are eaten. Clear. */
	if (RB_EMPTY_ROOT(&tp->out_of_order_queue)) {
		tp->rx_opt.num_sacks = 0;
		return;
	}

	for (this_sack = 0; this_sack < num_sacks;) {
		/* Check if the start of the sack is covered by RCV.NXT. */
		if (!before(tp->rcv_nxt, sp->start_seq)) {
			int i;

			/* RCV.NXT must cover all the block! */
			WARN_ON(before(tp->rcv_nxt, sp->end_seq));

			/* Zap this SACK, by moving forward any other SACKS. */
			for (i = this_sack+1; i < num_sacks; i++)
				tp->selective_acks[i-1] = tp->selective_acks[i];
			num_sacks--;
			continue;
		}
		this_sack++;
		sp++;
	}
	tp->rx_opt.num_sacks = num_sacks;
}

/**
 * tcp_try_coalesce - try to merge skb to prior one
 * @sk: socket
 * @to: prior buffer
 * @from: buffer to add in queue
 * @fragstolen: pointer to boolean
 *
 * Before queueing skb @from after @to, try to merge them
 * to reduce overall memory use and queue lengths, if cost is small.
 * Packets in ofo or receive queues can stay a long time.
 * Better try to coalesce them right now to avoid future collapses.
 * Returns true if caller should free @from instead of queueing it
 */
static bool tcp_try_coalesce(struct sock *sk,
			     struct sk_buff *to,
			     struct sk_buff *from,
			     bool *fragstolen)
{
	int delta;

	*fragstolen = false;

	/* Its possible this segment overlaps with prior segment in queue */
	if (TCP_SKB_CB(from)->seq != TCP_SKB_CB(to)->end_seq)
		return false;

	if (!skb_try_coalesce(to, from, fragstolen, &delta))
		return false;

	atomic_add(delta, &sk->sk_rmem_alloc);
	sk_mem_charge(sk, delta);
	NET_INC_STATS(sock_net(sk), LINUX_MIB_TCPRCVCOALESCE);
	TCP_SKB_CB(to)->end_seq = TCP_SKB_CB(from)->end_seq;
	TCP_SKB_CB(to)->ack_seq = TCP_SKB_CB(from)->ack_seq;
	TCP_SKB_CB(to)->tcp_flags |= TCP_SKB_CB(from)->tcp_flags;
	return true;
}

static bool tcp_ooo_try_coalesce(struct sock *sk,
			     struct sk_buff *to,
			     struct sk_buff *from,
			     bool *fragstolen)
{
	bool res = tcp_try_coalesce(sk, to, from, fragstolen);

	/* In case tcp_drop() is called later, update to->gso_segs */
	if (res) {
		u32 gso_segs = max_t(u16, 1, skb_shinfo(to)->gso_segs) +
			       max_t(u16, 1, skb_shinfo(from)->gso_segs);

		skb_shinfo(to)->gso_segs = min_t(u32, gso_segs, 0xFFFF);
	}
	return res;
}

static void tcp_drop(struct sock *sk, struct sk_buff *skb)
{
	sk_drops_add(sk, skb);
	__kfree_skb(skb);
}

/* This one checks to see if we can put data from the
 * out_of_order queue into the receive_queue.
 */
static void tcp_ofo_queue(struct sock *sk)
{
	struct tcp_sock *tp = tcp_sk(sk);
	__u32 dsack_high = tp->rcv_nxt;
	bool fin, fragstolen, eaten;
	struct sk_buff *skb, *tail;
	struct rb_node *p;

	p = rb_first(&tp->out_of_order_queue);
	while (p) {
		skb = rb_to_skb(p);
		if (after(TCP_SKB_CB(skb)->seq, tp->rcv_nxt))
			break;

		if (before(TCP_SKB_CB(skb)->seq, dsack_high)) {
			__u32 dsack = dsack_high;
			if (before(TCP_SKB_CB(skb)->end_seq, dsack_high))
				dsack_high = TCP_SKB_CB(skb)->end_seq;
			tcp_dsack_extend(sk, TCP_SKB_CB(skb)->seq, dsack);
		}
		p = rb_next(p);
		rb_erase(&skb->rbnode, &tp->out_of_order_queue);

		if (unlikely(!after(TCP_SKB_CB(skb)->end_seq, tp->rcv_nxt))) {
			SOCK_DEBUG(sk, "ofo packet was already received\n");
			tcp_drop(sk, skb);
			continue;
		}
		SOCK_DEBUG(sk, "ofo requeuing : rcv_next %X seq %X - %X\n",
			   tp->rcv_nxt, TCP_SKB_CB(skb)->seq,
			   TCP_SKB_CB(skb)->end_seq);

		tail = skb_peek_tail(&sk->sk_receive_queue);
		eaten = tail && tcp_try_coalesce(sk, tail, skb, &fragstolen);
		tcp_rcv_nxt_update(tp, TCP_SKB_CB(skb)->end_seq);
		fin = TCP_SKB_CB(skb)->tcp_flags & TCPHDR_FIN;
		if (!eaten)
			__skb_queue_tail(&sk->sk_receive_queue, skb);
		else
			kfree_skb_partial(skb, fragstolen);

		if (unlikely(fin)) {
			tcp_fin(sk);
			/* tcp_fin() purges tp->out_of_order_queue,
			 * so we must end this loop right now.
			 */
			break;
		}
	}
}

static bool tcp_prune_ofo_queue(struct sock *sk);
static int tcp_prune_queue(struct sock *sk);

static int tcp_try_rmem_schedule(struct sock *sk, struct sk_buff *skb,
				 unsigned int size)
{
	if (atomic_read(&sk->sk_rmem_alloc) > sk->sk_rcvbuf ||
	    !sk_rmem_schedule(sk, skb, size)) {

		if (tcp_prune_queue(sk) < 0)
			return -1;

		while (!sk_rmem_schedule(sk, skb, size)) {
			if (!tcp_prune_ofo_queue(sk))
				return -1;
		}
	}
	return 0;
}

static void tcp_data_queue_ofo(struct sock *sk, struct sk_buff *skb)
{
	struct tcp_sock *tp = tcp_sk(sk);
	struct rb_node **p, *parent;
	struct sk_buff *skb1;
	u32 seq, end_seq;
	bool fragstolen;

	tcp_ecn_check_ce(sk, skb);

	if (unlikely(tcp_try_rmem_schedule(sk, skb, skb->truesize))) {
		NET_INC_STATS(sock_net(sk), LINUX_MIB_TCPOFODROP);
		tcp_drop(sk, skb);
		return;
	}

	/* Disable header prediction. */
	tp->pred_flags = 0;
	inet_csk_schedule_ack(sk);

	NET_INC_STATS(sock_net(sk), LINUX_MIB_TCPOFOQUEUE);
	seq = TCP_SKB_CB(skb)->seq;
	end_seq = TCP_SKB_CB(skb)->end_seq;
	SOCK_DEBUG(sk, "out of order segment: rcv_next %X seq %X - %X\n",
		   tp->rcv_nxt, seq, end_seq);

	p = &tp->out_of_order_queue.rb_node;
	if (RB_EMPTY_ROOT(&tp->out_of_order_queue)) {
		/* Initial out of order segment, build 1 SACK. */
		if (tcp_is_sack(tp)) {
			tp->rx_opt.num_sacks = 1;
			tp->selective_acks[0].start_seq = seq;
			tp->selective_acks[0].end_seq = end_seq;
		}
		rb_link_node(&skb->rbnode, NULL, p);
		rb_insert_color(&skb->rbnode, &tp->out_of_order_queue);
		tp->ooo_last_skb = skb;
		goto end;
	}

	/* In the typical case, we are adding an skb to the end of the list.
	 * Use of ooo_last_skb avoids the O(Log(N)) rbtree lookup.
	 */
	if (tcp_ooo_try_coalesce(sk, tp->ooo_last_skb,
				 skb, &fragstolen)) {
coalesce_done:
		tcp_grow_window(sk, skb);
		kfree_skb_partial(skb, fragstolen);
		skb = NULL;
		goto add_sack;
	}
	/* Can avoid an rbtree lookup if we are adding skb after ooo_last_skb */
	if (!before(seq, TCP_SKB_CB(tp->ooo_last_skb)->end_seq)) {
		parent = &tp->ooo_last_skb->rbnode;
		p = &parent->rb_right;
		goto insert;
	}

	/* Find place to insert this segment. Handle overlaps on the way. */
	parent = NULL;
	while (*p) {
		parent = *p;
		skb1 = rb_to_skb(parent);
		if (before(seq, TCP_SKB_CB(skb1)->seq)) {
			p = &parent->rb_left;
			continue;
		}
		if (before(seq, TCP_SKB_CB(skb1)->end_seq)) {
			if (!after(end_seq, TCP_SKB_CB(skb1)->end_seq)) {
				/* All the bits are present. Drop. */
				NET_INC_STATS(sock_net(sk),
					      LINUX_MIB_TCPOFOMERGE);
				tcp_drop(sk, skb);
				skb = NULL;
				tcp_dsack_set(sk, seq, end_seq);
				goto add_sack;
			}
			if (after(seq, TCP_SKB_CB(skb1)->seq)) {
				/* Partial overlap. */
				tcp_dsack_set(sk, seq, TCP_SKB_CB(skb1)->end_seq);
			} else {
				/* skb's seq == skb1's seq and skb covers skb1.
				 * Replace skb1 with skb.
				 */
				rb_replace_node(&skb1->rbnode, &skb->rbnode,
						&tp->out_of_order_queue);
				tcp_dsack_extend(sk,
						 TCP_SKB_CB(skb1)->seq,
						 TCP_SKB_CB(skb1)->end_seq);
				NET_INC_STATS(sock_net(sk),
					      LINUX_MIB_TCPOFOMERGE);
				tcp_drop(sk, skb1);
				goto merge_right;
			}
		} else if (tcp_ooo_try_coalesce(sk, skb1,
						skb, &fragstolen)) {
			goto coalesce_done;
		}
		p = &parent->rb_right;
	}
insert:
	/* Insert segment into RB tree. */
	rb_link_node(&skb->rbnode, parent, p);
	rb_insert_color(&skb->rbnode, &tp->out_of_order_queue);

merge_right:
	/* Remove other segments covered by skb. */
	while ((skb1 = skb_rb_next(skb)) != NULL) {
		if (!after(end_seq, TCP_SKB_CB(skb1)->seq))
			break;
		if (before(end_seq, TCP_SKB_CB(skb1)->end_seq)) {
			tcp_dsack_extend(sk, TCP_SKB_CB(skb1)->seq,
					 end_seq);
			break;
		}
		rb_erase(&skb1->rbnode, &tp->out_of_order_queue);
		tcp_dsack_extend(sk, TCP_SKB_CB(skb1)->seq,
				 TCP_SKB_CB(skb1)->end_seq);
		NET_INC_STATS(sock_net(sk), LINUX_MIB_TCPOFOMERGE);
		tcp_drop(sk, skb1);
	}
	/* If there is no skb after us, we are the last_skb ! */
	if (!skb1)
		tp->ooo_last_skb = skb;

add_sack:
	if (tcp_is_sack(tp))
		tcp_sack_new_ofo_skb(sk, seq, end_seq);
end:
	if (skb) {
		tcp_grow_window(sk, skb);
		skb_set_owner_r(skb, sk);
	}
}

static int __must_check tcp_queue_rcv(struct sock *sk, struct sk_buff *skb, int hdrlen,
		  bool *fragstolen)
{
	int eaten;
	struct sk_buff *tail = skb_peek_tail(&sk->sk_receive_queue);

	__skb_pull(skb, hdrlen);
	eaten = (tail &&
		 tcp_try_coalesce(sk, tail, skb, fragstolen)) ? 1 : 0;
	tcp_rcv_nxt_update(tcp_sk(sk), TCP_SKB_CB(skb)->end_seq);
	if (!eaten) {
		__skb_queue_tail(&sk->sk_receive_queue, skb);
		skb_set_owner_r(skb, sk);
	}
	return eaten;
}

int tcp_send_rcvq(struct sock *sk, struct msghdr *msg, size_t size)
{
	struct sk_buff *skb;
	int err = -ENOMEM;
	int data_len = 0;
	bool fragstolen;

	if (size == 0)
		return 0;

	if (size > PAGE_SIZE) {
		int npages = min_t(size_t, size >> PAGE_SHIFT, MAX_SKB_FRAGS);

		data_len = npages << PAGE_SHIFT;
		size = data_len + (size & ~PAGE_MASK);
	}
	skb = alloc_skb_with_frags(size - data_len, data_len,
				   PAGE_ALLOC_COSTLY_ORDER,
				   &err, sk->sk_allocation);
	if (!skb)
		goto err;

	skb_put(skb, size - data_len);
	skb->data_len = data_len;
	skb->len = size;

	if (tcp_try_rmem_schedule(sk, skb, skb->truesize))
		goto err_free;

	err = skb_copy_datagram_from_iter(skb, 0, &msg->msg_iter, size);
	if (err)
		goto err_free;

	TCP_SKB_CB(skb)->seq = tcp_sk(sk)->rcv_nxt;
	TCP_SKB_CB(skb)->end_seq = TCP_SKB_CB(skb)->seq + size;
	TCP_SKB_CB(skb)->ack_seq = tcp_sk(sk)->snd_una - 1;

	if (tcp_queue_rcv(sk, skb, 0, &fragstolen)) {
		WARN_ON_ONCE(fragstolen); /* should not happen */
		__kfree_skb(skb);
	}
	return size;

err_free:
	kfree_skb(skb);
err:
	return err;

}

static void tcp_data_queue(struct sock *sk, struct sk_buff *skb)
{
	struct tcp_sock *tp = tcp_sk(sk);
	bool fragstolen = false;
	int eaten = -1;

	if (TCP_SKB_CB(skb)->seq == TCP_SKB_CB(skb)->end_seq) {
		__kfree_skb(skb);
		return;
	}
	skb_dst_drop(skb);
	__skb_pull(skb, tcp_hdr(skb)->doff * 4);

	tcp_ecn_accept_cwr(tp, skb);

	tp->rx_opt.dsack = 0;

	/*  Queue data for delivery to the user.
	 *  Packets in sequence go to the receive queue.
	 *  Out of sequence packets to the out_of_order_queue.
	 */
	if (TCP_SKB_CB(skb)->seq == tp->rcv_nxt) {
		if (tcp_receive_window(tp) == 0)
			goto out_of_window;

		/* Ok. In sequence. In window. */
		if (tp->ucopy.task == current &&
		    tp->copied_seq == tp->rcv_nxt && tp->ucopy.len &&
		    sock_owned_by_user(sk) && !tp->urg_data) {
			int chunk = min_t(unsigned int, skb->len,
					  tp->ucopy.len);

			__set_current_state(TASK_RUNNING);

			if (!skb_copy_datagram_msg(skb, 0, tp->ucopy.msg, chunk)) {
				tp->ucopy.len -= chunk;
				tp->copied_seq += chunk;
				eaten = (chunk == skb->len);
				tcp_rcv_space_adjust(sk);
			}
		}

		if (eaten <= 0) {
queue_and_out:
			if (eaten < 0) {
				if (skb_queue_len(&sk->sk_receive_queue) == 0)
					sk_forced_mem_schedule(sk, skb->truesize);
				else if (tcp_try_rmem_schedule(sk, skb, skb->truesize))
					goto drop;
			}
			eaten = tcp_queue_rcv(sk, skb, 0, &fragstolen);
		}
		tcp_rcv_nxt_update(tp, TCP_SKB_CB(skb)->end_seq);
		if (skb->len)
			tcp_event_data_recv(sk, skb);
		if (TCP_SKB_CB(skb)->tcp_flags & TCPHDR_FIN)
			tcp_fin(sk);

		if (!RB_EMPTY_ROOT(&tp->out_of_order_queue)) {
			tcp_ofo_queue(sk);

			/* RFC2581. 4.2. SHOULD send immediate ACK, when
			 * gap in queue is filled.
			 */
			if (RB_EMPTY_ROOT(&tp->out_of_order_queue))
				inet_csk(sk)->icsk_ack.pingpong = 0;
		}

		if (tp->rx_opt.num_sacks)
			tcp_sack_remove(tp);

		tcp_fast_path_check(sk);

		if (eaten > 0)
			kfree_skb_partial(skb, fragstolen);
		if (!sock_flag(sk, SOCK_DEAD))
			sk->sk_data_ready(sk);
		return;
	}

	if (!after(TCP_SKB_CB(skb)->end_seq, tp->rcv_nxt)) {
		/* A retransmit, 2nd most common case.  Force an immediate ack. */
		NET_INC_STATS(sock_net(sk), LINUX_MIB_DELAYEDACKLOST);
		tcp_dsack_set(sk, TCP_SKB_CB(skb)->seq, TCP_SKB_CB(skb)->end_seq);

out_of_window:
		tcp_enter_quickack_mode(sk, TCP_MAX_QUICKACKS);
		inet_csk_schedule_ack(sk);
drop:
		tcp_drop(sk, skb);
		return;
	}

	/* Out of window. F.e. zero window probe. */
	if (!before(TCP_SKB_CB(skb)->seq, tp->rcv_nxt + tcp_receive_window(tp)))
		goto out_of_window;

	if (before(TCP_SKB_CB(skb)->seq, tp->rcv_nxt)) {
		/* Partial packet, seq < rcv_next < end_seq */
		SOCK_DEBUG(sk, "partial packet: rcv_next %X seq %X - %X\n",
			   tp->rcv_nxt, TCP_SKB_CB(skb)->seq,
			   TCP_SKB_CB(skb)->end_seq);

		tcp_dsack_set(sk, TCP_SKB_CB(skb)->seq, tp->rcv_nxt);

		/* If window is closed, drop tail of packet. But after
		 * remembering D-SACK for its head made in previous line.
		 */
		if (!tcp_receive_window(tp))
			goto out_of_window;
		goto queue_and_out;
	}

	tcp_data_queue_ofo(sk, skb);
}

static struct sk_buff *tcp_skb_next(struct sk_buff *skb, struct sk_buff_head *list)
{
	if (list)
		return !skb_queue_is_last(list, skb) ? skb->next : NULL;

	return skb_rb_next(skb);
}

static struct sk_buff *tcp_collapse_one(struct sock *sk, struct sk_buff *skb,
					struct sk_buff_head *list,
					struct rb_root *root)
{
	struct sk_buff *next = tcp_skb_next(skb, list);

	if (list)
		__skb_unlink(skb, list);
	else
		rb_erase(&skb->rbnode, root);

	__kfree_skb(skb);
	NET_INC_STATS(sock_net(sk), LINUX_MIB_TCPRCVCOLLAPSED);

	return next;
}

/* Insert skb into rb tree, ordered by TCP_SKB_CB(skb)->seq */
static void tcp_rbtree_insert(struct rb_root *root, struct sk_buff *skb)
{
	struct rb_node **p = &root->rb_node;
	struct rb_node *parent = NULL;
	struct sk_buff *skb1;

	while (*p) {
		parent = *p;
		skb1 = rb_to_skb(parent);
		if (before(TCP_SKB_CB(skb)->seq, TCP_SKB_CB(skb1)->seq))
			p = &parent->rb_left;
		else
			p = &parent->rb_right;
	}
	rb_link_node(&skb->rbnode, parent, p);
	rb_insert_color(&skb->rbnode, root);
}

/* Collapse contiguous sequence of skbs head..tail with
 * sequence numbers start..end.
 *
 * If tail is NULL, this means until the end of the queue.
 *
 * Segments with FIN/SYN are not collapsed (only because this
 * simplifies code)
 */
static void
tcp_collapse(struct sock *sk, struct sk_buff_head *list, struct rb_root *root,
	     struct sk_buff *head, struct sk_buff *tail, u32 start, u32 end)
{
	struct sk_buff *skb = head, *n;
	struct sk_buff_head tmp;
	bool end_of_skbs;

	/* First, check that queue is collapsible and find
	 * the point where collapsing can be useful.
	 */
restart:
	for (end_of_skbs = true; skb != NULL && skb != tail; skb = n) {
		n = tcp_skb_next(skb, list);

		/* No new bits? It is possible on ofo queue. */
		if (!before(start, TCP_SKB_CB(skb)->end_seq)) {
			skb = tcp_collapse_one(sk, skb, list, root);
			if (!skb)
				break;
			goto restart;
		}

		/* The first skb to collapse is:
		 * - not SYN/FIN and
		 * - bloated or contains data before "start" or
		 *   overlaps to the next one.
		 */
		if (!(TCP_SKB_CB(skb)->tcp_flags & (TCPHDR_SYN | TCPHDR_FIN)) &&
		    (tcp_win_from_space(skb->truesize) > skb->len ||
		     before(TCP_SKB_CB(skb)->seq, start))) {
			end_of_skbs = false;
			break;
		}

		if (n && n != tail &&
		    TCP_SKB_CB(skb)->end_seq != TCP_SKB_CB(n)->seq) {
			end_of_skbs = false;
			break;
		}

		/* Decided to skip this, advance start seq. */
		start = TCP_SKB_CB(skb)->end_seq;
	}
	if (end_of_skbs ||
	    (TCP_SKB_CB(skb)->tcp_flags & (TCPHDR_SYN | TCPHDR_FIN)))
		return;

	__skb_queue_head_init(&tmp);

	while (before(start, end)) {
		int copy = min_t(int, SKB_MAX_ORDER(0, 0), end - start);
		struct sk_buff *nskb;

		nskb = alloc_skb(copy, GFP_ATOMIC);
		if (!nskb)
			break;

		memcpy(nskb->cb, skb->cb, sizeof(skb->cb));
		TCP_SKB_CB(nskb)->seq = TCP_SKB_CB(nskb)->end_seq = start;
		if (list)
			__skb_queue_before(list, skb, nskb);
		else
			__skb_queue_tail(&tmp, nskb); /* defer rbtree insertion */
		skb_set_owner_r(nskb, sk);

		/* Copy data, releasing collapsed skbs. */
		while (copy > 0) {
			int offset = start - TCP_SKB_CB(skb)->seq;
			int size = TCP_SKB_CB(skb)->end_seq - start;

			BUG_ON(offset < 0);
			if (size > 0) {
				size = min(copy, size);
				if (skb_copy_bits(skb, offset, skb_put(nskb, size), size))
					BUG();
				TCP_SKB_CB(nskb)->end_seq += size;
				copy -= size;
				start += size;
			}
			if (!before(start, TCP_SKB_CB(skb)->end_seq)) {
				skb = tcp_collapse_one(sk, skb, list, root);
				if (!skb ||
				    skb == tail ||
				    (TCP_SKB_CB(skb)->tcp_flags & (TCPHDR_SYN | TCPHDR_FIN)))
					goto end;
			}
		}
	}
end:
	skb_queue_walk_safe(&tmp, skb, n)
		tcp_rbtree_insert(root, skb);
}

/* Collapse ofo queue. Algorithm: select contiguous sequence of skbs
 * and tcp_collapse() them until all the queue is collapsed.
 */
static void tcp_collapse_ofo_queue(struct sock *sk)
{
	struct tcp_sock *tp = tcp_sk(sk);
	u32 range_truesize, sum_tiny = 0;
	struct sk_buff *skb, *head;
	u32 start, end;

	skb = skb_rb_first(&tp->out_of_order_queue);
new_range:
	if (!skb) {
		tp->ooo_last_skb = skb_rb_last(&tp->out_of_order_queue);
		return;
	}
	start = TCP_SKB_CB(skb)->seq;
	end = TCP_SKB_CB(skb)->end_seq;
	range_truesize = skb->truesize;

	for (head = skb;;) {
		skb = skb_rb_next(skb);

		/* Range is terminated when we see a gap or when
		 * we are at the queue end.
		 */
		if (!skb ||
		    after(TCP_SKB_CB(skb)->seq, end) ||
		    before(TCP_SKB_CB(skb)->end_seq, start)) {
			/* Do not attempt collapsing tiny skbs */
			if (range_truesize != head->truesize ||
			    end - start >= SKB_WITH_OVERHEAD(SK_MEM_QUANTUM)) {
				tcp_collapse(sk, NULL, &tp->out_of_order_queue,
					     head, skb, start, end);
			} else {
				sum_tiny += range_truesize;
				if (sum_tiny > sk->sk_rcvbuf >> 3)
					return;
			}
			goto new_range;
		}

		range_truesize += skb->truesize;
		if (unlikely(before(TCP_SKB_CB(skb)->seq, start)))
			start = TCP_SKB_CB(skb)->seq;
		if (after(TCP_SKB_CB(skb)->end_seq, end))
			end = TCP_SKB_CB(skb)->end_seq;
	}
}

/*
 * Clean the out-of-order queue to make room.
 * We drop high sequences packets to :
 * 1) Let a chance for holes to be filled.
 * 2) not add too big latencies if thousands of packets sit there.
 *    (But if application shrinks SO_RCVBUF, we could still end up
 *     freeing whole queue here)
 * 3) Drop at least 12.5 % of sk_rcvbuf to avoid malicious attacks.
 *
 * Return true if queue has shrunk.
 */
static bool tcp_prune_ofo_queue(struct sock *sk)
{
	struct tcp_sock *tp = tcp_sk(sk);
	struct rb_node *node, *prev;
	int goal;

	if (RB_EMPTY_ROOT(&tp->out_of_order_queue))
		return false;

	NET_INC_STATS(sock_net(sk), LINUX_MIB_OFOPRUNED);
	goal = sk->sk_rcvbuf >> 3;
	node = &tp->ooo_last_skb->rbnode;
	do {
		prev = rb_prev(node);
		rb_erase(node, &tp->out_of_order_queue);
		goal -= rb_to_skb(node)->truesize;
<<<<<<< HEAD
		tcp_drop(sk, rb_entry(node, struct sk_buff, rbnode));
=======
		tcp_drop(sk, rb_to_skb(node));
>>>>>>> ba62b301
		if (!prev || goal <= 0) {
			sk_mem_reclaim(sk);
			if (atomic_read(&sk->sk_rmem_alloc) <= sk->sk_rcvbuf &&
			    !tcp_under_memory_pressure(sk))
				break;
			goal = sk->sk_rcvbuf >> 3;
		}
		node = prev;
	} while (node);
	tp->ooo_last_skb = rb_to_skb(prev);

	/* Reset SACK state.  A conforming SACK implementation will
	 * do the same at a timeout based retransmit.  When a connection
	 * is in a sad state like this, we care only about integrity
	 * of the connection not performance.
	 */
	if (tp->rx_opt.sack_ok)
		tcp_sack_reset(&tp->rx_opt);
	return true;
}

/* Reduce allocated memory if we can, trying to get
 * the socket within its memory limits again.
 *
 * Return less than zero if we should start dropping frames
 * until the socket owning process reads some of the data
 * to stabilize the situation.
 */
static int tcp_prune_queue(struct sock *sk)
{
	struct tcp_sock *tp = tcp_sk(sk);

	SOCK_DEBUG(sk, "prune_queue: c=%x\n", tp->copied_seq);

	NET_INC_STATS(sock_net(sk), LINUX_MIB_PRUNECALLED);

	if (atomic_read(&sk->sk_rmem_alloc) >= sk->sk_rcvbuf)
		tcp_clamp_window(sk);
	else if (tcp_under_memory_pressure(sk))
		tp->rcv_ssthresh = min(tp->rcv_ssthresh, 4U * tp->advmss);

	if (atomic_read(&sk->sk_rmem_alloc) <= sk->sk_rcvbuf)
		return 0;

	tcp_collapse_ofo_queue(sk);
	if (!skb_queue_empty(&sk->sk_receive_queue))
		tcp_collapse(sk, &sk->sk_receive_queue, NULL,
			     skb_peek(&sk->sk_receive_queue),
			     NULL,
			     tp->copied_seq, tp->rcv_nxt);
	sk_mem_reclaim(sk);

	if (atomic_read(&sk->sk_rmem_alloc) <= sk->sk_rcvbuf)
		return 0;

	/* Collapsing did not help, destructive actions follow.
	 * This must not ever occur. */

	tcp_prune_ofo_queue(sk);

	if (atomic_read(&sk->sk_rmem_alloc) <= sk->sk_rcvbuf)
		return 0;

	/* If we are really being abused, tell the caller to silently
	 * drop receive data on the floor.  It will get retransmitted
	 * and hopefully then we'll have sufficient space.
	 */
	NET_INC_STATS(sock_net(sk), LINUX_MIB_RCVPRUNED);

	/* Massive buffer overcommit. */
	tp->pred_flags = 0;
	return -1;
}

static bool tcp_should_expand_sndbuf(const struct sock *sk)
{
	const struct tcp_sock *tp = tcp_sk(sk);

	/* If the user specified a specific send buffer setting, do
	 * not modify it.
	 */
	if (sk->sk_userlocks & SOCK_SNDBUF_LOCK)
		return false;

	/* If we are under global TCP memory pressure, do not expand.  */
	if (tcp_under_memory_pressure(sk))
		return false;

	/* If we are under soft global TCP memory pressure, do not expand.  */
	if (sk_memory_allocated(sk) >= sk_prot_mem_limits(sk, 0))
		return false;

	/* If we filled the congestion window, do not expand.  */
	if (tcp_packets_in_flight(tp) >= tp->snd_cwnd)
		return false;

	return true;
}

/* When incoming ACK allowed to free some skb from write_queue,
 * we remember this event in flag SOCK_QUEUE_SHRUNK and wake up socket
 * on the exit from tcp input handler.
 *
 * PROBLEM: sndbuf expansion does not work well with largesend.
 */
static void tcp_new_space(struct sock *sk)
{
	struct tcp_sock *tp = tcp_sk(sk);

	if (tcp_should_expand_sndbuf(sk)) {
		tcp_sndbuf_expand(sk);
		tp->snd_cwnd_stamp = tcp_time_stamp;
	}

	sk->sk_write_space(sk);
}

static void tcp_check_space(struct sock *sk)
{
	if (sock_flag(sk, SOCK_QUEUE_SHRUNK)) {
		sock_reset_flag(sk, SOCK_QUEUE_SHRUNK);
		/* pairs with tcp_poll() */
		smp_mb();
		if (sk->sk_socket &&
		    test_bit(SOCK_NOSPACE, &sk->sk_socket->flags))
			tcp_new_space(sk);
	}
}

static inline void tcp_data_snd_check(struct sock *sk)
{
	tcp_push_pending_frames(sk);
	tcp_check_space(sk);
}

/*
 * Check if sending an ack is needed.
 */
static void __tcp_ack_snd_check(struct sock *sk, int ofo_possible)
{
	struct tcp_sock *tp = tcp_sk(sk);

	    /* More than one full frame received... */
	if (((tp->rcv_nxt - tp->rcv_wup) > (inet_csk(sk)->icsk_ack.rcv_mss) *
					sysctl_tcp_delack_seg &&
	     /* ... and right edge of window advances far enough.
	      * (tcp_recvmsg() will send ACK otherwise). Or...
	      */
	     __tcp_select_window(sk) >= tp->rcv_wnd) ||
	    /* We ACK each frame or... */
	    tcp_in_quickack_mode(sk) ||
	    /* We have out of order data. */
	    (ofo_possible && !RB_EMPTY_ROOT(&tp->out_of_order_queue))) {
		/* Then ack it now */
		tcp_send_ack(sk);
	} else {
		/* Else, send delayed ack. */
		tcp_send_delayed_ack(sk);
	}
}

static inline void tcp_ack_snd_check(struct sock *sk)
{
	if (!inet_csk_ack_scheduled(sk)) {
		/* We sent a data segment already. */
		return;
	}
	__tcp_ack_snd_check(sk, 1);
}

/*
 *	This routine is only called when we have urgent data
 *	signaled. Its the 'slow' part of tcp_urg. It could be
 *	moved inline now as tcp_urg is only called from one
 *	place. We handle URGent data wrong. We have to - as
 *	BSD still doesn't use the correction from RFC961.
 *	For 1003.1g we should support a new option TCP_STDURG to permit
 *	either form (or just set the sysctl tcp_stdurg).
 */

static void tcp_check_urg(struct sock *sk, const struct tcphdr *th)
{
	struct tcp_sock *tp = tcp_sk(sk);
	u32 ptr = ntohs(th->urg_ptr);

	if (ptr && !sysctl_tcp_stdurg)
		ptr--;
	ptr += ntohl(th->seq);

	/* Ignore urgent data that we've already seen and read. */
	if (after(tp->copied_seq, ptr))
		return;

	/* Do not replay urg ptr.
	 *
	 * NOTE: interesting situation not covered by specs.
	 * Misbehaving sender may send urg ptr, pointing to segment,
	 * which we already have in ofo queue. We are not able to fetch
	 * such data and will stay in TCP_URG_NOTYET until will be eaten
	 * by recvmsg(). Seems, we are not obliged to handle such wicked
	 * situations. But it is worth to think about possibility of some
	 * DoSes using some hypothetical application level deadlock.
	 */
	if (before(ptr, tp->rcv_nxt))
		return;

	/* Do we already have a newer (or duplicate) urgent pointer? */
	if (tp->urg_data && !after(ptr, tp->urg_seq))
		return;

	/* Tell the world about our new urgent pointer. */
	sk_send_sigurg(sk);

	/* We may be adding urgent data when the last byte read was
	 * urgent. To do this requires some care. We cannot just ignore
	 * tp->copied_seq since we would read the last urgent byte again
	 * as data, nor can we alter copied_seq until this data arrives
	 * or we break the semantics of SIOCATMARK (and thus sockatmark())
	 *
	 * NOTE. Double Dutch. Rendering to plain English: author of comment
	 * above did something sort of 	send("A", MSG_OOB); send("B", MSG_OOB);
	 * and expect that both A and B disappear from stream. This is _wrong_.
	 * Though this happens in BSD with high probability, this is occasional.
	 * Any application relying on this is buggy. Note also, that fix "works"
	 * only in this artificial test. Insert some normal data between A and B and we will
	 * decline of BSD again. Verdict: it is better to remove to trap
	 * buggy users.
	 */
	if (tp->urg_seq == tp->copied_seq && tp->urg_data &&
	    !sock_flag(sk, SOCK_URGINLINE) && tp->copied_seq != tp->rcv_nxt) {
		struct sk_buff *skb = skb_peek(&sk->sk_receive_queue);
		tp->copied_seq++;
		if (skb && !before(tp->copied_seq, TCP_SKB_CB(skb)->end_seq)) {
			__skb_unlink(skb, &sk->sk_receive_queue);
			__kfree_skb(skb);
		}
	}

	tp->urg_data = TCP_URG_NOTYET;
	tp->urg_seq = ptr;

	/* Disable header prediction. */
	tp->pred_flags = 0;
}

/* This is the 'fast' part of urgent handling. */
static void tcp_urg(struct sock *sk, struct sk_buff *skb, const struct tcphdr *th)
{
	struct tcp_sock *tp = tcp_sk(sk);

	/* Check if we get a new urgent pointer - normally not. */
	if (th->urg)
		tcp_check_urg(sk, th);

	/* Do we wait for any urgent data? - normally not... */
	if (tp->urg_data == TCP_URG_NOTYET) {
		u32 ptr = tp->urg_seq - ntohl(th->seq) + (th->doff * 4) -
			  th->syn;

		/* Is the urgent pointer pointing into this packet? */
		if (ptr < skb->len) {
			u8 tmp;
			if (skb_copy_bits(skb, ptr, &tmp, 1))
				BUG();
			tp->urg_data = TCP_URG_VALID | tmp;
			if (!sock_flag(sk, SOCK_DEAD))
				sk->sk_data_ready(sk);
		}
	}
}

static int tcp_copy_to_iovec(struct sock *sk, struct sk_buff *skb, int hlen)
{
	struct tcp_sock *tp = tcp_sk(sk);
	int chunk = skb->len - hlen;
	int err;

	if (skb_csum_unnecessary(skb))
		err = skb_copy_datagram_msg(skb, hlen, tp->ucopy.msg, chunk);
	else
		err = skb_copy_and_csum_datagram_msg(skb, hlen, tp->ucopy.msg);

	if (!err) {
		tp->ucopy.len -= chunk;
		tp->copied_seq += chunk;
		tcp_rcv_space_adjust(sk);
	}

	return err;
}

/* Does PAWS and seqno based validation of an incoming segment, flags will
 * play significant role here.
 */
static bool tcp_validate_incoming(struct sock *sk, struct sk_buff *skb,
				  const struct tcphdr *th, int syn_inerr)
{
	struct tcp_sock *tp = tcp_sk(sk);
	bool rst_seq_match = false;

	/* RFC1323: H1. Apply PAWS check first. */
	if (tcp_fast_parse_options(skb, th, tp) && tp->rx_opt.saw_tstamp &&
	    tcp_paws_discard(sk, skb)) {
		if (!th->rst) {
			NET_INC_STATS(sock_net(sk), LINUX_MIB_PAWSESTABREJECTED);
			if (!tcp_oow_rate_limited(sock_net(sk), skb,
						  LINUX_MIB_TCPACKSKIPPEDPAWS,
						  &tp->last_oow_ack_time))
				tcp_send_dupack(sk, skb);
			goto discard;
		}
		/* Reset is accepted even if it did not pass PAWS. */
	}

	/* Step 1: check sequence number */
	if (!tcp_sequence(tp, TCP_SKB_CB(skb)->seq, TCP_SKB_CB(skb)->end_seq)) {
		/* RFC793, page 37: "In all states except SYN-SENT, all reset
		 * (RST) segments are validated by checking their SEQ-fields."
		 * And page 69: "If an incoming segment is not acceptable,
		 * an acknowledgment should be sent in reply (unless the RST
		 * bit is set, if so drop the segment and return)".
		 */
		if (!th->rst) {
			if (th->syn)
				goto syn_challenge;
			if (!tcp_oow_rate_limited(sock_net(sk), skb,
						  LINUX_MIB_TCPACKSKIPPEDSEQ,
						  &tp->last_oow_ack_time))
				tcp_send_dupack(sk, skb);
		}
		goto discard;
	}

	/* Step 2: check RST bit */
	if (th->rst) {
		/* RFC 5961 3.2 (extend to match against SACK too if available):
		 * If seq num matches RCV.NXT or the right-most SACK block,
		 * then
		 *     RESET the connection
		 * else
		 *     Send a challenge ACK
		 */
		if (TCP_SKB_CB(skb)->seq == tp->rcv_nxt) {
			rst_seq_match = true;
		} else if (tcp_is_sack(tp) && tp->rx_opt.num_sacks > 0) {
			struct tcp_sack_block *sp = &tp->selective_acks[0];
			int max_sack = sp[0].end_seq;
			int this_sack;

			for (this_sack = 1; this_sack < tp->rx_opt.num_sacks;
			     ++this_sack) {
				max_sack = after(sp[this_sack].end_seq,
						 max_sack) ?
					sp[this_sack].end_seq : max_sack;
			}

			if (TCP_SKB_CB(skb)->seq == max_sack)
				rst_seq_match = true;
		}

		if (rst_seq_match)
			tcp_reset(sk);
		else
			tcp_send_challenge_ack(sk, skb);
		goto discard;
	}

	/* step 3: check security and precedence [ignored] */

	/* step 4: Check for a SYN
	 * RFC 5961 4.2 : Send a challenge ack
	 */
	if (th->syn) {
syn_challenge:
		if (syn_inerr)
			TCP_INC_STATS(sock_net(sk), TCP_MIB_INERRS);
		NET_INC_STATS(sock_net(sk), LINUX_MIB_TCPSYNCHALLENGE);
		tcp_send_challenge_ack(sk, skb);
		goto discard;
	}

	return true;

discard:
	tcp_drop(sk, skb);
	return false;
}

/*
 *	TCP receive function for the ESTABLISHED state.
 *
 *	It is split into a fast path and a slow path. The fast path is
 * 	disabled when:
 *	- A zero window was announced from us - zero window probing
 *        is only handled properly in the slow path.
 *	- Out of order segments arrived.
 *	- Urgent data is expected.
 *	- There is no buffer space left
 *	- Unexpected TCP flags/window values/header lengths are received
 *	  (detected by checking the TCP header against pred_flags)
 *	- Data is sent in both directions. Fast path only supports pure senders
 *	  or pure receivers (this means either the sequence number or the ack
 *	  value must stay constant)
 *	- Unexpected TCP option.
 *
 *	When these conditions are not satisfied it drops into a standard
 *	receive procedure patterned after RFC793 to handle all cases.
 *	The first three cases are guaranteed by proper pred_flags setting,
 *	the rest is checked inline. Fast processing is turned on in
 *	tcp_data_queue when everything is OK.
 */
void tcp_rcv_established(struct sock *sk, struct sk_buff *skb,
			 const struct tcphdr *th, unsigned int len)
{
	struct tcp_sock *tp = tcp_sk(sk);

	if (unlikely(!sk->sk_rx_dst))
		inet_csk(sk)->icsk_af_ops->sk_rx_dst_set(sk, skb);
	/*
	 *	Header prediction.
	 *	The code loosely follows the one in the famous
	 *	"30 instruction TCP receive" Van Jacobson mail.
	 *
	 *	Van's trick is to deposit buffers into socket queue
	 *	on a device interrupt, to call tcp_recv function
	 *	on the receive process context and checksum and copy
	 *	the buffer to user space. smart...
	 *
	 *	Our current scheme is not silly either but we take the
	 *	extra cost of the net_bh soft interrupt processing...
	 *	We do checksum and copy also but from device to kernel.
	 */

	tp->rx_opt.saw_tstamp = 0;

	/*	pred_flags is 0xS?10 << 16 + snd_wnd
	 *	if header_prediction is to be made
	 *	'S' will always be tp->tcp_header_len >> 2
	 *	'?' will be 0 for the fast path, otherwise pred_flags is 0 to
	 *  turn it off	(when there are holes in the receive
	 *	 space for instance)
	 *	PSH flag is ignored.
	 */

	if ((tcp_flag_word(th) & TCP_HP_BITS) == tp->pred_flags &&
	    TCP_SKB_CB(skb)->seq == tp->rcv_nxt &&
	    !after(TCP_SKB_CB(skb)->ack_seq, tp->snd_nxt)) {
		int tcp_header_len = tp->tcp_header_len;

		/* Timestamp header prediction: tcp_header_len
		 * is automatically equal to th->doff*4 due to pred_flags
		 * match.
		 */

		/* Check timestamp */
		if (tcp_header_len == sizeof(struct tcphdr) + TCPOLEN_TSTAMP_ALIGNED) {
			/* No? Slow path! */
			if (!tcp_parse_aligned_timestamp(tp, th))
				goto slow_path;

			/* If PAWS failed, check it more carefully in slow path */
			if ((s32)(tp->rx_opt.rcv_tsval - tp->rx_opt.ts_recent) < 0)
				goto slow_path;

			/* DO NOT update ts_recent here, if checksum fails
			 * and timestamp was corrupted part, it will result
			 * in a hung connection since we will drop all
			 * future packets due to the PAWS test.
			 */
		}

		if (len <= tcp_header_len) {
			/* Bulk data transfer: sender */
			if (len == tcp_header_len) {
				/* Predicted packet is in window by definition.
				 * seq == rcv_nxt and rcv_wup <= rcv_nxt.
				 * Hence, check seq<=rcv_wup reduces to:
				 */
				if (tcp_header_len ==
				    (sizeof(struct tcphdr) + TCPOLEN_TSTAMP_ALIGNED) &&
				    tp->rcv_nxt == tp->rcv_wup)
					tcp_store_ts_recent(tp);

				/* We know that such packets are checksummed
				 * on entry.
				 */
				tcp_ack(sk, skb, 0);
				__kfree_skb(skb);
				tcp_data_snd_check(sk);
				return;
			} else { /* Header too small */
				TCP_INC_STATS(sock_net(sk), TCP_MIB_INERRS);
				goto discard;
			}
		} else {
			int eaten = 0;
			bool fragstolen = false;

			if (tp->ucopy.task == current &&
			    tp->copied_seq == tp->rcv_nxt &&
			    len - tcp_header_len <= tp->ucopy.len &&
			    sock_owned_by_user(sk)) {
				__set_current_state(TASK_RUNNING);

				if (!tcp_copy_to_iovec(sk, skb, tcp_header_len)) {
					/* Predicted packet is in window by definition.
					 * seq == rcv_nxt and rcv_wup <= rcv_nxt.
					 * Hence, check seq<=rcv_wup reduces to:
					 */
					if (tcp_header_len ==
					    (sizeof(struct tcphdr) +
					     TCPOLEN_TSTAMP_ALIGNED) &&
					    tp->rcv_nxt == tp->rcv_wup)
						tcp_store_ts_recent(tp);

					tcp_rcv_rtt_measure_ts(sk, skb);

					__skb_pull(skb, tcp_header_len);
					tcp_rcv_nxt_update(tp, TCP_SKB_CB(skb)->end_seq);
					NET_INC_STATS(sock_net(sk),
							LINUX_MIB_TCPHPHITSTOUSER);
					eaten = 1;
				}
			}
			if (!eaten) {
				if (tcp_checksum_complete(skb))
					goto csum_error;

				if ((int)skb->truesize > sk->sk_forward_alloc)
					goto step5;

				/* Predicted packet is in window by definition.
				 * seq == rcv_nxt and rcv_wup <= rcv_nxt.
				 * Hence, check seq<=rcv_wup reduces to:
				 */
				if (tcp_header_len ==
				    (sizeof(struct tcphdr) + TCPOLEN_TSTAMP_ALIGNED) &&
				    tp->rcv_nxt == tp->rcv_wup)
					tcp_store_ts_recent(tp);

				tcp_rcv_rtt_measure_ts(sk, skb);

				NET_INC_STATS(sock_net(sk), LINUX_MIB_TCPHPHITS);

				/* Bulk data transfer: receiver */
				eaten = tcp_queue_rcv(sk, skb, tcp_header_len,
						      &fragstolen);
			}

			tcp_event_data_recv(sk, skb);

			if (TCP_SKB_CB(skb)->ack_seq != tp->snd_una) {
				/* Well, only one small jumplet in fast path... */
				tcp_ack(sk, skb, FLAG_DATA);
				tcp_data_snd_check(sk);
				if (!inet_csk_ack_scheduled(sk))
					goto no_ack;
			}

			__tcp_ack_snd_check(sk, 0);
no_ack:
			if (eaten)
				kfree_skb_partial(skb, fragstolen);
			sk->sk_data_ready(sk);
			return;
		}
	}

slow_path:
	if (len < (th->doff << 2) || tcp_checksum_complete(skb))
		goto csum_error;

	if (!th->ack && !th->rst && !th->syn)
		goto discard;

	/*
	 *	Standard slow path.
	 */

	if (!tcp_validate_incoming(sk, skb, th, 1))
		return;

step5:
	if (tcp_ack(sk, skb, FLAG_SLOWPATH | FLAG_UPDATE_TS_RECENT) < 0)
		goto discard;

	tcp_rcv_rtt_measure_ts(sk, skb);

	/* Process urgent data. */
	tcp_urg(sk, skb, th);

	/* step 7: process the segment text */
	tcp_data_queue(sk, skb);

	tcp_data_snd_check(sk);
	tcp_ack_snd_check(sk);
	return;

csum_error:
	TCP_INC_STATS(sock_net(sk), TCP_MIB_CSUMERRORS);
	TCP_INC_STATS(sock_net(sk), TCP_MIB_INERRS);

discard:
	tcp_drop(sk, skb);
}
EXPORT_SYMBOL(tcp_rcv_established);

void tcp_finish_connect(struct sock *sk, struct sk_buff *skb)
{
	struct tcp_sock *tp = tcp_sk(sk);
	struct inet_connection_sock *icsk = inet_csk(sk);

	tcp_set_state(sk, TCP_ESTABLISHED);
	icsk->icsk_ack.lrcvtime = tcp_time_stamp;

	if (skb) {
		icsk->icsk_af_ops->sk_rx_dst_set(sk, skb);
		security_inet_conn_established(sk, skb);
	}

	/* Make sure socket is routed, for correct metrics.  */
	icsk->icsk_af_ops->rebuild_header(sk);

	tcp_init_metrics(sk);

	tcp_init_congestion_control(sk);

	/* Prevent spurious tcp_cwnd_restart() on first data
	 * packet.
	 */
	tp->lsndtime = tcp_time_stamp;

	tcp_init_buffer_space(sk);

	if (sock_flag(sk, SOCK_KEEPOPEN))
		inet_csk_reset_keepalive_timer(sk, keepalive_time_when(tp));

	if (!tp->rx_opt.snd_wscale)
		__tcp_fast_path_on(tp, tp->snd_wnd);
	else
		tp->pred_flags = 0;

}

static bool tcp_rcv_fastopen_synack(struct sock *sk, struct sk_buff *synack,
				    struct tcp_fastopen_cookie *cookie)
{
	struct tcp_sock *tp = tcp_sk(sk);
	struct sk_buff *data = tp->syn_data ? tcp_write_queue_head(sk) : NULL;
	u16 mss = tp->rx_opt.mss_clamp, try_exp = 0;
	bool syn_drop = false;

	if (mss == tp->rx_opt.user_mss) {
		struct tcp_options_received opt;

		/* Get original SYNACK MSS value if user MSS sets mss_clamp */
		tcp_clear_options(&opt);
		opt.user_mss = opt.mss_clamp = 0;
		tcp_parse_options(synack, &opt, 0, NULL);
		mss = opt.mss_clamp;
	}

	if (!tp->syn_fastopen) {
		/* Ignore an unsolicited cookie */
		cookie->len = -1;
	} else if (tp->total_retrans) {
		/* SYN timed out and the SYN-ACK neither has a cookie nor
		 * acknowledges data. Presumably the remote received only
		 * the retransmitted (regular) SYNs: either the original
		 * SYN-data or the corresponding SYN-ACK was dropped.
		 */
		syn_drop = (cookie->len < 0 && data);
	} else if (cookie->len < 0 && !tp->syn_data) {
		/* We requested a cookie but didn't get it. If we did not use
		 * the (old) exp opt format then try so next time (try_exp=1).
		 * Otherwise we go back to use the RFC7413 opt (try_exp=2).
		 */
		try_exp = tp->syn_fastopen_exp ? 2 : 1;
	}

	tcp_fastopen_cache_set(sk, mss, cookie, syn_drop, try_exp);

	if (data) { /* Retransmit unacked data in SYN */
		tcp_for_write_queue_from(data, sk) {
			if (data == tcp_send_head(sk) ||
			    __tcp_retransmit_skb(sk, data, 1))
				break;
		}
		tcp_rearm_rto(sk);
		NET_INC_STATS(sock_net(sk),
				LINUX_MIB_TCPFASTOPENACTIVEFAIL);
		return true;
	}
	tp->syn_data_acked = tp->syn_data;
	if (tp->syn_data_acked)
		NET_INC_STATS(sock_net(sk),
				LINUX_MIB_TCPFASTOPENACTIVE);

	tcp_fastopen_add_skb(sk, synack);

	return false;
}

static int tcp_rcv_synsent_state_process(struct sock *sk, struct sk_buff *skb,
					 const struct tcphdr *th)
{
	struct inet_connection_sock *icsk = inet_csk(sk);
	struct tcp_sock *tp = tcp_sk(sk);
	struct tcp_fastopen_cookie foc = { .len = -1 };
	int saved_clamp = tp->rx_opt.mss_clamp;
	bool fastopen_fail;

	tcp_parse_options(skb, &tp->rx_opt, 0, &foc);
	if (tp->rx_opt.saw_tstamp && tp->rx_opt.rcv_tsecr)
		tp->rx_opt.rcv_tsecr -= tp->tsoffset;

	if (th->ack) {
		/* rfc793:
		 * "If the state is SYN-SENT then
		 *    first check the ACK bit
		 *      If the ACK bit is set
		 *	  If SEG.ACK =< ISS, or SEG.ACK > SND.NXT, send
		 *        a reset (unless the RST bit is set, if so drop
		 *        the segment and return)"
		 */
		if (!after(TCP_SKB_CB(skb)->ack_seq, tp->snd_una) ||
		    after(TCP_SKB_CB(skb)->ack_seq, tp->snd_nxt))
			goto reset_and_undo;

		if (tp->rx_opt.saw_tstamp && tp->rx_opt.rcv_tsecr &&
		    !between(tp->rx_opt.rcv_tsecr, tp->retrans_stamp,
			     tcp_time_stamp)) {
			NET_INC_STATS(sock_net(sk),
					LINUX_MIB_PAWSACTIVEREJECTED);
			goto reset_and_undo;
		}

		/* Now ACK is acceptable.
		 *
		 * "If the RST bit is set
		 *    If the ACK was acceptable then signal the user "error:
		 *    connection reset", drop the segment, enter CLOSED state,
		 *    delete TCB, and return."
		 */

		if (th->rst) {
			tcp_reset(sk);
			goto discard;
		}

		/* rfc793:
		 *   "fifth, if neither of the SYN or RST bits is set then
		 *    drop the segment and return."
		 *
		 *    See note below!
		 *                                        --ANK(990513)
		 */
		if (!th->syn)
			goto discard_and_undo;

		/* rfc793:
		 *   "If the SYN bit is on ...
		 *    are acceptable then ...
		 *    (our SYN has been ACKed), change the connection
		 *    state to ESTABLISHED..."
		 */

		tcp_ecn_rcv_synack(tp, th);

		tcp_init_wl(tp, TCP_SKB_CB(skb)->seq);
		tcp_ack(sk, skb, FLAG_SLOWPATH);

		/* Ok.. it's good. Set up sequence numbers and
		 * move to established.
		 */
		tp->rcv_nxt = TCP_SKB_CB(skb)->seq + 1;
		tp->rcv_wup = TCP_SKB_CB(skb)->seq + 1;

		/* RFC1323: The window in SYN & SYN/ACK segments is
		 * never scaled.
		 */
		tp->snd_wnd = ntohs(th->window);

		if (!tp->rx_opt.wscale_ok) {
			tp->rx_opt.snd_wscale = tp->rx_opt.rcv_wscale = 0;
			tp->window_clamp = min(tp->window_clamp, 65535U);
		}

		if (tp->rx_opt.saw_tstamp) {
			tp->rx_opt.tstamp_ok	   = 1;
			tp->tcp_header_len =
				sizeof(struct tcphdr) + TCPOLEN_TSTAMP_ALIGNED;
			tp->advmss	    -= TCPOLEN_TSTAMP_ALIGNED;
			tcp_store_ts_recent(tp);
		} else {
			tp->tcp_header_len = sizeof(struct tcphdr);
		}

		if (tcp_is_sack(tp) && sysctl_tcp_fack)
			tcp_enable_fack(tp);

		tcp_mtup_init(sk);
		tcp_sync_mss(sk, icsk->icsk_pmtu_cookie);
		tcp_initialize_rcv_mss(sk);

		/* Remember, tcp_poll() does not lock socket!
		 * Change state from SYN-SENT only after copied_seq
		 * is initialized. */
		tp->copied_seq = tp->rcv_nxt;

		smp_mb();

		tcp_finish_connect(sk, skb);

		fastopen_fail = (tp->syn_fastopen || tp->syn_data) &&
				tcp_rcv_fastopen_synack(sk, skb, &foc);

		if (!sock_flag(sk, SOCK_DEAD)) {
			sk->sk_state_change(sk);
			sk_wake_async(sk, SOCK_WAKE_IO, POLL_OUT);
		}
		if (fastopen_fail)
			return -1;
		if (sk->sk_write_pending ||
		    icsk->icsk_accept_queue.rskq_defer_accept ||
		    icsk->icsk_ack.pingpong) {
			/* Save one ACK. Data will be ready after
			 * several ticks, if write_pending is set.
			 *
			 * It may be deleted, but with this feature tcpdumps
			 * look so _wonderfully_ clever, that I was not able
			 * to stand against the temptation 8)     --ANK
			 */
			inet_csk_schedule_ack(sk);
			tcp_enter_quickack_mode(sk, TCP_MAX_QUICKACKS);
			inet_csk_reset_xmit_timer(sk, ICSK_TIME_DACK,
						  TCP_DELACK_MAX, TCP_RTO_MAX);

discard:
			tcp_drop(sk, skb);
			return 0;
		} else {
			tcp_send_ack(sk);
		}
		return -1;
	}

	/* No ACK in the segment */

	if (th->rst) {
		/* rfc793:
		 * "If the RST bit is set
		 *
		 *      Otherwise (no ACK) drop the segment and return."
		 */

		goto discard_and_undo;
	}

	/* PAWS check. */
	if (tp->rx_opt.ts_recent_stamp && tp->rx_opt.saw_tstamp &&
	    tcp_paws_reject(&tp->rx_opt, 0))
		goto discard_and_undo;

	if (th->syn) {
		/* We see SYN without ACK. It is attempt of
		 * simultaneous connect with crossed SYNs.
		 * Particularly, it can be connect to self.
		 */
		tcp_set_state(sk, TCP_SYN_RECV);

		if (tp->rx_opt.saw_tstamp) {
			tp->rx_opt.tstamp_ok = 1;
			tcp_store_ts_recent(tp);
			tp->tcp_header_len =
				sizeof(struct tcphdr) + TCPOLEN_TSTAMP_ALIGNED;
		} else {
			tp->tcp_header_len = sizeof(struct tcphdr);
		}

		tp->rcv_nxt = TCP_SKB_CB(skb)->seq + 1;
		tp->copied_seq = tp->rcv_nxt;
		tp->rcv_wup = TCP_SKB_CB(skb)->seq + 1;

		/* RFC1323: The window in SYN & SYN/ACK segments is
		 * never scaled.
		 */
		tp->snd_wnd    = ntohs(th->window);
		tp->snd_wl1    = TCP_SKB_CB(skb)->seq;
		tp->max_window = tp->snd_wnd;

		tcp_ecn_rcv_syn(tp, th);

		tcp_mtup_init(sk);
		tcp_sync_mss(sk, icsk->icsk_pmtu_cookie);
		tcp_initialize_rcv_mss(sk);

		tcp_send_synack(sk);
#if 0
		/* Note, we could accept data and URG from this segment.
		 * There are no obstacles to make this (except that we must
		 * either change tcp_recvmsg() to prevent it from returning data
		 * before 3WHS completes per RFC793, or employ TCP Fast Open).
		 *
		 * However, if we ignore data in ACKless segments sometimes,
		 * we have no reasons to accept it sometimes.
		 * Also, seems the code doing it in step6 of tcp_rcv_state_process
		 * is not flawless. So, discard packet for sanity.
		 * Uncomment this return to process the data.
		 */
		return -1;
#else
		goto discard;
#endif
	}
	/* "fifth, if neither of the SYN or RST bits is set then
	 * drop the segment and return."
	 */

discard_and_undo:
	tcp_clear_options(&tp->rx_opt);
	tp->rx_opt.mss_clamp = saved_clamp;
	goto discard;

reset_and_undo:
	tcp_clear_options(&tp->rx_opt);
	tp->rx_opt.mss_clamp = saved_clamp;
	return 1;
}

/*
 *	This function implements the receiving procedure of RFC 793 for
 *	all states except ESTABLISHED and TIME_WAIT.
 *	It's called from both tcp_v4_rcv and tcp_v6_rcv and should be
 *	address independent.
 */

int tcp_rcv_state_process(struct sock *sk, struct sk_buff *skb)
{
	struct tcp_sock *tp = tcp_sk(sk);
	struct inet_connection_sock *icsk = inet_csk(sk);
	const struct tcphdr *th = tcp_hdr(skb);
	struct request_sock *req;
	int queued = 0;
	bool acceptable;

	switch (sk->sk_state) {
	case TCP_CLOSE:
		goto discard;

	case TCP_LISTEN:
		if (th->ack)
			return 1;

		if (th->rst)
			goto discard;

		if (th->syn) {
			if (th->fin)
				goto discard;
			/* It is possible that we process SYN packets from backlog,
			 * so we need to make sure to disable BH and RCU right there.
			 */
			rcu_read_lock();
			local_bh_disable();
			acceptable = icsk->icsk_af_ops->conn_request(sk, skb) >= 0;
			local_bh_enable();
			rcu_read_unlock();

			if (!acceptable)
				return 1;
			consume_skb(skb);
			return 0;
		}
		goto discard;

	case TCP_SYN_SENT:
		tp->rx_opt.saw_tstamp = 0;
		queued = tcp_rcv_synsent_state_process(sk, skb, th);
		if (queued >= 0)
			return queued;

		/* Do step6 onward by hand. */
		tcp_urg(sk, skb, th);
		__kfree_skb(skb);
		tcp_data_snd_check(sk);
		return 0;
	}

	tp->rx_opt.saw_tstamp = 0;
	req = tp->fastopen_rsk;
	if (req) {
		WARN_ON_ONCE(sk->sk_state != TCP_SYN_RECV &&
		    sk->sk_state != TCP_FIN_WAIT1);

		if (!tcp_check_req(sk, skb, req, true))
			goto discard;
	}

	if (!th->ack && !th->rst && !th->syn)
		goto discard;

	if (!tcp_validate_incoming(sk, skb, th, 0))
		return 0;

	/* step 5: check the ACK field */
	acceptable = tcp_ack(sk, skb, FLAG_SLOWPATH |
				      FLAG_UPDATE_TS_RECENT |
				      FLAG_NO_CHALLENGE_ACK) > 0;

	if (!acceptable) {
		if (sk->sk_state == TCP_SYN_RECV)
			return 1;	/* send one RST */
		tcp_send_challenge_ack(sk, skb);
		goto discard;
	}
	switch (sk->sk_state) {
	case TCP_SYN_RECV:
		if (!tp->srtt_us)
			tcp_synack_rtt_meas(sk, req);

		/* Once we leave TCP_SYN_RECV, we no longer need req
		 * so release it.
		 */
		if (req) {
			inet_csk(sk)->icsk_retransmits = 0;
			reqsk_fastopen_remove(sk, req, false);
		} else {
			/* Make sure socket is routed, for correct metrics. */
			icsk->icsk_af_ops->rebuild_header(sk);
			tcp_init_congestion_control(sk);

			tcp_mtup_init(sk);
			tp->copied_seq = tp->rcv_nxt;
			tcp_init_buffer_space(sk);
		}
		smp_mb();
		tcp_set_state(sk, TCP_ESTABLISHED);
		sk->sk_state_change(sk);

		/* Note, that this wakeup is only for marginal crossed SYN case.
		 * Passively open sockets are not waked up, because
		 * sk->sk_sleep == NULL and sk->sk_socket == NULL.
		 */
		if (sk->sk_socket)
			sk_wake_async(sk, SOCK_WAKE_IO, POLL_OUT);

		tp->snd_una = TCP_SKB_CB(skb)->ack_seq;
		tp->snd_wnd = ntohs(th->window) << tp->rx_opt.snd_wscale;
		tcp_init_wl(tp, TCP_SKB_CB(skb)->seq);

		if (tp->rx_opt.tstamp_ok)
			tp->advmss -= TCPOLEN_TSTAMP_ALIGNED;

		if (req) {
			/* Re-arm the timer because data may have been sent out.
			 * This is similar to the regular data transmission case
			 * when new data has just been ack'ed.
			 *
			 * (TFO) - we could try to be more aggressive and
			 * retransmitting any data sooner based on when they
			 * are sent out.
			 */
			tcp_rearm_rto(sk);
		} else
			tcp_init_metrics(sk);

		if (!inet_csk(sk)->icsk_ca_ops->cong_control)
			tcp_update_pacing_rate(sk);

		/* Prevent spurious tcp_cwnd_restart() on first data packet */
		tp->lsndtime = tcp_time_stamp;

		tcp_initialize_rcv_mss(sk);
		tcp_fast_path_on(tp);
		break;

	case TCP_FIN_WAIT1: {
		struct dst_entry *dst;
		int tmo;

		/* If we enter the TCP_FIN_WAIT1 state and we are a
		 * Fast Open socket and this is the first acceptable
		 * ACK we have received, this would have acknowledged
		 * our SYNACK so stop the SYNACK timer.
		 */
		if (req) {
			/* We no longer need the request sock. */
			reqsk_fastopen_remove(sk, req, false);
			tcp_rearm_rto(sk);
		}
		if (tp->snd_una != tp->write_seq)
			break;

		tcp_set_state(sk, TCP_FIN_WAIT2);
		sk->sk_shutdown |= SEND_SHUTDOWN;

		dst = __sk_dst_get(sk);
		if (dst)
			dst_confirm(dst);

		if (!sock_flag(sk, SOCK_DEAD)) {
			/* Wake up lingering close() */
			sk->sk_state_change(sk);
			break;
		}

		if (tp->linger2 < 0 ||
		    (TCP_SKB_CB(skb)->end_seq != TCP_SKB_CB(skb)->seq &&
		     after(TCP_SKB_CB(skb)->end_seq - th->fin, tp->rcv_nxt))) {
			tcp_done(sk);
			NET_INC_STATS(sock_net(sk), LINUX_MIB_TCPABORTONDATA);
			return 1;
		}

		tmo = tcp_fin_time(sk);
		if (tmo > TCP_TIMEWAIT_LEN) {
			inet_csk_reset_keepalive_timer(sk, tmo - TCP_TIMEWAIT_LEN);
		} else if (th->fin || sock_owned_by_user(sk)) {
			/* Bad case. We could lose such FIN otherwise.
			 * It is not a big problem, but it looks confusing
			 * and not so rare event. We still can lose it now,
			 * if it spins in bh_lock_sock(), but it is really
			 * marginal case.
			 */
			inet_csk_reset_keepalive_timer(sk, tmo);
		} else {
			tcp_time_wait(sk, TCP_FIN_WAIT2, tmo);
			goto discard;
		}
		break;
	}

	case TCP_CLOSING:
		if (tp->snd_una == tp->write_seq) {
			tcp_time_wait(sk, TCP_TIME_WAIT, 0);
			goto discard;
		}
		break;

	case TCP_LAST_ACK:
		if (tp->snd_una == tp->write_seq) {
			tcp_update_metrics(sk);
			tcp_done(sk);
			goto discard;
		}
		break;
	}

	/* step 6: check the URG bit */
	tcp_urg(sk, skb, th);

	/* step 7: process the segment text */
	switch (sk->sk_state) {
	case TCP_CLOSE_WAIT:
	case TCP_CLOSING:
	case TCP_LAST_ACK:
		if (!before(TCP_SKB_CB(skb)->seq, tp->rcv_nxt))
			break;
	case TCP_FIN_WAIT1:
	case TCP_FIN_WAIT2:
		/* RFC 793 says to queue data in these states,
		 * RFC 1122 says we MUST send a reset.
		 * BSD 4.4 also does reset.
		 */
		if (sk->sk_shutdown & RCV_SHUTDOWN) {
			if (TCP_SKB_CB(skb)->end_seq != TCP_SKB_CB(skb)->seq &&
			    after(TCP_SKB_CB(skb)->end_seq - th->fin, tp->rcv_nxt)) {
				NET_INC_STATS(sock_net(sk), LINUX_MIB_TCPABORTONDATA);
				tcp_reset(sk);
				return 1;
			}
		}
		/* Fall through */
	case TCP_ESTABLISHED:
		tcp_data_queue(sk, skb);
		queued = 1;
		break;
	}

	/* tcp_data could move socket to TIME-WAIT */
	if (sk->sk_state != TCP_CLOSE) {
		tcp_data_snd_check(sk);
		tcp_ack_snd_check(sk);
	}

	if (!queued) {
discard:
		tcp_drop(sk, skb);
	}
	return 0;
}
EXPORT_SYMBOL(tcp_rcv_state_process);

static inline void pr_drop_req(struct request_sock *req, __u16 port, int family)
{
	struct inet_request_sock *ireq = inet_rsk(req);

	if (family == AF_INET)
		net_dbg_ratelimited("drop open request from %pI4/%u\n",
				    &ireq->ir_rmt_addr, port);
#if IS_ENABLED(CONFIG_IPV6)
	else if (family == AF_INET6)
		net_dbg_ratelimited("drop open request from %pI6/%u\n",
				    &ireq->ir_v6_rmt_addr, port);
#endif
}

/* RFC3168 : 6.1.1 SYN packets must not have ECT/ECN bits set
 *
 * If we receive a SYN packet with these bits set, it means a
 * network is playing bad games with TOS bits. In order to
 * avoid possible false congestion notifications, we disable
 * TCP ECN negotiation.
 *
 * Exception: tcp_ca wants ECN. This is required for DCTCP
 * congestion control: Linux DCTCP asserts ECT on all packets,
 * including SYN, which is most optimal solution; however,
 * others, such as FreeBSD do not.
 */
static void tcp_ecn_create_request(struct request_sock *req,
				   const struct sk_buff *skb,
				   const struct sock *listen_sk,
				   const struct dst_entry *dst)
{
	const struct tcphdr *th = tcp_hdr(skb);
	const struct net *net = sock_net(listen_sk);
	bool th_ecn = th->ece && th->cwr;
	bool ect, ecn_ok;
	u32 ecn_ok_dst;

	if (!th_ecn)
		return;

	ect = !INET_ECN_is_not_ect(TCP_SKB_CB(skb)->ip_dsfield);
	ecn_ok_dst = dst_feature(dst, DST_FEATURE_ECN_MASK);
	ecn_ok = net->ipv4.sysctl_tcp_ecn || ecn_ok_dst;

	if ((!ect && ecn_ok) || tcp_ca_needs_ecn(listen_sk) ||
	    (ecn_ok_dst & DST_FEATURE_ECN_CA))
		inet_rsk(req)->ecn_ok = 1;
}

static void tcp_openreq_init(struct request_sock *req,
			     const struct tcp_options_received *rx_opt,
			     struct sk_buff *skb, const struct sock *sk)
{
	struct inet_request_sock *ireq = inet_rsk(req);

	req->rsk_rcv_wnd = 0;		/* So that tcp_send_synack() knows! */
	req->cookie_ts = 0;
	tcp_rsk(req)->rcv_isn = TCP_SKB_CB(skb)->seq;
	tcp_rsk(req)->rcv_nxt = TCP_SKB_CB(skb)->seq + 1;
	skb_mstamp_get(&tcp_rsk(req)->snt_synack);
	tcp_rsk(req)->last_oow_ack_time = 0;
	req->mss = rx_opt->mss_clamp;
	req->ts_recent = rx_opt->saw_tstamp ? rx_opt->rcv_tsval : 0;
	ireq->tstamp_ok = rx_opt->tstamp_ok;
	ireq->sack_ok = rx_opt->sack_ok;
	ireq->snd_wscale = rx_opt->snd_wscale;
	ireq->wscale_ok = rx_opt->wscale_ok;
	ireq->acked = 0;
	ireq->ecn_ok = 0;
	ireq->ir_rmt_port = tcp_hdr(skb)->source;
	ireq->ir_num = ntohs(tcp_hdr(skb)->dest);
	ireq->ir_mark = inet_request_mark(sk, skb);
}

struct request_sock *inet_reqsk_alloc(const struct request_sock_ops *ops,
				      struct sock *sk_listener,
				      bool attach_listener)
{
	struct request_sock *req = reqsk_alloc(ops, sk_listener,
					       attach_listener);

	if (req) {
		struct inet_request_sock *ireq = inet_rsk(req);

		kmemcheck_annotate_bitfield(ireq, flags);
		ireq->ireq_opt = NULL;
#if IS_ENABLED(CONFIG_IPV6)
		ireq->pktopts = NULL;
#endif
		atomic64_set(&ireq->ir_cookie, 0);
		ireq->ireq_state = TCP_NEW_SYN_RECV;
		write_pnet(&ireq->ireq_net, sock_net(sk_listener));
		ireq->ireq_family = sk_listener->sk_family;
	}

	return req;
}
EXPORT_SYMBOL(inet_reqsk_alloc);

/*
 * Return true if a syncookie should be sent
 */
static bool tcp_syn_flood_action(const struct sock *sk,
				 const struct sk_buff *skb,
				 const char *proto)
{
	struct request_sock_queue *queue = &inet_csk(sk)->icsk_accept_queue;
	const char *msg = "Dropping request";
	bool want_cookie = false;
	struct net *net = sock_net(sk);

#ifdef CONFIG_SYN_COOKIES
	if (net->ipv4.sysctl_tcp_syncookies) {
		msg = "Sending cookies";
		want_cookie = true;
		__NET_INC_STATS(sock_net(sk), LINUX_MIB_TCPREQQFULLDOCOOKIES);
	} else
#endif
		__NET_INC_STATS(sock_net(sk), LINUX_MIB_TCPREQQFULLDROP);

	if (!queue->synflood_warned &&
	    net->ipv4.sysctl_tcp_syncookies != 2 &&
	    xchg(&queue->synflood_warned, 1) == 0)
		pr_info("%s: Possible SYN flooding on port %d. %s.  Check SNMP counters.\n",
			proto, ntohs(tcp_hdr(skb)->dest), msg);

	return want_cookie;
}

static void tcp_reqsk_record_syn(const struct sock *sk,
				 struct request_sock *req,
				 const struct sk_buff *skb)
{
	if (tcp_sk(sk)->save_syn) {
		u32 len = skb_network_header_len(skb) + tcp_hdrlen(skb);
		u32 *copy;

		copy = kmalloc(len + sizeof(u32), GFP_ATOMIC);
		if (copy) {
			copy[0] = len;
			memcpy(&copy[1], skb_network_header(skb), len);
			req->saved_syn = copy;
		}
	}
}

int tcp_conn_request(struct request_sock_ops *rsk_ops,
		     const struct tcp_request_sock_ops *af_ops,
		     struct sock *sk, struct sk_buff *skb)
{
	struct tcp_fastopen_cookie foc = { .len = -1 };
	__u32 isn = TCP_SKB_CB(skb)->tcp_tw_isn;
	struct tcp_options_received tmp_opt;
	struct tcp_sock *tp = tcp_sk(sk);
	struct net *net = sock_net(sk);
	struct sock *fastopen_sk = NULL;
	struct dst_entry *dst = NULL;
	struct request_sock *req;
	bool want_cookie = false;
	struct flowi fl;

	/* TW buckets are converted to open requests without
	 * limitations, they conserve resources and peer is
	 * evidently real one.
	 */
	if ((net->ipv4.sysctl_tcp_syncookies == 2 ||
	     inet_csk_reqsk_queue_is_full(sk)) && !isn) {
		want_cookie = tcp_syn_flood_action(sk, skb, rsk_ops->slab_name);
		if (!want_cookie)
			goto drop;
	}


	/* Accept backlog is full. If we have already queued enough
	 * of warm entries in syn queue, drop request. It is better than
	 * clogging syn queue with openreqs with exponentially increasing
	 * timeout.
	 */
	if (sk_acceptq_is_full(sk) && inet_csk_reqsk_queue_young(sk) > 1) {
		NET_INC_STATS(sock_net(sk), LINUX_MIB_LISTENOVERFLOWS);
		goto drop;
	}

	req = inet_reqsk_alloc(rsk_ops, sk, !want_cookie);
	if (!req)
		goto drop;

	tcp_rsk(req)->af_specific = af_ops;

	tcp_clear_options(&tmp_opt);
	tmp_opt.mss_clamp = af_ops->mss_clamp;
	tmp_opt.user_mss  = tp->rx_opt.user_mss;
	tcp_parse_options(skb, &tmp_opt, 0, want_cookie ? NULL : &foc);

	if (want_cookie && !tmp_opt.saw_tstamp)
		tcp_clear_options(&tmp_opt);

	tmp_opt.tstamp_ok = tmp_opt.saw_tstamp;
	tcp_openreq_init(req, &tmp_opt, skb, sk);
	inet_rsk(req)->no_srccheck = inet_sk(sk)->transparent;

	/* Note: tcp_v6_init_req() might override ir_iif for link locals */
	inet_rsk(req)->ir_iif = inet_request_bound_dev_if(sk, skb);

	af_ops->init_req(req, sk, skb);

	if (security_inet_conn_request(sk, skb, req))
		goto drop_and_free;

	if (!want_cookie && !isn) {
		/* VJ's idea. We save last timestamp seen
		 * from the destination in peer table, when entering
		 * state TIME-WAIT, and check against it before
		 * accepting new connection request.
		 *
		 * If "isn" is not zero, this request hit alive
		 * timewait bucket, so that all the necessary checks
		 * are made in the function processing timewait state.
		 */
		if (tcp_death_row.sysctl_tw_recycle) {
			bool strict;

			dst = af_ops->route_req(sk, &fl, req, &strict);

			if (dst && strict &&
			    !tcp_peer_is_proven(req, dst, true,
						tmp_opt.saw_tstamp)) {
				NET_INC_STATS(sock_net(sk), LINUX_MIB_PAWSPASSIVEREJECTED);
				goto drop_and_release;
			}
		}
		/* Kill the following clause, if you dislike this way. */
		else if (!net->ipv4.sysctl_tcp_syncookies &&
			 (sysctl_max_syn_backlog - inet_csk_reqsk_queue_len(sk) <
			  (sysctl_max_syn_backlog >> 2)) &&
			 !tcp_peer_is_proven(req, dst, false,
					     tmp_opt.saw_tstamp)) {
			/* Without syncookies last quarter of
			 * backlog is filled with destinations,
			 * proven to be alive.
			 * It means that we continue to communicate
			 * to destinations, already remembered
			 * to the moment of synflood.
			 */
			pr_drop_req(req, ntohs(tcp_hdr(skb)->source),
				    rsk_ops->family);
			goto drop_and_release;
		}

		isn = af_ops->init_seq(skb);
	}
	if (!dst) {
		dst = af_ops->route_req(sk, &fl, req, NULL);
		if (!dst)
			goto drop_and_free;
	}

	tcp_ecn_create_request(req, skb, sk, dst);

	if (want_cookie) {
		isn = cookie_init_sequence(af_ops, sk, skb, &req->mss);
		req->cookie_ts = tmp_opt.tstamp_ok;
		if (!tmp_opt.tstamp_ok)
			inet_rsk(req)->ecn_ok = 0;
	}

	tcp_rsk(req)->snt_isn = isn;
	tcp_rsk(req)->txhash = net_tx_rndhash();
	tcp_openreq_init_rwin(req, sk, dst);
	if (!want_cookie) {
		tcp_reqsk_record_syn(sk, req, skb);
		fastopen_sk = tcp_try_fastopen(sk, skb, req, &foc, dst);
	}
	if (fastopen_sk) {
		af_ops->send_synack(fastopen_sk, dst, &fl, req,
				    &foc, TCP_SYNACK_FASTOPEN);
		/* Add the child socket directly into the accept queue */
		inet_csk_reqsk_queue_add(sk, req, fastopen_sk);
		sk->sk_data_ready(sk);
		bh_unlock_sock(fastopen_sk);
		sock_put(fastopen_sk);
	} else {
		tcp_rsk(req)->tfo_listener = false;
		if (!want_cookie)
			inet_csk_reqsk_queue_hash_add(sk, req, TCP_TIMEOUT_INIT);
		af_ops->send_synack(sk, dst, &fl, req, &foc,
				    !want_cookie ? TCP_SYNACK_NORMAL :
						   TCP_SYNACK_COOKIE);
		if (want_cookie) {
			reqsk_free(req);
			return 0;
		}
	}
	reqsk_put(req);
	return 0;

drop_and_release:
	dst_release(dst);
drop_and_free:
	reqsk_free(req);
drop:
	tcp_listendrop(sk);
	return 0;
}
EXPORT_SYMBOL(tcp_conn_request);<|MERGE_RESOLUTION|>--- conflicted
+++ resolved
@@ -5009,11 +5009,7 @@
 		prev = rb_prev(node);
 		rb_erase(node, &tp->out_of_order_queue);
 		goal -= rb_to_skb(node)->truesize;
-<<<<<<< HEAD
-		tcp_drop(sk, rb_entry(node, struct sk_buff, rbnode));
-=======
 		tcp_drop(sk, rb_to_skb(node));
->>>>>>> ba62b301
 		if (!prev || goal <= 0) {
 			sk_mem_reclaim(sk);
 			if (atomic_read(&sk->sk_rmem_alloc) <= sk->sk_rcvbuf &&
