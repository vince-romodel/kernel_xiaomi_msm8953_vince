/*
 *  linux/kernel/fork.c
 *
 *  Copyright (C) 1991, 1992  Linus Torvalds
 */

/*
 *  'fork.c' contains the help-routines for the 'fork' system call
 * (see also entry.S and others).
 * Fork is rather simple, once you get the hang of it, but the memory
 * management can be a bitch. See 'mm/memory.c': 'copy_page_range()'
 */

#include <linux/slab.h>
#include <linux/init.h>
#include <linux/unistd.h>
#include <linux/module.h>
#include <linux/vmalloc.h>
#include <linux/completion.h>
#include <linux/personality.h>
#include <linux/mempolicy.h>
#include <linux/sem.h>
#include <linux/file.h>
#include <linux/fdtable.h>
#include <linux/iocontext.h>
#include <linux/key.h>
#include <linux/binfmts.h>
#include <linux/mman.h>
#include <linux/mmu_notifier.h>
#include <linux/fs.h>
#include <linux/mm.h>
#include <linux/vmacache.h>
#include <linux/nsproxy.h>
#include <linux/capability.h>
#include <linux/cpu.h>
#include <linux/cgroup.h>
#include <linux/security.h>
#include <linux/hugetlb.h>
#include <linux/seccomp.h>
#include <linux/swap.h>
#include <linux/syscalls.h>
#include <linux/jiffies.h>
#include <linux/futex.h>
#include <linux/compat.h>
#include <linux/kthread.h>
#include <linux/task_io_accounting_ops.h>
#include <linux/rcupdate.h>
#include <linux/ptrace.h>
#include <linux/mount.h>
#include <linux/audit.h>
#include <linux/memcontrol.h>
#include <linux/ftrace.h>
#include <linux/proc_fs.h>
#include <linux/profile.h>
#include <linux/rmap.h>
#include <linux/ksm.h>
#include <linux/acct.h>
#include <linux/tsacct_kern.h>
#include <linux/cn_proc.h>
#include <linux/freezer.h>
#include <linux/kaiser.h>
#include <linux/delayacct.h>
#include <linux/taskstats_kern.h>
#include <linux/random.h>
#include <linux/tty.h>
#include <linux/blkdev.h>
#include <linux/fs_struct.h>
#include <linux/magic.h>
#include <linux/perf_event.h>
#include <linux/posix-timers.h>
#include <linux/user-return-notifier.h>
#include <linux/oom.h>
#include <linux/khugepaged.h>
#include <linux/signalfd.h>
#include <linux/uprobes.h>
#include <linux/aio.h>
#include <linux/compiler.h>
#include <linux/sysctl.h>
#include <linux/kcov.h>
#include <linux/cpufreq_times.h>

#include <asm/pgtable.h>
#include <asm/pgalloc.h>
#include <asm/uaccess.h>
#include <asm/mmu_context.h>
#include <asm/cacheflush.h>
#include <asm/tlbflush.h>

#include <trace/events/sched.h>

#define CREATE_TRACE_POINTS
#include <trace/events/task.h>

/*
 * Minimum number of threads to boot the kernel
 */
#define MIN_THREADS 20

/*
 * Maximum number of threads
 */
#define MAX_THREADS FUTEX_TID_MASK

/*
 * Protected counters by write_lock_irq(&tasklist_lock)
 */
unsigned long total_forks;	/* Handle normal Linux uptimes. */
int nr_threads;			/* The idle threads do not count.. */

int max_threads;		/* tunable limit on nr_threads */

DEFINE_PER_CPU(unsigned long, process_counts) = 0;

__cacheline_aligned DEFINE_RWLOCK(tasklist_lock);  /* outer */

#ifdef CONFIG_PROVE_RCU
int lockdep_tasklist_lock_is_held(void)
{
	return lockdep_is_held(&tasklist_lock);
}
EXPORT_SYMBOL_GPL(lockdep_tasklist_lock_is_held);
#endif /* #ifdef CONFIG_PROVE_RCU */

int nr_processes(void)
{
	int cpu;
	int total = 0;

	for_each_possible_cpu(cpu)
		total += per_cpu(process_counts, cpu);

	return total;
}

void __weak arch_release_task_struct(struct task_struct *tsk)
{
}

#ifndef CONFIG_ARCH_TASK_STRUCT_ALLOCATOR
static struct kmem_cache *task_struct_cachep;

static inline struct task_struct *alloc_task_struct_node(int node)
{
	return kmem_cache_alloc_node(task_struct_cachep, GFP_KERNEL, node);
}

static inline void free_task_struct(struct task_struct *tsk)
{
	kmem_cache_free(task_struct_cachep, tsk);
}
#endif

void __weak arch_release_thread_stack(unsigned long *stack)
{
}

#ifndef CONFIG_ARCH_THREAD_STACK_ALLOCATOR

/*
 * Allocate pages if THREAD_SIZE is >= PAGE_SIZE, otherwise use a
 * kmemcache based allocator.
 */
# if THREAD_SIZE >= PAGE_SIZE || defined(CONFIG_VMAP_STACK)

#ifdef CONFIG_VMAP_STACK
/*
 * vmalloc() is a bit slow, and calling vfree() enough times will force a TLB
 * flush.  Try to minimize the number of calls by caching stacks.
 */
#define NR_CACHED_STACKS 2
static DEFINE_PER_CPU(struct vm_struct *, cached_stacks[NR_CACHED_STACKS]);
#endif

static unsigned long *alloc_thread_stack_node(struct task_struct *tsk, int node)
{
#ifdef CONFIG_VMAP_STACK
	void *stack;
	int i;

	local_irq_disable();
	for (i = 0; i < NR_CACHED_STACKS; i++) {
		struct vm_struct *s = this_cpu_read(cached_stacks[i]);

		if (!s)
			continue;
		this_cpu_write(cached_stacks[i], NULL);

		/* Clear stale pointers from reused stack. */
		memset(s->addr, 0, THREAD_SIZE);

		tsk->stack_vm_area = s;
		local_irq_enable();
		return s->addr;
	}
	local_irq_enable();

	stack = __vmalloc_node_range(THREAD_SIZE, THREAD_SIZE,
				     VMALLOC_START, VMALLOC_END,
				     THREADINFO_GFP | __GFP_HIGHMEM,
				     PAGE_KERNEL,
				     0, node, __builtin_return_address(0));

	/*
	 * We can't call find_vm_area() in interrupt context, and
	 * free_thread_stack() can be called in interrupt context,
	 * so cache the vm_struct.
	 */
	if (stack)
		tsk->stack_vm_area = find_vm_area(stack);
	return stack;
#else
	struct page *page = alloc_pages_node(node, THREADINFO_GFP,
					     THREAD_SIZE_ORDER);

	return page ? page_address(page) : NULL;
#endif
}

static inline void free_thread_stack(struct task_struct *tsk)
{
	kaiser_unmap_thread_stack(tsk->stack);
#ifdef CONFIG_VMAP_STACK
	if (task_stack_vm_area(tsk)) {
		unsigned long flags;
		int i;

		local_irq_save(flags);
		for (i = 0; i < NR_CACHED_STACKS; i++) {
			if (this_cpu_read(cached_stacks[i]))
				continue;

			this_cpu_write(cached_stacks[i], tsk->stack_vm_area);
			local_irq_restore(flags);
			return;
		}
		local_irq_restore(flags);

		vfree(tsk->stack);
		return;
	}
#endif

	__free_pages(virt_to_page(tsk->stack), THREAD_SIZE_ORDER);
}
# else
static struct kmem_cache *thread_stack_cache;

static unsigned long *alloc_thread_stack_node(struct task_struct *tsk,
						  int node)
{
	return kmem_cache_alloc_node(thread_stack_cache, THREADINFO_GFP, node);
}

static void free_thread_stack(struct task_struct *tsk)
{
	kmem_cache_free(thread_stack_cache, tsk->stack);
}

void thread_stack_cache_init(void)
{
	thread_stack_cache = kmem_cache_create("thread_stack", THREAD_SIZE,
					      THREAD_SIZE, 0, NULL);
	BUG_ON(thread_stack_cache == NULL);
}
# endif
#endif

/* SLAB cache for signal_struct structures (tsk->signal) */
static struct kmem_cache *signal_cachep;

/* SLAB cache for sighand_struct structures (tsk->sighand) */
struct kmem_cache *sighand_cachep;

/* SLAB cache for files_struct structures (tsk->files) */
struct kmem_cache *files_cachep;

/* SLAB cache for fs_struct structures (tsk->fs) */
struct kmem_cache *fs_cachep;

/* SLAB cache for vm_area_struct structures */
struct kmem_cache *vm_area_cachep;

/* SLAB cache for mm_struct structures (tsk->mm) */
static struct kmem_cache *mm_cachep;

static void account_kernel_stack(struct task_struct *tsk, int account)
{
	void *stack = task_stack_page(tsk);
	struct vm_struct *vm = task_stack_vm_area(tsk);

	BUILD_BUG_ON(IS_ENABLED(CONFIG_VMAP_STACK) && PAGE_SIZE % 1024 != 0);

	if (vm) {
		int i;

		BUG_ON(vm->nr_pages != THREAD_SIZE / PAGE_SIZE);

		for (i = 0; i < THREAD_SIZE / PAGE_SIZE; i++) {
			mod_zone_page_state(page_zone(vm->pages[i]),
					    NR_KERNEL_STACK_KB,
					    PAGE_SIZE / 1024 * account);
		}

		/* All stack pages belong to the same memcg. */
		memcg_kmem_update_page_stat(vm->pages[0], MEMCG_KERNEL_STACK_KB,
					    account * (THREAD_SIZE / 1024));
	} else {
		/*
		 * All stack pages are in the same zone and belong to the
		 * same memcg.
		 */
		struct page *first_page = virt_to_page(stack);

		mod_zone_page_state(page_zone(first_page), NR_KERNEL_STACK_KB,
				    THREAD_SIZE / 1024 * account);

		memcg_kmem_update_page_stat(first_page, MEMCG_KERNEL_STACK_KB,
					    account * (THREAD_SIZE / 1024));
	}
}

static void release_task_stack(struct task_struct *tsk)
{
	if (WARN_ON(tsk->state != TASK_DEAD))
		return;  /* Better to leak the stack than to free prematurely */

	account_kernel_stack(tsk, -1);
	arch_release_thread_stack(tsk->stack);
	free_thread_stack(tsk);
	tsk->stack = NULL;
#ifdef CONFIG_VMAP_STACK
	tsk->stack_vm_area = NULL;
#endif
}

#ifdef CONFIG_THREAD_INFO_IN_TASK
void put_task_stack(struct task_struct *tsk)
{
	if (atomic_dec_and_test(&tsk->stack_refcount))
		release_task_stack(tsk);
}
#endif

void free_task(struct task_struct *tsk)
{
	cpufreq_task_times_exit(tsk);

#ifndef CONFIG_THREAD_INFO_IN_TASK
	/*
	 * The task is finally done with both the stack and thread_info,
	 * so free both.
	 */
	release_task_stack(tsk);
#else
	/*
	 * If the task had a separate stack allocation, it should be gone
	 * by now.
	 */
	WARN_ON_ONCE(atomic_read(&tsk->stack_refcount) != 0);
#endif
	rt_mutex_debug_task_free(tsk);
	ftrace_graph_exit_task(tsk);
	put_seccomp_filter(tsk);
	arch_release_task_struct(tsk);
	free_task_struct(tsk);
}
EXPORT_SYMBOL(free_task);

static inline void free_signal_struct(struct signal_struct *sig)
{
	taskstats_tgid_free(sig);
	sched_autogroup_exit(sig);
	/*
	 * __mmdrop is not safe to call from softirq context on x86 due to
	 * pgd_dtor so postpone it to the async context
	 */
	if (sig->oom_mm)
		mmdrop_async(sig->oom_mm);
	kmem_cache_free(signal_cachep, sig);
}

static inline void put_signal_struct(struct signal_struct *sig)
{
	if (atomic_dec_and_test(&sig->sigcnt))
		free_signal_struct(sig);
}

void __put_task_struct(struct task_struct *tsk)
{
	WARN_ON(!tsk->exit_state);
	WARN_ON(atomic_read(&tsk->usage));
	WARN_ON(tsk == current);

	cgroup_free(tsk);
	task_numa_free(tsk);
	security_task_free(tsk);
	exit_creds(tsk);
	delayacct_tsk_free(tsk);
	put_signal_struct(tsk->signal);

	if (!profile_handoff_task(tsk))
		free_task(tsk);
}
EXPORT_SYMBOL_GPL(__put_task_struct);

void __init __weak arch_task_cache_init(void) { }

/*
 * set_max_threads
 */
static void set_max_threads(unsigned int max_threads_suggested)
{
	u64 threads;

	/*
	 * The number of threads shall be limited such that the thread
	 * structures may only consume a small part of the available memory.
	 */
	if (fls64(totalram_pages) + fls64(PAGE_SIZE) > 64)
		threads = MAX_THREADS;
	else
		threads = div64_u64((u64) totalram_pages * (u64) PAGE_SIZE,
				    (u64) THREAD_SIZE * 8UL);

	if (threads > max_threads_suggested)
		threads = max_threads_suggested;

	max_threads = clamp_t(u64, threads, MIN_THREADS, MAX_THREADS);
}

#ifdef CONFIG_ARCH_WANTS_DYNAMIC_TASK_STRUCT
/* Initialized by the architecture: */
int arch_task_struct_size __read_mostly;
#endif

void __init fork_init(void)
{
	int i;
#ifndef CONFIG_ARCH_TASK_STRUCT_ALLOCATOR
#ifndef ARCH_MIN_TASKALIGN
#define ARCH_MIN_TASKALIGN	L1_CACHE_BYTES
#endif
	/* create a slab on which task_structs can be allocated */
	task_struct_cachep = kmem_cache_create("task_struct",
			arch_task_struct_size, ARCH_MIN_TASKALIGN,
			SLAB_PANIC|SLAB_NOTRACK|SLAB_ACCOUNT, NULL);
#endif

	/* do the arch specific task caches init */
	arch_task_cache_init();

	set_max_threads(MAX_THREADS);

	init_task.signal->rlim[RLIMIT_NPROC].rlim_cur = max_threads/2;
	init_task.signal->rlim[RLIMIT_NPROC].rlim_max = max_threads/2;
	init_task.signal->rlim[RLIMIT_SIGPENDING] =
		init_task.signal->rlim[RLIMIT_NPROC];

	for (i = 0; i < UCOUNT_COUNTS; i++) {
		init_user_ns.ucount_max[i] = max_threads/2;
	}
}

int __weak arch_dup_task_struct(struct task_struct *dst,
					       struct task_struct *src)
{
	*dst = *src;
	return 0;
}

void set_task_stack_end_magic(struct task_struct *tsk)
{
	unsigned long *stackend;

	stackend = end_of_stack(tsk);
	*stackend = STACK_END_MAGIC;	/* for overflow detection */
}

static struct task_struct *dup_task_struct(struct task_struct *orig, int node)
{
	struct task_struct *tsk;
	unsigned long *stack;
	struct vm_struct *stack_vm_area;
	int err;

	if (node == NUMA_NO_NODE)
		node = tsk_fork_get_node(orig);
	tsk = alloc_task_struct_node(node);
	if (!tsk)
		return NULL;

	stack = alloc_thread_stack_node(tsk, node);
	if (!stack)
		goto free_tsk;

	stack_vm_area = task_stack_vm_area(tsk);

	err = arch_dup_task_struct(tsk, orig);

	/*
	 * arch_dup_task_struct() clobbers the stack-related fields.  Make
	 * sure they're properly initialized before using any stack-related
	 * functions again.
	 */
	tsk->stack = stack;

	err= kaiser_map_thread_stack(tsk->stack);
	if (err)
		goto free_stack;
#ifdef CONFIG_VMAP_STACK
	tsk->stack_vm_area = stack_vm_area;
#endif
#ifdef CONFIG_THREAD_INFO_IN_TASK
	atomic_set(&tsk->stack_refcount, 1);
#endif

	if (err)
		goto free_stack;

#ifdef CONFIG_SECCOMP
	/*
	 * We must handle setting up seccomp filters once we're under
	 * the sighand lock in case orig has changed between now and
	 * then. Until then, filter must be NULL to avoid messing up
	 * the usage counts on the error path calling free_task.
	 */
	tsk->seccomp.filter = NULL;
#endif

	setup_thread_stack(tsk, orig);
	clear_user_return_notifier(tsk);
	clear_tsk_need_resched(tsk);
	set_task_stack_end_magic(tsk);

#ifdef CONFIG_CC_STACKPROTECTOR
	tsk->stack_canary = get_random_long();
#endif

	/*
	 * One for us, one for whoever does the "release_task()" (usually
	 * parent)
	 */
	atomic_set(&tsk->usage, 2);
#ifdef CONFIG_BLK_DEV_IO_TRACE
	tsk->btrace_seq = 0;
#endif
	tsk->splice_pipe = NULL;
	tsk->task_frag.page = NULL;
	tsk->wake_q.next = NULL;

	account_kernel_stack(tsk, 1);

	kcov_task_init(tsk);

	return tsk;

free_stack:
	free_thread_stack(tsk);
free_tsk:
	free_task_struct(tsk);
	return NULL;
}

#ifdef CONFIG_MMU
static __latent_entropy int dup_mmap(struct mm_struct *mm,
					struct mm_struct *oldmm)
{
	struct vm_area_struct *mpnt, *tmp, *prev, **pprev;
	struct rb_node **rb_link, *rb_parent;
	int retval;
	unsigned long charge;

	uprobe_start_dup_mmap();
	if (down_write_killable(&oldmm->mmap_sem)) {
		retval = -EINTR;
		goto fail_uprobe_end;
	}
	flush_cache_dup_mm(oldmm);
	uprobe_dup_mmap(oldmm, mm);
	/*
	 * Not linked in yet - no deadlock potential:
	 */
	down_write_nested(&mm->mmap_sem, SINGLE_DEPTH_NESTING);

	/* No ordering required: file already has been exposed. */
	RCU_INIT_POINTER(mm->exe_file, get_mm_exe_file(oldmm));

	mm->total_vm = oldmm->total_vm;
	mm->data_vm = oldmm->data_vm;
	mm->exec_vm = oldmm->exec_vm;
	mm->stack_vm = oldmm->stack_vm;

	rb_link = &mm->mm_rb.rb_node;
	rb_parent = NULL;
	pprev = &mm->mmap;
	retval = ksm_fork(mm, oldmm);
	if (retval)
		goto out;
	retval = khugepaged_fork(mm, oldmm);
	if (retval)
		goto out;

	prev = NULL;
	for (mpnt = oldmm->mmap; mpnt; mpnt = mpnt->vm_next) {
		struct file *file;

		if (mpnt->vm_flags & VM_DONTCOPY) {
			vm_stat_account(mm, mpnt->vm_flags, -vma_pages(mpnt));
			continue;
		}
		charge = 0;
		if (mpnt->vm_flags & VM_ACCOUNT) {
			unsigned long len = vma_pages(mpnt);

			if (security_vm_enough_memory_mm(oldmm, len)) /* sic */
				goto fail_nomem;
			charge = len;
		}
		tmp = kmem_cache_alloc(vm_area_cachep, GFP_KERNEL);
		if (!tmp)
			goto fail_nomem;
		*tmp = *mpnt;
		INIT_VMA(tmp);
		retval = vma_dup_policy(mpnt, tmp);
		if (retval)
			goto fail_nomem_policy;
		tmp->vm_mm = mm;
		if (anon_vma_fork(tmp, mpnt))
			goto fail_nomem_anon_vma_fork;
		tmp->vm_flags &=
			~(VM_LOCKED|VM_LOCKONFAULT|VM_UFFD_MISSING|VM_UFFD_WP);
		tmp->vm_next = tmp->vm_prev = NULL;
		tmp->vm_userfaultfd_ctx = NULL_VM_UFFD_CTX;
		file = tmp->vm_file;
		if (file) {
			struct inode *inode = file_inode(file);
			struct address_space *mapping = file->f_mapping;

			get_file(file);
			if (tmp->vm_flags & VM_DENYWRITE)
				atomic_dec(&inode->i_writecount);
			i_mmap_lock_write(mapping);
			if (tmp->vm_flags & VM_SHARED)
				atomic_inc(&mapping->i_mmap_writable);
			flush_dcache_mmap_lock(mapping);
			/* insert tmp into the share list, just after mpnt */
			vma_interval_tree_insert_after(tmp, mpnt,
					&mapping->i_mmap);
			flush_dcache_mmap_unlock(mapping);
			i_mmap_unlock_write(mapping);
		}

		/*
		 * Clear hugetlb-related page reserves for children. This only
		 * affects MAP_PRIVATE mappings. Faults generated by the child
		 * are not guaranteed to succeed, even if read-only
		 */
		if (is_vm_hugetlb_page(tmp))
			reset_vma_resv_huge_pages(tmp);

		/*
		 * Link in the new vma and copy the page table entries.
		 */
		*pprev = tmp;
		pprev = &tmp->vm_next;
		tmp->vm_prev = prev;
		prev = tmp;

		__vma_link_rb(mm, tmp, rb_link, rb_parent);
		rb_link = &tmp->vm_rb.rb_right;
		rb_parent = &tmp->vm_rb;

		mm->map_count++;
		retval = copy_page_range(mm, oldmm, mpnt);

		if (tmp->vm_ops && tmp->vm_ops->open)
			tmp->vm_ops->open(tmp);

		if (retval)
			goto out;
	}
	/* a new mm has just been created */
	arch_dup_mmap(oldmm, mm);
	retval = 0;
out:
	up_write(&mm->mmap_sem);
	flush_tlb_mm(oldmm);
	up_write(&oldmm->mmap_sem);
fail_uprobe_end:
	uprobe_end_dup_mmap();
	return retval;
fail_nomem_anon_vma_fork:
	mpol_put(vma_policy(tmp));
fail_nomem_policy:
	kmem_cache_free(vm_area_cachep, tmp);
fail_nomem:
	retval = -ENOMEM;
	vm_unacct_memory(charge);
	goto out;
}

static inline int mm_alloc_pgd(struct mm_struct *mm)
{
	mm->pgd = pgd_alloc(mm);
	if (unlikely(!mm->pgd))
		return -ENOMEM;
	return 0;
}

static inline void mm_free_pgd(struct mm_struct *mm)
{
	pgd_free(mm, mm->pgd);
}
#else
static int dup_mmap(struct mm_struct *mm, struct mm_struct *oldmm)
{
	down_write(&oldmm->mmap_sem);
	RCU_INIT_POINTER(mm->exe_file, get_mm_exe_file(oldmm));
	up_write(&oldmm->mmap_sem);
	return 0;
}
#define mm_alloc_pgd(mm)	(0)
#define mm_free_pgd(mm)
#endif /* CONFIG_MMU */

__cacheline_aligned_in_smp DEFINE_SPINLOCK(mmlist_lock);

#define allocate_mm()	(kmem_cache_alloc(mm_cachep, GFP_KERNEL))
#define free_mm(mm)	(kmem_cache_free(mm_cachep, (mm)))

static unsigned long default_dump_filter = MMF_DUMP_FILTER_DEFAULT;

static int __init coredump_filter_setup(char *s)
{
	default_dump_filter =
		(simple_strtoul(s, NULL, 0) << MMF_DUMP_FILTER_SHIFT) &
		MMF_DUMP_FILTER_MASK;
	return 1;
}

__setup("coredump_filter=", coredump_filter_setup);

#include <linux/init_task.h>

static void mm_init_aio(struct mm_struct *mm)
{
#ifdef CONFIG_AIO
	spin_lock_init(&mm->ioctx_lock);
	mm->ioctx_table = NULL;
#endif
}

static void mm_init_owner(struct mm_struct *mm, struct task_struct *p)
{
#ifdef CONFIG_MEMCG
	mm->owner = p;
#endif
}

static void mm_init_uprobes_state(struct mm_struct *mm)
{
#ifdef CONFIG_UPROBES
	mm->uprobes_state.xol_area = NULL;
#endif
}

static struct mm_struct *mm_init(struct mm_struct *mm, struct task_struct *p,
	struct user_namespace *user_ns)
{
	mm->mmap = NULL;
	mm->mm_rb = RB_ROOT;
	mm->vmacache_seqnum = 0;
#ifdef CONFIG_SPECULATIVE_PAGE_FAULT
	rwlock_init(&mm->mm_rb_lock);
#endif
	atomic_set(&mm->mm_users, 1);
	atomic_set(&mm->mm_count, 1);
	init_rwsem(&mm->mmap_sem);
	INIT_LIST_HEAD(&mm->mmlist);
	mm->core_state = NULL;
	atomic_long_set(&mm->nr_ptes, 0);
	mm_nr_pmds_init(mm);
	mm->map_count = 0;
	mm->locked_vm = 0;
	mm->pinned_vm = 0;
	memset(&mm->rss_stat, 0, sizeof(mm->rss_stat));
	spin_lock_init(&mm->page_table_lock);
	mm_init_cpumask(mm);
	mm_init_aio(mm);
	mm_init_owner(mm, p);
	RCU_INIT_POINTER(mm->exe_file, NULL);
	mmu_notifier_mm_init(mm);
	clear_tlb_flush_pending(mm);
#if defined(CONFIG_TRANSPARENT_HUGEPAGE) && !USE_SPLIT_PMD_PTLOCKS
	mm->pmd_huge_pte = NULL;
#endif
	mm_init_uprobes_state(mm);

	if (current->mm) {
		mm->flags = current->mm->flags & MMF_INIT_MASK;
		mm->def_flags = current->mm->def_flags & VM_INIT_DEF_MASK;
	} else {
		mm->flags = default_dump_filter;
		mm->def_flags = 0;
	}

	if (mm_alloc_pgd(mm))
		goto fail_nopgd;

	if (init_new_context(p, mm))
		goto fail_nocontext;

	mm->user_ns = get_user_ns(user_ns);
	return mm;

fail_nocontext:
	mm_free_pgd(mm);
fail_nopgd:
	free_mm(mm);
	return NULL;
}

static void check_mm(struct mm_struct *mm)
{
	int i;

	for (i = 0; i < NR_MM_COUNTERS; i++) {
		long x = atomic_long_read(&mm->rss_stat.count[i]);

		if (unlikely(x))
			printk(KERN_ALERT "BUG: Bad rss-counter state "
					  "mm:%p idx:%d val:%ld\n", mm, i, x);
	}

	if (atomic_long_read(&mm->nr_ptes))
		pr_alert("BUG: non-zero nr_ptes on freeing mm: %ld\n",
				atomic_long_read(&mm->nr_ptes));
	if (mm_nr_pmds(mm))
		pr_alert("BUG: non-zero nr_pmds on freeing mm: %ld\n",
				mm_nr_pmds(mm));

#if defined(CONFIG_TRANSPARENT_HUGEPAGE) && !USE_SPLIT_PMD_PTLOCKS
	VM_BUG_ON_MM(mm->pmd_huge_pte, mm);
#endif
}

/*
 * Allocate and initialize an mm_struct.
 */
struct mm_struct *mm_alloc(void)
{
	struct mm_struct *mm;

	mm = allocate_mm();
	if (!mm)
		return NULL;

	memset(mm, 0, sizeof(*mm));
	return mm_init(mm, current, current_user_ns());
}

/*
 * Called when the last reference to the mm
 * is dropped: either by a lazy thread or by
 * mmput. Free the page directory and the mm.
 */
void __mmdrop(struct mm_struct *mm)
{
	BUG_ON(mm == &init_mm);
	mm_free_pgd(mm);
	destroy_context(mm);
	mmu_notifier_mm_destroy(mm);
	check_mm(mm);
	put_user_ns(mm->user_ns);
	free_mm(mm);
}
EXPORT_SYMBOL_GPL(__mmdrop);

static inline void __mmput(struct mm_struct *mm)
{
	VM_BUG_ON(atomic_read(&mm->mm_users));

	uprobe_clear_state(mm);
	exit_aio(mm);
	ksm_exit(mm);
	khugepaged_exit(mm); /* must run before exit_mmap */
	exit_mmap(mm);
	mm_put_huge_zero_page(mm);
	set_mm_exe_file(mm, NULL);
	if (!list_empty(&mm->mmlist)) {
		spin_lock(&mmlist_lock);
		list_del(&mm->mmlist);
		spin_unlock(&mmlist_lock);
	}
	if (mm->binfmt)
		module_put(mm->binfmt->module);
	mmdrop(mm);
}

/*
 * Decrement the use count and release all resources for an mm.
 */
int mmput(struct mm_struct *mm)
{
	int mm_freed = 0;
	might_sleep();

	if (atomic_dec_and_test(&mm->mm_users)) {
		__mmput(mm);
		mm_freed = 1;
	}

	return mm_freed;
}
EXPORT_SYMBOL_GPL(mmput);

#ifdef CONFIG_MMU
static void mmput_async_fn(struct work_struct *work)
{
	struct mm_struct *mm = container_of(work, struct mm_struct, async_put_work);
	__mmput(mm);
}

void mmput_async(struct mm_struct *mm)
{
	if (atomic_dec_and_test(&mm->mm_users)) {
		INIT_WORK(&mm->async_put_work, mmput_async_fn);
		schedule_work(&mm->async_put_work);
	}
}
#endif

/**
 * set_mm_exe_file - change a reference to the mm's executable file
 *
 * This changes mm's executable file (shown as symlink /proc/[pid]/exe).
 *
 * Main users are mmput() and sys_execve(). Callers prevent concurrent
 * invocations: in mmput() nobody alive left, in execve task is single
 * threaded. sys_prctl(PR_SET_MM_MAP/EXE_FILE) also needs to set the
 * mm->exe_file, but does so without using set_mm_exe_file() in order
 * to do avoid the need for any locks.
 */
void set_mm_exe_file(struct mm_struct *mm, struct file *new_exe_file)
{
	struct file *old_exe_file;

	/*
	 * It is safe to dereference the exe_file without RCU as
	 * this function is only called if nobody else can access
	 * this mm -- see comment above for justification.
	 */
	old_exe_file = rcu_dereference_raw(mm->exe_file);

	if (new_exe_file)
		get_file(new_exe_file);
	rcu_assign_pointer(mm->exe_file, new_exe_file);
	if (old_exe_file)
		fput(old_exe_file);
}

/**
 * get_mm_exe_file - acquire a reference to the mm's executable file
 *
 * Returns %NULL if mm has no associated executable file.
 * User must release file via fput().
 */
struct file *get_mm_exe_file(struct mm_struct *mm)
{
	struct file *exe_file;

	rcu_read_lock();
	exe_file = rcu_dereference(mm->exe_file);
	if (exe_file && !get_file_rcu(exe_file))
		exe_file = NULL;
	rcu_read_unlock();
	return exe_file;
}
EXPORT_SYMBOL(get_mm_exe_file);

/**
 * get_task_exe_file - acquire a reference to the task's executable file
 *
 * Returns %NULL if task's mm (if any) has no associated executable file or
 * this is a kernel thread with borrowed mm (see the comment above get_task_mm).
 * User must release file via fput().
 */
struct file *get_task_exe_file(struct task_struct *task)
{
	struct file *exe_file = NULL;
	struct mm_struct *mm;

	task_lock(task);
	mm = task->mm;
	if (mm) {
		if (!(task->flags & PF_KTHREAD))
			exe_file = get_mm_exe_file(mm);
	}
	task_unlock(task);
	return exe_file;
}
EXPORT_SYMBOL(get_task_exe_file);

/**
 * get_task_mm - acquire a reference to the task's mm
 *
 * Returns %NULL if the task has no mm.  Checks PF_KTHREAD (meaning
 * this kernel workthread has transiently adopted a user mm with use_mm,
 * to do its AIO) is not set and if so returns a reference to it, after
 * bumping up the use count.  User must release the mm via mmput()
 * after use.  Typically used by /proc and ptrace.
 */
struct mm_struct *get_task_mm(struct task_struct *task)
{
	struct mm_struct *mm;

	task_lock(task);
	mm = task->mm;
	if (mm) {
		if (task->flags & PF_KTHREAD)
			mm = NULL;
		else
			atomic_inc(&mm->mm_users);
	}
	task_unlock(task);
	return mm;
}
EXPORT_SYMBOL_GPL(get_task_mm);

struct mm_struct *mm_access(struct task_struct *task, unsigned int mode)
{
	struct mm_struct *mm;
	int err;

	err =  mutex_lock_killable(&task->signal->cred_guard_mutex);
	if (err)
		return ERR_PTR(err);

	mm = get_task_mm(task);
	if (mm && mm != current->mm &&
			!ptrace_may_access(task, mode)) {
		mmput(mm);
		mm = ERR_PTR(-EACCES);
	}
	mutex_unlock(&task->signal->cred_guard_mutex);

	return mm;
}

static void complete_vfork_done(struct task_struct *tsk)
{
	struct completion *vfork;

	task_lock(tsk);
	vfork = tsk->vfork_done;
	if (likely(vfork)) {
		tsk->vfork_done = NULL;
		complete(vfork);
	}
	task_unlock(tsk);
}

static int wait_for_vfork_done(struct task_struct *child,
				struct completion *vfork)
{
	int killed;

	freezer_do_not_count();
	killed = wait_for_completion_killable(vfork);
	freezer_count();

	if (killed) {
		task_lock(child);
		child->vfork_done = NULL;
		task_unlock(child);
	}

	put_task_struct(child);
	return killed;
}

/* Please note the differences between mmput and mm_release.
 * mmput is called whenever we stop holding onto a mm_struct,
 * error success whatever.
 *
 * mm_release is called after a mm_struct has been removed
 * from the current process.
 *
 * This difference is important for error handling, when we
 * only half set up a mm_struct for a new process and need to restore
 * the old one.  Because we mmput the new mm_struct before
 * restoring the old one. . .
 * Eric Biederman 10 January 1998
 */
void mm_release(struct task_struct *tsk, struct mm_struct *mm)
{
	/* Get rid of any futexes when releasing the mm */
#ifdef CONFIG_FUTEX
	if (unlikely(tsk->robust_list)) {
		exit_robust_list(tsk);
		tsk->robust_list = NULL;
	}
#ifdef CONFIG_COMPAT
	if (unlikely(tsk->compat_robust_list)) {
		compat_exit_robust_list(tsk);
		tsk->compat_robust_list = NULL;
	}
#endif
	if (unlikely(!list_empty(&tsk->pi_state_list)))
		exit_pi_state_list(tsk);
#endif

	uprobe_free_utask(tsk);

	/* Get rid of any cached register state */
	deactivate_mm(tsk, mm);

	/*
	 * Signal userspace if we're not exiting with a core dump
	 * because we want to leave the value intact for debugging
	 * purposes.
	 */
	if (tsk->clear_child_tid) {
		if (!(tsk->signal->flags & SIGNAL_GROUP_COREDUMP) &&
		    atomic_read(&mm->mm_users) > 1) {
			/*
			 * We don't check the error code - if userspace has
			 * not set up a proper pointer then tough luck.
			 */
			put_user(0, tsk->clear_child_tid);
			sys_futex(tsk->clear_child_tid, FUTEX_WAKE,
					1, NULL, NULL, 0);
		}
		tsk->clear_child_tid = NULL;
	}

	/*
	 * All done, finally we can wake up parent and return this mm to him.
	 * Also kthread_stop() uses this completion for synchronization.
	 */
	if (tsk->vfork_done)
		complete_vfork_done(tsk);
}

/*
 * Allocate a new mm structure and copy contents from the
 * mm structure of the passed in task structure.
 */
static struct mm_struct *dup_mm(struct task_struct *tsk)
{
	struct mm_struct *mm, *oldmm = current->mm;
	int err;

	mm = allocate_mm();
	if (!mm)
		goto fail_nomem;

	memcpy(mm, oldmm, sizeof(*mm));

	if (!mm_init(mm, tsk, mm->user_ns))
		goto fail_nomem;

	err = dup_mmap(mm, oldmm);
	if (err)
		goto free_pt;

	mm->hiwater_rss = get_mm_rss(mm);
	mm->hiwater_vm = mm->total_vm;

	if (mm->binfmt && !try_module_get(mm->binfmt->module))
		goto free_pt;

	return mm;

free_pt:
	/* don't put binfmt in mmput, we haven't got module yet */
	mm->binfmt = NULL;
	mmput(mm);

fail_nomem:
	return NULL;
}

static int copy_mm(unsigned long clone_flags, struct task_struct *tsk)
{
	struct mm_struct *mm, *oldmm;
	int retval;

	tsk->min_flt = tsk->maj_flt = 0;
	tsk->nvcsw = tsk->nivcsw = 0;
#ifdef CONFIG_DETECT_HUNG_TASK
	tsk->last_switch_count = tsk->nvcsw + tsk->nivcsw;
#endif

	tsk->mm = NULL;
	tsk->active_mm = NULL;

	/*
	 * Are we cloning a kernel thread?
	 *
	 * We need to steal a active VM for that..
	 */
	oldmm = current->mm;
	if (!oldmm)
		return 0;

	/* initialize the new vmacache entries */
	vmacache_flush(tsk);

	if (clone_flags & CLONE_VM) {
		atomic_inc(&oldmm->mm_users);
		mm = oldmm;
		goto good_mm;
	}

	retval = -ENOMEM;
	mm = dup_mm(tsk);
	if (!mm)
		goto fail_nomem;

good_mm:
	tsk->mm = mm;
	tsk->active_mm = mm;
	return 0;

fail_nomem:
	return retval;
}

static int copy_fs(unsigned long clone_flags, struct task_struct *tsk)
{
	struct fs_struct *fs = current->fs;
	if (clone_flags & CLONE_FS) {
		/* tsk->fs is already what we want */
		spin_lock(&fs->lock);
		if (fs->in_exec) {
			spin_unlock(&fs->lock);
			return -EAGAIN;
		}
		fs->users++;
		spin_unlock(&fs->lock);
		return 0;
	}
	tsk->fs = copy_fs_struct(fs);
	if (!tsk->fs)
		return -ENOMEM;
	return 0;
}

static int copy_files(unsigned long clone_flags, struct task_struct *tsk)
{
	struct files_struct *oldf, *newf;
	int error = 0;

	/*
	 * A background process may not have any files ...
	 */
	oldf = current->files;
	if (!oldf)
		goto out;

	if (clone_flags & CLONE_FILES) {
		atomic_inc(&oldf->count);
		goto out;
	}

	newf = dup_fd(oldf, &error);
	if (!newf)
		goto out;

	tsk->files = newf;
	error = 0;
out:
	return error;
}

static int copy_io(unsigned long clone_flags, struct task_struct *tsk)
{
#ifdef CONFIG_BLOCK
	struct io_context *ioc = current->io_context;
	struct io_context *new_ioc;

	if (!ioc)
		return 0;
	/*
	 * Share io context with parent, if CLONE_IO is set
	 */
	if (clone_flags & CLONE_IO) {
		ioc_task_link(ioc);
		tsk->io_context = ioc;
	} else if (ioprio_valid(ioc->ioprio)) {
		new_ioc = get_task_io_context(tsk, GFP_KERNEL, NUMA_NO_NODE);
		if (unlikely(!new_ioc))
			return -ENOMEM;

		new_ioc->ioprio = ioc->ioprio;
		put_io_context(new_ioc);
	}
#endif
	return 0;
}

static int copy_sighand(unsigned long clone_flags, struct task_struct *tsk)
{
	struct sighand_struct *sig;

	if (clone_flags & CLONE_SIGHAND) {
		atomic_inc(&current->sighand->count);
		return 0;
	}
	sig = kmem_cache_alloc(sighand_cachep, GFP_KERNEL);
	rcu_assign_pointer(tsk->sighand, sig);
	if (!sig)
		return -ENOMEM;

	atomic_set(&sig->count, 1);
	spin_lock_irq(&current->sighand->siglock);
	memcpy(sig->action, current->sighand->action, sizeof(sig->action));
	spin_unlock_irq(&current->sighand->siglock);
	return 0;
}

void __cleanup_sighand(struct sighand_struct *sighand)
{
	if (atomic_dec_and_test(&sighand->count)) {
		signalfd_cleanup(sighand);
		/*
		 * sighand_cachep is SLAB_DESTROY_BY_RCU so we can free it
		 * without an RCU grace period, see __lock_task_sighand().
		 */
		kmem_cache_free(sighand_cachep, sighand);
	}
}

/*
 * Initialize POSIX timer handling for a thread group.
 */
static void posix_cpu_timers_init_group(struct signal_struct *sig)
{
	unsigned long cpu_limit;

	cpu_limit = READ_ONCE(sig->rlim[RLIMIT_CPU].rlim_cur);
	if (cpu_limit != RLIM_INFINITY) {
		sig->cputime_expires.prof_exp = secs_to_cputime(cpu_limit);
		sig->cputimer.running = true;
	}

	/* The timer lists. */
	INIT_LIST_HEAD(&sig->cpu_timers[0]);
	INIT_LIST_HEAD(&sig->cpu_timers[1]);
	INIT_LIST_HEAD(&sig->cpu_timers[2]);
}

static int copy_signal(unsigned long clone_flags, struct task_struct *tsk)
{
	struct signal_struct *sig;

	if (clone_flags & CLONE_THREAD)
		return 0;

	sig = kmem_cache_zalloc(signal_cachep, GFP_KERNEL);
	tsk->signal = sig;
	if (!sig)
		return -ENOMEM;

	sig->nr_threads = 1;
	atomic_set(&sig->live, 1);
	atomic_set(&sig->sigcnt, 1);

	/* list_add(thread_node, thread_head) without INIT_LIST_HEAD() */
	sig->thread_head = (struct list_head)LIST_HEAD_INIT(tsk->thread_node);
	tsk->thread_node = (struct list_head)LIST_HEAD_INIT(sig->thread_head);

	init_waitqueue_head(&sig->wait_chldexit);
	sig->curr_target = tsk;
	init_sigpending(&sig->shared_pending);
	INIT_LIST_HEAD(&sig->posix_timers);
	seqlock_init(&sig->stats_lock);
	prev_cputime_init(&sig->prev_cputime);

	hrtimer_init(&sig->real_timer, CLOCK_MONOTONIC, HRTIMER_MODE_REL);
	sig->real_timer.function = it_real_fn;

	task_lock(current->group_leader);
	memcpy(sig->rlim, current->signal->rlim, sizeof sig->rlim);
	task_unlock(current->group_leader);

	posix_cpu_timers_init_group(sig);

	tty_audit_fork(sig);
	sched_autogroup_fork(sig);

	sig->oom_score_adj = current->signal->oom_score_adj;
	sig->oom_score_adj_min = current->signal->oom_score_adj_min;

	sig->has_child_subreaper = current->signal->has_child_subreaper ||
				   current->signal->is_child_subreaper;

	mutex_init(&sig->cred_guard_mutex);

	return 0;
}

static void copy_seccomp(struct task_struct *p)
{
#ifdef CONFIG_SECCOMP
	/*
	 * Must be called with sighand->lock held, which is common to
	 * all threads in the group. Holding cred_guard_mutex is not
	 * needed because this new task is not yet running and cannot
	 * be racing exec.
	 */
	assert_spin_locked(&current->sighand->siglock);

	/* Ref-count the new filter user, and assign it. */
	get_seccomp_filter(current);
	p->seccomp = current->seccomp;

	/*
	 * Explicitly enable no_new_privs here in case it got set
	 * between the task_struct being duplicated and holding the
	 * sighand lock. The seccomp state and nnp must be in sync.
	 */
	if (task_no_new_privs(current))
		task_set_no_new_privs(p);

	/*
	 * If the parent gained a seccomp mode after copying thread
	 * flags and between before we held the sighand lock, we have
	 * to manually enable the seccomp thread flag here.
	 */
	if (p->seccomp.mode != SECCOMP_MODE_DISABLED)
		set_tsk_thread_flag(p, TIF_SECCOMP);
#endif
}

SYSCALL_DEFINE1(set_tid_address, int __user *, tidptr)
{
	current->clear_child_tid = tidptr;

	return task_pid_vnr(current);
}

static void rt_mutex_init_task(struct task_struct *p)
{
	raw_spin_lock_init(&p->pi_lock);
#ifdef CONFIG_RT_MUTEXES
	p->pi_waiters = RB_ROOT;
	p->pi_waiters_leftmost = NULL;
	p->pi_blocked_on = NULL;
#endif
}

/*
 * Initialize POSIX timer handling for a single task.
 */
static void posix_cpu_timers_init(struct task_struct *tsk)
{
	tsk->cputime_expires.prof_exp = 0;
	tsk->cputime_expires.virt_exp = 0;
	tsk->cputime_expires.sched_exp = 0;
	INIT_LIST_HEAD(&tsk->cpu_timers[0]);
	INIT_LIST_HEAD(&tsk->cpu_timers[1]);
	INIT_LIST_HEAD(&tsk->cpu_timers[2]);
}

static inline void
init_task_pid(struct task_struct *task, enum pid_type type, struct pid *pid)
{
	 task->pids[type].pid = pid;
}

/*
 * This creates a new process as a copy of the old one,
 * but does not actually start it yet.
 *
 * It copies the registers, and all the appropriate
 * parts of the process environment (as per the clone
 * flags). The actual kick-off is left to the caller.
 */
static __latent_entropy struct task_struct *copy_process(
					unsigned long clone_flags,
					unsigned long stack_start,
					unsigned long stack_size,
					int __user *child_tidptr,
					struct pid *pid,
					int trace,
					unsigned long tls,
					int node)
{
	int retval;
	struct task_struct *p;

	if ((clone_flags & (CLONE_NEWNS|CLONE_FS)) == (CLONE_NEWNS|CLONE_FS))
		return ERR_PTR(-EINVAL);

	if ((clone_flags & (CLONE_NEWUSER|CLONE_FS)) == (CLONE_NEWUSER|CLONE_FS))
		return ERR_PTR(-EINVAL);

	/*
	 * Thread groups must share signals as well, and detached threads
	 * can only be started up within the thread group.
	 */
	if ((clone_flags & CLONE_THREAD) && !(clone_flags & CLONE_SIGHAND))
		return ERR_PTR(-EINVAL);

	/*
	 * Shared signal handlers imply shared VM. By way of the above,
	 * thread groups also imply shared VM. Blocking this case allows
	 * for various simplifications in other code.
	 */
	if ((clone_flags & CLONE_SIGHAND) && !(clone_flags & CLONE_VM))
		return ERR_PTR(-EINVAL);

	/*
	 * Siblings of global init remain as zombies on exit since they are
	 * not reaped by their parent (swapper). To solve this and to avoid
	 * multi-rooted process trees, prevent global and container-inits
	 * from creating siblings.
	 */
	if ((clone_flags & CLONE_PARENT) &&
				current->signal->flags & SIGNAL_UNKILLABLE)
		return ERR_PTR(-EINVAL);

	/*
	 * If the new process will be in a different pid or user namespace
	 * do not allow it to share a thread group with the forking task.
	 */
	if (clone_flags & CLONE_THREAD) {
		if ((clone_flags & (CLONE_NEWUSER | CLONE_NEWPID)) ||
		    (task_active_pid_ns(current) !=
				current->nsproxy->pid_ns_for_children))
			return ERR_PTR(-EINVAL);
	}

	retval = security_task_create(clone_flags);
	if (retval)
		goto fork_out;

	retval = -ENOMEM;
	p = dup_task_struct(current, node);
	if (!p)
		goto fork_out;

<<<<<<< HEAD
=======
	cpufreq_task_times_init(p);

>>>>>>> ba62b301
	/*
	 * This _must_ happen before we call free_task(), i.e. before we jump
	 * to any of the bad_fork_* labels. This is to avoid freeing
	 * p->set_child_tid which is (ab)used as a kthread's data pointer for
	 * kernel threads (PF_KTHREAD).
	 */
	p->set_child_tid = (clone_flags & CLONE_CHILD_SETTID) ? child_tidptr : NULL;
	/*
	 * Clear TID on mm_release()?
	 */
	p->clear_child_tid = (clone_flags & CLONE_CHILD_CLEARTID) ? child_tidptr : NULL;

	ftrace_graph_init_task(p);

	rt_mutex_init_task(p);

#ifdef CONFIG_PROVE_LOCKING
	DEBUG_LOCKS_WARN_ON(!p->hardirqs_enabled);
	DEBUG_LOCKS_WARN_ON(!p->softirqs_enabled);
#endif
	retval = -EAGAIN;
	if (atomic_read(&p->real_cred->user->processes) >=
			task_rlimit(p, RLIMIT_NPROC)) {
		if (p->real_cred->user != INIT_USER &&
		    !capable(CAP_SYS_RESOURCE) && !capable(CAP_SYS_ADMIN))
			goto bad_fork_free;
	}
	current->flags &= ~PF_NPROC_EXCEEDED;

	retval = copy_creds(p, clone_flags);
	if (retval < 0)
		goto bad_fork_free;

	/*
	 * If multiple threads are within copy_process(), then this check
	 * triggers too late. This doesn't hurt, the check is only there
	 * to stop root fork bombs.
	 */
	retval = -EAGAIN;
	if (nr_threads >= max_threads)
		goto bad_fork_cleanup_count;

	delayacct_tsk_init(p);	/* Must remain after dup_task_struct() */
	p->flags &= ~(PF_SUPERPRIV | PF_WQ_WORKER);
	p->flags |= PF_FORKNOEXEC;
	INIT_LIST_HEAD(&p->children);
	INIT_LIST_HEAD(&p->sibling);
	rcu_copy_process(p);
	p->vfork_done = NULL;
	spin_lock_init(&p->alloc_lock);

	init_sigpending(&p->pending);

	p->utime = p->stime = p->gtime = 0;
	p->utimescaled = p->stimescaled = 0;
	prev_cputime_init(&p->prev_cputime);

#ifdef CONFIG_VIRT_CPU_ACCOUNTING_GEN
	seqcount_init(&p->vtime_seqcount);
	p->vtime_snap = 0;
	p->vtime_snap_whence = VTIME_INACTIVE;
#endif

#if defined(SPLIT_RSS_COUNTING)
	memset(&p->rss_stat, 0, sizeof(p->rss_stat));
#endif

	p->default_timer_slack_ns = current->timer_slack_ns;

	task_io_accounting_init(&p->ioac);
	acct_clear_integrals(p);

	posix_cpu_timers_init(p);

	p->start_time = ktime_get_ns();
	p->real_start_time = ktime_get_boot_ns();
	p->io_context = NULL;
	p->audit_context = NULL;
	cgroup_fork(p);
#ifdef CONFIG_NUMA
	p->mempolicy = mpol_dup(p->mempolicy);
	if (IS_ERR(p->mempolicy)) {
		retval = PTR_ERR(p->mempolicy);
		p->mempolicy = NULL;
		goto bad_fork_cleanup_threadgroup_lock;
	}
#endif
#ifdef CONFIG_CPUSETS
	p->cpuset_mem_spread_rotor = NUMA_NO_NODE;
	p->cpuset_slab_spread_rotor = NUMA_NO_NODE;
	seqcount_init(&p->mems_allowed_seq);
#endif
#ifdef CONFIG_TRACE_IRQFLAGS
	p->irq_events = 0;
	p->hardirqs_enabled = 0;
	p->hardirq_enable_ip = 0;
	p->hardirq_enable_event = 0;
	p->hardirq_disable_ip = _THIS_IP_;
	p->hardirq_disable_event = 0;
	p->softirqs_enabled = 1;
	p->softirq_enable_ip = _THIS_IP_;
	p->softirq_enable_event = 0;
	p->softirq_disable_ip = 0;
	p->softirq_disable_event = 0;
	p->hardirq_context = 0;
	p->softirq_context = 0;
#endif

	p->pagefault_disabled = 0;

#ifdef CONFIG_LOCKDEP
	p->lockdep_depth = 0; /* no locks held yet */
	p->curr_chain_key = 0;
	p->lockdep_recursion = 0;
#endif

#ifdef CONFIG_DEBUG_MUTEXES
	p->blocked_on = NULL; /* not blocked yet */
#endif
#ifdef CONFIG_BCACHE
	p->sequential_io	= 0;
	p->sequential_io_avg	= 0;
#endif

	/* Perform scheduler related setup. Assign this task to a CPU. */
	retval = sched_fork(clone_flags, p);
	if (retval)
		goto bad_fork_cleanup_policy;

	retval = perf_event_init_task(p);
	if (retval)
		goto bad_fork_cleanup_policy;
	retval = audit_alloc(p);
	if (retval)
		goto bad_fork_cleanup_perf;
	/* copy all the process information */
	shm_init_task(p);
	retval = copy_semundo(clone_flags, p);
	if (retval)
		goto bad_fork_cleanup_audit;
	retval = copy_files(clone_flags, p);
	if (retval)
		goto bad_fork_cleanup_semundo;
	retval = copy_fs(clone_flags, p);
	if (retval)
		goto bad_fork_cleanup_files;
	retval = copy_sighand(clone_flags, p);
	if (retval)
		goto bad_fork_cleanup_fs;
	retval = copy_signal(clone_flags, p);
	if (retval)
		goto bad_fork_cleanup_sighand;
	retval = copy_mm(clone_flags, p);
	if (retval)
		goto bad_fork_cleanup_signal;
	retval = copy_namespaces(clone_flags, p);
	if (retval)
		goto bad_fork_cleanup_mm;
	retval = copy_io(clone_flags, p);
	if (retval)
		goto bad_fork_cleanup_namespaces;
	retval = copy_thread_tls(clone_flags, stack_start, stack_size, p, tls);
	if (retval)
		goto bad_fork_cleanup_io;

	if (pid != &init_struct_pid) {
		pid = alloc_pid(p->nsproxy->pid_ns_for_children);
		if (IS_ERR(pid)) {
			retval = PTR_ERR(pid);
			goto bad_fork_cleanup_thread;
		}
	}

#ifdef CONFIG_BLOCK
	p->plug = NULL;
#endif
#ifdef CONFIG_FUTEX
	p->robust_list = NULL;
#ifdef CONFIG_COMPAT
	p->compat_robust_list = NULL;
#endif
	INIT_LIST_HEAD(&p->pi_state_list);
	p->pi_state_cache = NULL;
#endif
	/*
	 * sigaltstack should be cleared when sharing the same VM
	 */
	if ((clone_flags & (CLONE_VM|CLONE_VFORK)) == CLONE_VM)
		sas_ss_reset(p);

	/*
	 * Syscall tracing and stepping should be turned off in the
	 * child regardless of CLONE_PTRACE.
	 */
	user_disable_single_step(p);
	clear_tsk_thread_flag(p, TIF_SYSCALL_TRACE);
#ifdef TIF_SYSCALL_EMU
	clear_tsk_thread_flag(p, TIF_SYSCALL_EMU);
#endif
	clear_all_latency_tracing(p);

	/* ok, now we should be set up.. */
	p->pid = pid_nr(pid);
	if (clone_flags & CLONE_THREAD) {
		p->exit_signal = -1;
		p->group_leader = current->group_leader;
		p->tgid = current->tgid;
	} else {
		if (clone_flags & CLONE_PARENT)
			p->exit_signal = current->group_leader->exit_signal;
		else
			p->exit_signal = (clone_flags & CSIGNAL);
		p->group_leader = p;
		p->tgid = p->pid;
	}

	p->nr_dirtied = 0;
	p->nr_dirtied_pause = 128 >> (PAGE_SHIFT - 10);
	p->dirty_paused_when = 0;

	p->pdeath_signal = 0;
	INIT_LIST_HEAD(&p->thread_group);
	p->task_works = NULL;

	threadgroup_change_begin(current);
	/*
	 * Ensure that the cgroup subsystem policies allow the new process to be
	 * forked. It should be noted the the new process's css_set can be changed
	 * between here and cgroup_post_fork() if an organisation operation is in
	 * progress.
	 */
	retval = cgroup_can_fork(p);
	if (retval)
		goto bad_fork_free_pid;

	/*
	 * Make it visible to the rest of the system, but dont wake it up yet.
	 * Need tasklist lock for parent etc handling!
	 */
	write_lock_irq(&tasklist_lock);

	/* CLONE_PARENT re-uses the old parent */
	if (clone_flags & (CLONE_PARENT|CLONE_THREAD)) {
		p->real_parent = current->real_parent;
		p->parent_exec_id = current->parent_exec_id;
	} else {
		p->real_parent = current;
		p->parent_exec_id = current->self_exec_id;
	}

	spin_lock(&current->sighand->siglock);

	/*
	 * Copy seccomp details explicitly here, in case they were changed
	 * before holding sighand lock.
	 */
	copy_seccomp(p);

	/*
	 * Process group and session signals need to be delivered to just the
	 * parent before the fork or both the parent and the child after the
	 * fork. Restart if a signal comes in before we add the new process to
	 * it's process group.
	 * A fatal signal pending means that current will exit, so the new
	 * thread can't slip out of an OOM kill (or normal SIGKILL).
	*/
	recalc_sigpending();
	if (signal_pending(current)) {
		retval = -ERESTARTNOINTR;
		goto bad_fork_cancel_cgroup;
	}
	if (unlikely(!(ns_of_pid(pid)->nr_hashed & PIDNS_HASH_ADDING))) {
		retval = -ENOMEM;
		goto bad_fork_cancel_cgroup;
	}

	if (likely(p->pid)) {
		ptrace_init_task(p, (clone_flags & CLONE_PTRACE) || trace);

		init_task_pid(p, PIDTYPE_PID, pid);
		if (thread_group_leader(p)) {
			init_task_pid(p, PIDTYPE_PGID, task_pgrp(current));
			init_task_pid(p, PIDTYPE_SID, task_session(current));

			if (is_child_reaper(pid)) {
				ns_of_pid(pid)->child_reaper = p;
				p->signal->flags |= SIGNAL_UNKILLABLE;
			}

			p->signal->leader_pid = pid;
			p->signal->tty = tty_kref_get(current->signal->tty);
			list_add_tail(&p->sibling, &p->real_parent->children);
			list_add_tail_rcu(&p->tasks, &init_task.tasks);
			attach_pid(p, PIDTYPE_PGID);
			attach_pid(p, PIDTYPE_SID);
			__this_cpu_inc(process_counts);
		} else {
			current->signal->nr_threads++;
			atomic_inc(&current->signal->live);
			atomic_inc(&current->signal->sigcnt);
			list_add_tail_rcu(&p->thread_group,
					  &p->group_leader->thread_group);
			list_add_tail_rcu(&p->thread_node,
					  &p->signal->thread_head);
		}
		attach_pid(p, PIDTYPE_PID);
		nr_threads++;
	}

	total_forks++;
	spin_unlock(&current->sighand->siglock);
	syscall_tracepoint_update(p);
	write_unlock_irq(&tasklist_lock);

	proc_fork_connector(p);
	cgroup_post_fork(p);
	threadgroup_change_end(current);
	perf_event_fork(p);

	trace_task_newtask(p, clone_flags);
	uprobe_copy_process(p, clone_flags);

	return p;

bad_fork_cancel_cgroup:
	spin_unlock(&current->sighand->siglock);
	write_unlock_irq(&tasklist_lock);
	cgroup_cancel_fork(p);
bad_fork_free_pid:
	threadgroup_change_end(current);
	if (pid != &init_struct_pid)
		free_pid(pid);
bad_fork_cleanup_thread:
	exit_thread(p);
bad_fork_cleanup_io:
	if (p->io_context)
		exit_io_context(p);
bad_fork_cleanup_namespaces:
	exit_task_namespaces(p);
bad_fork_cleanup_mm:
	if (p->mm)
		mmput(p->mm);
bad_fork_cleanup_signal:
	if (!(clone_flags & CLONE_THREAD))
		free_signal_struct(p->signal);
bad_fork_cleanup_sighand:
	__cleanup_sighand(p->sighand);
bad_fork_cleanup_fs:
	exit_fs(p); /* blocking */
bad_fork_cleanup_files:
	exit_files(p); /* blocking */
bad_fork_cleanup_semundo:
	exit_sem(p);
bad_fork_cleanup_audit:
	audit_free(p);
bad_fork_cleanup_perf:
	perf_event_free_task(p);
bad_fork_cleanup_policy:
	free_task_load_ptrs(p);
#ifdef CONFIG_NUMA
	mpol_put(p->mempolicy);
bad_fork_cleanup_threadgroup_lock:
#endif
	delayacct_tsk_free(p);
bad_fork_cleanup_count:
	atomic_dec(&p->cred->user->processes);
	exit_creds(p);
bad_fork_free:
	p->state = TASK_DEAD;
	put_task_stack(p);
	free_task(p);
fork_out:
	return ERR_PTR(retval);
}

static inline void init_idle_pids(struct pid_link *links)
{
	enum pid_type type;

	for (type = PIDTYPE_PID; type < PIDTYPE_MAX; ++type) {
		INIT_HLIST_NODE(&links[type].node); /* not really needed */
		links[type].pid = &init_struct_pid;
	}
}

struct task_struct *fork_idle(int cpu)
{
	struct task_struct *task;
	task = copy_process(CLONE_VM, 0, 0, NULL, &init_struct_pid, 0, 0,
			    cpu_to_node(cpu));
	if (!IS_ERR(task)) {
		init_idle_pids(task->pids);
		init_idle(task, cpu);
	}

	return task;
}

/*
 *  Ok, this is the main fork-routine.
 *
 * It copies the process, and if successful kick-starts
 * it and waits for it to finish using the VM if required.
 */
long _do_fork(unsigned long clone_flags,
	      unsigned long stack_start,
	      unsigned long stack_size,
	      int __user *parent_tidptr,
	      int __user *child_tidptr,
	      unsigned long tls)
{
	struct task_struct *p;
	int trace = 0;
	long nr;

	/*
	 * Determine whether and which event to report to ptracer.  When
	 * called from kernel_thread or CLONE_UNTRACED is explicitly
	 * requested, no event is reported; otherwise, report if the event
	 * for the type of forking is enabled.
	 */
	if (!(clone_flags & CLONE_UNTRACED)) {
		if (clone_flags & CLONE_VFORK)
			trace = PTRACE_EVENT_VFORK;
		else if ((clone_flags & CSIGNAL) != SIGCHLD)
			trace = PTRACE_EVENT_CLONE;
		else
			trace = PTRACE_EVENT_FORK;

		if (likely(!ptrace_event_enabled(current, trace)))
			trace = 0;
	}

	p = copy_process(clone_flags, stack_start, stack_size,
			 child_tidptr, NULL, trace, tls, NUMA_NO_NODE);
	add_latent_entropy();
	/*
	 * Do this prior waking up the new thread - the thread pointer
	 * might get invalid after that point, if the thread exits quickly.
	 */
	if (!IS_ERR(p)) {
		struct completion vfork;
		struct pid *pid;

		cpufreq_task_times_alloc(p);

		trace_sched_process_fork(current, p);

		pid = get_task_pid(p, PIDTYPE_PID);
		nr = pid_vnr(pid);

		if (clone_flags & CLONE_PARENT_SETTID)
			put_user(nr, parent_tidptr);

		if (clone_flags & CLONE_VFORK) {
			p->vfork_done = &vfork;
			init_completion(&vfork);
			get_task_struct(p);
		}

		wake_up_new_task(p);

		/* forking complete and child started to run, tell ptracer */
		if (unlikely(trace))
			ptrace_event_pid(trace, pid);

		if (clone_flags & CLONE_VFORK) {
			if (!wait_for_vfork_done(p, &vfork))
				ptrace_event_pid(PTRACE_EVENT_VFORK_DONE, pid);
		}

		put_pid(pid);
	} else {
		nr = PTR_ERR(p);
	}
	return nr;
}

#ifndef CONFIG_HAVE_COPY_THREAD_TLS
/* For compatibility with architectures that call do_fork directly rather than
 * using the syscall entry points below. */
long do_fork(unsigned long clone_flags,
	      unsigned long stack_start,
	      unsigned long stack_size,
	      int __user *parent_tidptr,
	      int __user *child_tidptr)
{
	return _do_fork(clone_flags, stack_start, stack_size,
			parent_tidptr, child_tidptr, 0);
}
#endif

/*
 * Create a kernel thread.
 */
pid_t kernel_thread(int (*fn)(void *), void *arg, unsigned long flags)
{
	return _do_fork(flags|CLONE_VM|CLONE_UNTRACED, (unsigned long)fn,
		(unsigned long)arg, NULL, NULL, 0);
}

#ifdef __ARCH_WANT_SYS_FORK
SYSCALL_DEFINE0(fork)
{
#ifdef CONFIG_MMU
	return _do_fork(SIGCHLD, 0, 0, NULL, NULL, 0);
#else
	/* can not support in nommu mode */
	return -EINVAL;
#endif
}
#endif

#ifdef __ARCH_WANT_SYS_VFORK
SYSCALL_DEFINE0(vfork)
{
	return _do_fork(CLONE_VFORK | CLONE_VM | SIGCHLD, 0,
			0, NULL, NULL, 0);
}
#endif

#ifdef __ARCH_WANT_SYS_CLONE
#ifdef CONFIG_CLONE_BACKWARDS
SYSCALL_DEFINE5(clone, unsigned long, clone_flags, unsigned long, newsp,
		 int __user *, parent_tidptr,
		 unsigned long, tls,
		 int __user *, child_tidptr)
#elif defined(CONFIG_CLONE_BACKWARDS2)
SYSCALL_DEFINE5(clone, unsigned long, newsp, unsigned long, clone_flags,
		 int __user *, parent_tidptr,
		 int __user *, child_tidptr,
		 unsigned long, tls)
#elif defined(CONFIG_CLONE_BACKWARDS3)
SYSCALL_DEFINE6(clone, unsigned long, clone_flags, unsigned long, newsp,
		int, stack_size,
		int __user *, parent_tidptr,
		int __user *, child_tidptr,
		unsigned long, tls)
#else
SYSCALL_DEFINE5(clone, unsigned long, clone_flags, unsigned long, newsp,
		 int __user *, parent_tidptr,
		 int __user *, child_tidptr,
		 unsigned long, tls)
#endif
{
	return _do_fork(clone_flags, newsp, 0, parent_tidptr, child_tidptr, tls);
}
#endif

#ifndef ARCH_MIN_MMSTRUCT_ALIGN
#define ARCH_MIN_MMSTRUCT_ALIGN 0
#endif

static void sighand_ctor(void *data)
{
	struct sighand_struct *sighand = data;

	spin_lock_init(&sighand->siglock);
	init_waitqueue_head(&sighand->signalfd_wqh);
}

void __init proc_caches_init(void)
{
	sighand_cachep = kmem_cache_create("sighand_cache",
			sizeof(struct sighand_struct), 0,
			SLAB_HWCACHE_ALIGN|SLAB_PANIC|SLAB_DESTROY_BY_RCU|
			SLAB_NOTRACK|SLAB_ACCOUNT, sighand_ctor);
	signal_cachep = kmem_cache_create("signal_cache",
			sizeof(struct signal_struct), 0,
			SLAB_HWCACHE_ALIGN|SLAB_PANIC|SLAB_NOTRACK|SLAB_ACCOUNT,
			NULL);
	files_cachep = kmem_cache_create("files_cache",
			sizeof(struct files_struct), 0,
			SLAB_HWCACHE_ALIGN|SLAB_PANIC|SLAB_NOTRACK|SLAB_ACCOUNT,
			NULL);
	fs_cachep = kmem_cache_create("fs_cache",
			sizeof(struct fs_struct), 0,
			SLAB_HWCACHE_ALIGN|SLAB_PANIC|SLAB_NOTRACK|SLAB_ACCOUNT,
			NULL);
	/*
	 * FIXME! The "sizeof(struct mm_struct)" currently includes the
	 * whole struct cpumask for the OFFSTACK case. We could change
	 * this to *only* allocate as much of it as required by the
	 * maximum number of CPU's we can ever have.  The cpumask_allocation
	 * is at the end of the structure, exactly for that reason.
	 */
	mm_cachep = kmem_cache_create("mm_struct",
			sizeof(struct mm_struct), ARCH_MIN_MMSTRUCT_ALIGN,
			SLAB_HWCACHE_ALIGN|SLAB_PANIC|SLAB_NOTRACK|SLAB_ACCOUNT,
			NULL);
	vm_area_cachep = KMEM_CACHE(vm_area_struct, SLAB_PANIC|SLAB_ACCOUNT);
	mmap_init();
	nsproxy_cache_init();
}

/*
 * Check constraints on flags passed to the unshare system call.
 */
static int check_unshare_flags(unsigned long unshare_flags)
{
	if (unshare_flags & ~(CLONE_THREAD|CLONE_FS|CLONE_NEWNS|CLONE_SIGHAND|
				CLONE_VM|CLONE_FILES|CLONE_SYSVSEM|
				CLONE_NEWUTS|CLONE_NEWIPC|CLONE_NEWNET|
				CLONE_NEWUSER|CLONE_NEWPID|CLONE_NEWCGROUP))
		return -EINVAL;
	/*
	 * Not implemented, but pretend it works if there is nothing
	 * to unshare.  Note that unsharing the address space or the
	 * signal handlers also need to unshare the signal queues (aka
	 * CLONE_THREAD).
	 */
	if (unshare_flags & (CLONE_THREAD | CLONE_SIGHAND | CLONE_VM)) {
		if (!thread_group_empty(current))
			return -EINVAL;
	}
	if (unshare_flags & (CLONE_SIGHAND | CLONE_VM)) {
		if (atomic_read(&current->sighand->count) > 1)
			return -EINVAL;
	}
	if (unshare_flags & CLONE_VM) {
		if (!current_is_single_threaded())
			return -EINVAL;
	}

	return 0;
}

/*
 * Unshare the filesystem structure if it is being shared
 */
static int unshare_fs(unsigned long unshare_flags, struct fs_struct **new_fsp)
{
	struct fs_struct *fs = current->fs;

	if (!(unshare_flags & CLONE_FS) || !fs)
		return 0;

	/* don't need lock here; in the worst case we'll do useless copy */
	if (fs->users == 1)
		return 0;

	*new_fsp = copy_fs_struct(fs);
	if (!*new_fsp)
		return -ENOMEM;

	return 0;
}

/*
 * Unshare file descriptor table if it is being shared
 */
static int unshare_fd(unsigned long unshare_flags, struct files_struct **new_fdp)
{
	struct files_struct *fd = current->files;
	int error = 0;

	if ((unshare_flags & CLONE_FILES) &&
	    (fd && atomic_read(&fd->count) > 1)) {
		*new_fdp = dup_fd(fd, &error);
		if (!*new_fdp)
			return error;
	}

	return 0;
}

/*
 * unshare allows a process to 'unshare' part of the process
 * context which was originally shared using clone.  copy_*
 * functions used by do_fork() cannot be used here directly
 * because they modify an inactive task_struct that is being
 * constructed. Here we are modifying the current, active,
 * task_struct.
 */
SYSCALL_DEFINE1(unshare, unsigned long, unshare_flags)
{
	struct fs_struct *fs, *new_fs = NULL;
	struct files_struct *fd, *new_fd = NULL;
	struct cred *new_cred = NULL;
	struct nsproxy *new_nsproxy = NULL;
	int do_sysvsem = 0;
	int err;

	/*
	 * If unsharing a user namespace must also unshare the thread group
	 * and unshare the filesystem root and working directories.
	 */
	if (unshare_flags & CLONE_NEWUSER)
		unshare_flags |= CLONE_THREAD | CLONE_FS;
	/*
	 * If unsharing vm, must also unshare signal handlers.
	 */
	if (unshare_flags & CLONE_VM)
		unshare_flags |= CLONE_SIGHAND;
	/*
	 * If unsharing a signal handlers, must also unshare the signal queues.
	 */
	if (unshare_flags & CLONE_SIGHAND)
		unshare_flags |= CLONE_THREAD;
	/*
	 * If unsharing namespace, must also unshare filesystem information.
	 */
	if (unshare_flags & CLONE_NEWNS)
		unshare_flags |= CLONE_FS;

	err = check_unshare_flags(unshare_flags);
	if (err)
		goto bad_unshare_out;
	/*
	 * CLONE_NEWIPC must also detach from the undolist: after switching
	 * to a new ipc namespace, the semaphore arrays from the old
	 * namespace are unreachable.
	 */
	if (unshare_flags & (CLONE_NEWIPC|CLONE_SYSVSEM))
		do_sysvsem = 1;
	err = unshare_fs(unshare_flags, &new_fs);
	if (err)
		goto bad_unshare_out;
	err = unshare_fd(unshare_flags, &new_fd);
	if (err)
		goto bad_unshare_cleanup_fs;
	err = unshare_userns(unshare_flags, &new_cred);
	if (err)
		goto bad_unshare_cleanup_fd;
	err = unshare_nsproxy_namespaces(unshare_flags, &new_nsproxy,
					 new_cred, new_fs);
	if (err)
		goto bad_unshare_cleanup_cred;

	if (new_fs || new_fd || do_sysvsem || new_cred || new_nsproxy) {
		if (do_sysvsem) {
			/*
			 * CLONE_SYSVSEM is equivalent to sys_exit().
			 */
			exit_sem(current);
		}
		if (unshare_flags & CLONE_NEWIPC) {
			/* Orphan segments in old ns (see sem above). */
			exit_shm(current);
			shm_init_task(current);
		}

		if (new_nsproxy)
			switch_task_namespaces(current, new_nsproxy);

		task_lock(current);

		if (new_fs) {
			fs = current->fs;
			spin_lock(&fs->lock);
			current->fs = new_fs;
			if (--fs->users)
				new_fs = NULL;
			else
				new_fs = fs;
			spin_unlock(&fs->lock);
		}

		if (new_fd) {
			fd = current->files;
			current->files = new_fd;
			new_fd = fd;
		}

		task_unlock(current);

		if (new_cred) {
			/* Install the new user namespace */
			commit_creds(new_cred);
			new_cred = NULL;
		}
	}

bad_unshare_cleanup_cred:
	if (new_cred)
		put_cred(new_cred);
bad_unshare_cleanup_fd:
	if (new_fd)
		put_files_struct(new_fd);

bad_unshare_cleanup_fs:
	if (new_fs)
		free_fs_struct(new_fs);

bad_unshare_out:
	return err;
}

/*
 *	Helper to unshare the files of the current task.
 *	We don't want to expose copy_files internals to
 *	the exec layer of the kernel.
 */

int unshare_files(struct files_struct **displaced)
{
	struct task_struct *task = current;
	struct files_struct *copy = NULL;
	int error;

	error = unshare_fd(CLONE_FILES, &copy);
	if (error || !copy) {
		*displaced = NULL;
		return error;
	}
	*displaced = task->files;
	task_lock(task);
	task->files = copy;
	task_unlock(task);
	return 0;
}

int sysctl_max_threads(struct ctl_table *table, int write,
		       void __user *buffer, size_t *lenp, loff_t *ppos)
{
	struct ctl_table t;
	int ret;
	int threads = max_threads;
	int min = MIN_THREADS;
	int max = MAX_THREADS;

	t = *table;
	t.data = &threads;
	t.extra1 = &min;
	t.extra2 = &max;

	ret = proc_dointvec_minmax(&t, write, buffer, lenp, ppos);
	if (ret || !write)
		return ret;

	set_max_threads(threads);

	return 0;
}<|MERGE_RESOLUTION|>--- conflicted
+++ resolved
@@ -1542,11 +1542,8 @@
 	if (!p)
 		goto fork_out;
 
-<<<<<<< HEAD
-=======
 	cpufreq_task_times_init(p);
 
->>>>>>> ba62b301
 	/*
 	 * This _must_ happen before we call free_task(), i.e. before we jump
 	 * to any of the bad_fork_* labels. This is to avoid freeing
