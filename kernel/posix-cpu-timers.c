--- conflicted
+++ resolved
@@ -1308,16 +1308,10 @@
  */
 static inline int fastpath_timer_check(struct task_struct *tsk)
 {
-<<<<<<< HEAD
-	struct signal_struct *sig = tsk->signal;
-
-	if (unlikely(!sig))
-=======
 	struct signal_struct *sig;
 
 	/* tsk == current, ensure it is safe to use ->signal/sighand */
 	if (unlikely(tsk->exit_state))
->>>>>>> c07f62e5
 		return 0;
 
 	if (!task_cputime_zero(&tsk->cputime_expires)) {
@@ -1330,11 +1324,8 @@
 		if (task_cputime_expired(&task_sample, &tsk->cputime_expires))
 			return 1;
 	}
-<<<<<<< HEAD
-=======
 
 	sig = tsk->signal;
->>>>>>> c07f62e5
 	if (!task_cputime_zero(&sig->cputime_expires)) {
 		struct task_cputime group_sample;
 
