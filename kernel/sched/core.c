/*
 *  kernel/sched/core.c
 *
 *  Kernel scheduler and related syscalls
 *
 *  Copyright (C) 1991-2002  Linus Torvalds
 *
 *  1996-12-23  Modified by Dave Grothe to fix bugs in semaphores and
 *		make semaphores SMP safe
 *  1998-11-19	Implemented schedule_timeout() and related stuff
 *		by Andrea Arcangeli
 *  2002-01-04	New ultra-scalable O(1) scheduler by Ingo Molnar:
 *		hybrid priority-list and round-robin design with
 *		an array-switch method of distributing timeslices
 *		and per-CPU runqueues.  Cleanups and useful suggestions
 *		by Davide Libenzi, preemptible kernel bits by Robert Love.
 *  2003-09-03	Interactivity tuning by Con Kolivas.
 *  2004-04-02	Scheduler domains code by Nick Piggin
 *  2007-04-15  Work begun on replacing all interactivity tuning with a
 *              fair scheduling design by Con Kolivas.
 *  2007-05-05  Load balancing (smp-nice) and other improvements
 *              by Peter Williams
 *  2007-05-06  Interactivity improvements to CFS by Mike Galbraith
 *  2007-07-01  Group scheduling enhancements by Srivatsa Vaddagiri
 *  2007-11-29  RT balancing improvements by Steven Rostedt, Gregory Haskins,
 *              Thomas Gleixner, Mike Kravetz
 */

#include <linux/kasan.h>
#include <linux/mm.h>
#include <linux/module.h>
#include <linux/nmi.h>
#include <linux/init.h>
#include <linux/uaccess.h>
#include <linux/highmem.h>
#include <linux/mmu_context.h>
#include <linux/interrupt.h>
#include <linux/capability.h>
#include <linux/completion.h>
#include <linux/kernel_stat.h>
#include <linux/debug_locks.h>
#include <linux/perf_event.h>
#include <linux/security.h>
#include <linux/notifier.h>
#include <linux/profile.h>
#include <linux/freezer.h>
#include <linux/vmalloc.h>
#include <linux/blkdev.h>
#include <linux/delay.h>
#include <linux/pid_namespace.h>
#include <linux/smp.h>
#include <linux/threads.h>
#include <linux/timer.h>
#include <linux/rcupdate.h>
#include <linux/cpu.h>
#include <linux/cpuset.h>
#include <linux/percpu.h>
#include <linux/proc_fs.h>
#include <linux/seq_file.h>
#include <linux/sysctl.h>
#include <linux/syscalls.h>
#include <linux/times.h>
#include <linux/tsacct_kern.h>
#include <linux/kprobes.h>
#include <linux/delayacct.h>
#include <linux/unistd.h>
#include <linux/pagemap.h>
#include <linux/hrtimer.h>
#include <linux/tick.h>
#include <linux/ctype.h>
#include <linux/ftrace.h>
#include <linux/slab.h>
#include <linux/init_task.h>
#include <linux/context_tracking.h>
#include <linux/compiler.h>
#include <linux/frame.h>
#include <linux/prefetch.h>
#include <linux/irq.h>

#include <asm/switch_to.h>
#include <asm/tlb.h>
#include <asm/irq_regs.h>
#include <asm/mutex.h>
#ifdef CONFIG_PARAVIRT
#include <asm/paravirt.h>
#endif

#include "sched.h"
#include "walt.h"
#include "../workqueue_internal.h"
#include "../smpboot.h"
#include "../time/tick-internal.h"

#define CREATE_TRACE_POINTS
#include <trace/events/sched.h>
#include "walt.h"

ATOMIC_NOTIFIER_HEAD(load_alert_notifier_head);

DEFINE_MUTEX(sched_domains_mutex);
DEFINE_PER_CPU_SHARED_ALIGNED(struct rq, runqueues);

static void update_rq_clock_task(struct rq *rq, s64 delta);

void update_rq_clock(struct rq *rq)
{
	s64 delta;

	lockdep_assert_held(&rq->lock);

	if (rq->clock_skip_update & RQCF_ACT_SKIP)
		return;

	delta = sched_clock_cpu(cpu_of(rq)) - rq->clock;
	if (delta < 0)
		return;
	rq->clock += delta;
	update_rq_clock_task(rq, delta);
}

/*
 * Debugging: various feature bits
 */

#define SCHED_FEAT(name, enabled)	\
	(1UL << __SCHED_FEAT_##name) * enabled |

const_debug unsigned int sysctl_sched_features =
#include "features.h"
	0;

#undef SCHED_FEAT

/*
 * Number of tasks to iterate in a single balance run.
 * Limited because this is done with IRQs disabled.
 */
const_debug unsigned int sysctl_sched_nr_migrate = 32;

/*
 * period over which we average the RT time consumption, measured
 * in ms.
 *
 * default: 1s
 */
const_debug unsigned int sysctl_sched_time_avg = MSEC_PER_SEC;

/*
 * period over which we measure -rt task cpu usage in us.
 * default: 1s
 */
unsigned int sysctl_sched_rt_period = 1000000;

__read_mostly int scheduler_running;

/*
 * part of the period that we allow rt tasks to run in us.
 * default: 0.95s
 */
int sysctl_sched_rt_runtime = 950000;

/* cpus with isolated domains */
cpumask_var_t cpu_isolated_map;

struct rq *
lock_rq_of(struct task_struct *p, struct rq_flags *flags)
{
	return task_rq_lock(p, flags);
}

void
unlock_rq_of(struct rq *rq, struct task_struct *p, struct rq_flags *flags)
{
	task_rq_unlock(rq, p, flags);
}

/*
 * this_rq_lock - lock this runqueue and disable interrupts.
 */
static struct rq *this_rq_lock(void)
	__acquires(rq->lock)
{
	struct rq *rq;

	local_irq_disable();
	rq = this_rq();
	raw_spin_lock(&rq->lock);

	return rq;
}

/*
 * __task_rq_lock - lock the rq @p resides on.
 */
struct rq *__task_rq_lock(struct task_struct *p, struct rq_flags *rf)
	__acquires(rq->lock)
{
	struct rq *rq;

	lockdep_assert_held(&p->pi_lock);

	for (;;) {
		rq = task_rq(p);
		raw_spin_lock(&rq->lock);
		if (likely(rq == task_rq(p) && !task_on_rq_migrating(p))) {
			rf->cookie = lockdep_pin_lock(&rq->lock);
			return rq;
		}
		raw_spin_unlock(&rq->lock);

		while (unlikely(task_on_rq_migrating(p)))
			cpu_relax();
	}
}

/*
 * task_rq_lock - lock p->pi_lock and lock the rq @p resides on.
 */
struct rq *task_rq_lock(struct task_struct *p, struct rq_flags *rf)
	__acquires(p->pi_lock)
	__acquires(rq->lock)
{
	struct rq *rq;

	for (;;) {
		raw_spin_lock_irqsave(&p->pi_lock, rf->flags);
		rq = task_rq(p);
		raw_spin_lock(&rq->lock);
		/*
		 *	move_queued_task()		task_rq_lock()
		 *
		 *	ACQUIRE (rq->lock)
		 *	[S] ->on_rq = MIGRATING		[L] rq = task_rq()
		 *	WMB (__set_task_cpu())		ACQUIRE (rq->lock);
		 *	[S] ->cpu = new_cpu		[L] task_rq()
		 *					[L] ->on_rq
		 *	RELEASE (rq->lock)
		 *
		 * If we observe the old cpu in task_rq_lock, the acquire of
		 * the old rq->lock will fully serialize against the stores.
		 *
		 * If we observe the new cpu in task_rq_lock, the acquire will
		 * pair with the WMB to ensure we must then also see migrating.
		 */
		if (likely(rq == task_rq(p) && !task_on_rq_migrating(p))) {
			rf->cookie = lockdep_pin_lock(&rq->lock);
			return rq;
		}
		raw_spin_unlock(&rq->lock);
		raw_spin_unlock_irqrestore(&p->pi_lock, rf->flags);

		while (unlikely(task_on_rq_migrating(p)))
			cpu_relax();
	}
}

#ifdef CONFIG_SCHED_HRTICK
/*
 * Use HR-timers to deliver accurate preemption points.
 */

static void hrtick_clear(struct rq *rq)
{
	if (hrtimer_active(&rq->hrtick_timer))
		hrtimer_cancel(&rq->hrtick_timer);
}

/*
 * High-resolution timer tick.
 * Runs from hardirq context with interrupts disabled.
 */
static enum hrtimer_restart hrtick(struct hrtimer *timer)
{
	struct rq *rq = container_of(timer, struct rq, hrtick_timer);

	WARN_ON_ONCE(cpu_of(rq) != smp_processor_id());

	raw_spin_lock(&rq->lock);
	update_rq_clock(rq);
	rq->curr->sched_class->task_tick(rq, rq->curr, 1);
	raw_spin_unlock(&rq->lock);

	return HRTIMER_NORESTART;
}

#ifdef CONFIG_SMP

static void __hrtick_restart(struct rq *rq)
{
	struct hrtimer *timer = &rq->hrtick_timer;

	hrtimer_start_expires(timer, HRTIMER_MODE_ABS_PINNED);
}

/*
 * called from hardirq (IPI) context
 */
static void __hrtick_start(void *arg)
{
	struct rq *rq = arg;

	raw_spin_lock(&rq->lock);
	__hrtick_restart(rq);
	rq->hrtick_csd_pending = 0;
	raw_spin_unlock(&rq->lock);
}

/*
 * Called to set the hrtick timer state.
 *
 * called with rq->lock held and irqs disabled
 */
void hrtick_start(struct rq *rq, u64 delay)
{
	struct hrtimer *timer = &rq->hrtick_timer;
	ktime_t time;
	s64 delta;

	/*
	 * Don't schedule slices shorter than 10000ns, that just
	 * doesn't make sense and can cause timer DoS.
	 */
	delta = max_t(s64, delay, 10000LL);
	time = ktime_add_ns(timer->base->get_time(), delta);

	hrtimer_set_expires(timer, time);

	if (rq == this_rq()) {
		__hrtick_restart(rq);
	} else if (!rq->hrtick_csd_pending) {
		smp_call_function_single_async(cpu_of(rq), &rq->hrtick_csd);
		rq->hrtick_csd_pending = 1;
	}
}

#else
/*
 * Called to set the hrtick timer state.
 *
 * called with rq->lock held and irqs disabled
 */
void hrtick_start(struct rq *rq, u64 delay)
{
	/*
	 * Don't schedule slices shorter than 10000ns, that just
	 * doesn't make sense. Rely on vruntime for fairness.
	 */
	delay = max_t(u64, delay, 10000LL);
	hrtimer_start(&rq->hrtick_timer, ns_to_ktime(delay),
		      HRTIMER_MODE_REL_PINNED);
}
#endif /* CONFIG_SMP */

static void init_rq_hrtick(struct rq *rq)
{
#ifdef CONFIG_SMP
	rq->hrtick_csd_pending = 0;

	rq->hrtick_csd.flags = 0;
	rq->hrtick_csd.func = __hrtick_start;
	rq->hrtick_csd.info = rq;
#endif

	hrtimer_init(&rq->hrtick_timer, CLOCK_MONOTONIC, HRTIMER_MODE_REL);
	rq->hrtick_timer.function = hrtick;
}
#else	/* CONFIG_SCHED_HRTICK */
static inline void hrtick_clear(struct rq *rq)
{
}

static inline void init_rq_hrtick(struct rq *rq)
{
}
#endif	/* CONFIG_SCHED_HRTICK */

/*
 * cmpxchg based fetch_or, macro so it works for different integer types
 */
#define fetch_or(ptr, mask)						\
	({								\
		typeof(ptr) _ptr = (ptr);				\
		typeof(mask) _mask = (mask);				\
		typeof(*_ptr) _old, _val = *_ptr;			\
									\
		for (;;) {						\
			_old = cmpxchg(_ptr, _val, _val | _mask);	\
			if (_old == _val)				\
				break;					\
			_val = _old;					\
		}							\
	_old;								\
})

#if defined(CONFIG_SMP) && defined(TIF_POLLING_NRFLAG)
/*
 * Atomically set TIF_NEED_RESCHED and test for TIF_POLLING_NRFLAG,
 * this avoids any races wrt polling state changes and thereby avoids
 * spurious IPIs.
 */
static bool set_nr_and_not_polling(struct task_struct *p)
{
	struct thread_info *ti = task_thread_info(p);
	return !(fetch_or(&ti->flags, _TIF_NEED_RESCHED) & _TIF_POLLING_NRFLAG);
}

/*
 * Atomically set TIF_NEED_RESCHED if TIF_POLLING_NRFLAG is set.
 *
 * If this returns true, then the idle task promises to call
 * sched_ttwu_pending() and reschedule soon.
 */
static bool set_nr_if_polling(struct task_struct *p)
{
	struct thread_info *ti = task_thread_info(p);
	typeof(ti->flags) old, val = READ_ONCE(ti->flags);

	for (;;) {
		if (!(val & _TIF_POLLING_NRFLAG))
			return false;
		if (val & _TIF_NEED_RESCHED)
			return true;
		old = cmpxchg(&ti->flags, val, val | _TIF_NEED_RESCHED);
		if (old == val)
			break;
		val = old;
	}
	return true;
}

#else
static bool set_nr_and_not_polling(struct task_struct *p)
{
	set_tsk_need_resched(p);
	return true;
}

#ifdef CONFIG_SMP
static bool set_nr_if_polling(struct task_struct *p)
{
	return false;
}
#endif
#endif

void wake_q_add(struct wake_q_head *head, struct task_struct *task)
{
	struct wake_q_node *node = &task->wake_q;

	/*
	 * Atomically grab the task, if ->wake_q is !nil already it means
	 * its already queued (either by us or someone else) and will get the
	 * wakeup due to that.
	 *
	 * This cmpxchg() implies a full barrier, which pairs with the write
	 * barrier implied by the wakeup in wake_up_q().
	 */
	if (cmpxchg(&node->next, NULL, WAKE_Q_TAIL))
		return;

	get_task_struct(task);

	/*
	 * The head is context local, there can be no concurrency.
	 */
	*head->lastp = node;
	head->lastp = &node->next;
}

void wake_up_q(struct wake_q_head *head)
{
	struct wake_q_node *node = head->first;

	while (node != WAKE_Q_TAIL) {
		struct task_struct *task;

		task = container_of(node, struct task_struct, wake_q);
		BUG_ON(!task);
		/* task can safely be re-inserted now */
		node = node->next;
		task->wake_q.next = NULL;

		/*
		 * wake_up_process() implies a wmb() to pair with the queueing
		 * in wake_q_add() so as not to miss wakeups.
		 */
		wake_up_process(task);
		put_task_struct(task);
	}
}

/*
 * resched_curr - mark rq's current task 'to be rescheduled now'.
 *
 * On UP this means the setting of the need_resched flag, on SMP it
 * might also involve a cross-CPU call to trigger the scheduler on
 * the target CPU.
 */
void resched_curr(struct rq *rq)
{
	struct task_struct *curr = rq->curr;
	int cpu;

	lockdep_assert_held(&rq->lock);

	if (test_tsk_need_resched(curr))
		return;

	cpu = cpu_of(rq);

	if (cpu == smp_processor_id()) {
		set_tsk_need_resched(curr);
		set_preempt_need_resched();
		return;
	}

	if (set_nr_and_not_polling(curr))
		smp_send_reschedule(cpu);
	else
		trace_sched_wake_idle_without_ipi(cpu);
}

void resched_cpu(int cpu)
{
	struct rq *rq = cpu_rq(cpu);
	unsigned long flags;

	if (!raw_spin_trylock_irqsave(&rq->lock, flags))
		return;
	resched_curr(rq);
	raw_spin_unlock_irqrestore(&rq->lock, flags);
}

#ifdef CONFIG_SMP
#ifdef CONFIG_NO_HZ_COMMON
/*
 * In the semi idle case, use the nearest busy cpu for migrating timers
 * from an idle cpu.  This is good for power-savings.
 *
 * We don't do similar optimization for completely idle system, as
 * selecting an idle cpu will add more delays to the timers than intended
 * (as that cpu's timer base may not be uptodate wrt jiffies etc).
 */
int get_nohz_timer_target(void)
{
	int i, cpu = smp_processor_id();
	struct sched_domain *sd;

	if (!idle_cpu(cpu) && is_housekeeping_cpu(cpu))
		return cpu;

	rcu_read_lock();
	for_each_domain(cpu, sd) {
		for_each_cpu(i, sched_domain_span(sd)) {
			if (cpu == i)
				continue;

			if (!idle_cpu(i) && is_housekeeping_cpu(i)) {
				cpu = i;
				goto unlock;
			}
		}
	}

	if (!is_housekeeping_cpu(cpu))
		cpu = housekeeping_any_cpu();
unlock:
	rcu_read_unlock();
	return cpu;
}
/*
 * When add_timer_on() enqueues a timer into the timer wheel of an
 * idle CPU then this timer might expire before the next timer event
 * which is scheduled to wake up that CPU. In case of a completely
 * idle system the next event might even be infinite time into the
 * future. wake_up_idle_cpu() ensures that the CPU is woken up and
 * leaves the inner idle loop so the newly added timer is taken into
 * account when the CPU goes back to idle and evaluates the timer
 * wheel for the next timer event.
 */
static void wake_up_idle_cpu(int cpu)
{
	struct rq *rq = cpu_rq(cpu);

	if (cpu == smp_processor_id())
		return;

	if (set_nr_and_not_polling(rq->idle))
		smp_send_reschedule(cpu);
	else
		trace_sched_wake_idle_without_ipi(cpu);
}

static bool wake_up_full_nohz_cpu(int cpu)
{
	/*
	 * We just need the target to call irq_exit() and re-evaluate
	 * the next tick. The nohz full kick at least implies that.
	 * If needed we can still optimize that later with an
	 * empty IRQ.
	 */
	if (cpu_is_offline(cpu))
		return true;  /* Don't try to wake offline CPUs. */
	if (tick_nohz_full_cpu(cpu)) {
		if (cpu != smp_processor_id() ||
		    tick_nohz_tick_stopped())
			tick_nohz_full_kick_cpu(cpu);
		return true;
	}

	return false;
}

/*
 * Wake up the specified CPU.  If the CPU is going offline, it is the
 * caller's responsibility to deal with the lost wakeup, for example,
 * by hooking into the CPU_DEAD notifier like timers and hrtimers do.
 */
void wake_up_nohz_cpu(int cpu)
{
	if (!wake_up_full_nohz_cpu(cpu))
		wake_up_idle_cpu(cpu);
}

static inline bool got_nohz_idle_kick(void)
{
	int cpu = smp_processor_id();

	if (!test_bit(NOHZ_BALANCE_KICK, nohz_flags(cpu)))
		return false;

	if (idle_cpu(cpu) && !need_resched())
		return true;

	/*
	 * We can't run Idle Load Balance on this CPU for this time so we
	 * cancel it and clear NOHZ_BALANCE_KICK
	 */
	clear_bit(NOHZ_BALANCE_KICK, nohz_flags(cpu));
	return false;
}

#else /* CONFIG_NO_HZ_COMMON */

static inline bool got_nohz_idle_kick(void)
{
	return false;
}

#endif /* CONFIG_NO_HZ_COMMON */

#ifdef CONFIG_NO_HZ_FULL
bool sched_can_stop_tick(struct rq *rq)
{
	int fifo_nr_running;

	/* Deadline tasks, even if single, need the tick */
	if (rq->dl.dl_nr_running)
		return false;

	/*
	 * If there are more than one RR tasks, we need the tick to effect the
	 * actual RR behaviour.
	 */
	if (rq->rt.rr_nr_running) {
		if (rq->rt.rr_nr_running == 1)
			return true;
		else
			return false;
	}

	/*
	 * If there's no RR tasks, but FIFO tasks, we can skip the tick, no
	 * forced preemption between FIFO tasks.
	 */
	fifo_nr_running = rq->rt.rt_nr_running - rq->rt.rr_nr_running;
	if (fifo_nr_running)
		return true;

	/*
	 * If there are no DL,RR/FIFO tasks, there must only be CFS tasks left;
	 * if there's more than one we need the tick for involuntary
	 * preemption.
	 */
	if (rq->nr_running > 1)
		return false;

	return true;
}
#endif /* CONFIG_NO_HZ_FULL */

void sched_avg_update(struct rq *rq)
{
	s64 period = sched_avg_period();

	while ((s64)(rq_clock(rq) - rq->age_stamp) > period) {
		/*
		 * Inline assembly required to prevent the compiler
		 * optimising this loop into a divmod call.
		 * See __iter_div_u64_rem() for another example of this.
		 */
		asm("" : "+rm" (rq->age_stamp));
		rq->age_stamp += period;
		rq->rt_avg /= 2;
	}
}

#endif /* CONFIG_SMP */

#if defined(CONFIG_RT_GROUP_SCHED) || (defined(CONFIG_FAIR_GROUP_SCHED) && \
			(defined(CONFIG_SMP) || defined(CONFIG_CFS_BANDWIDTH)))
/*
 * Iterate task_group tree rooted at *from, calling @down when first entering a
 * node and @up when leaving it for the final time.
 *
 * Caller must hold rcu_lock or sufficient equivalent.
 */
int walk_tg_tree_from(struct task_group *from,
			     tg_visitor down, tg_visitor up, void *data)
{
	struct task_group *parent, *child;
	int ret;

	parent = from;

down:
	ret = (*down)(parent, data);
	if (ret)
		goto out;
	list_for_each_entry_rcu(child, &parent->children, siblings) {
		parent = child;
		goto down;

up:
		continue;
	}
	ret = (*up)(parent, data);
	if (ret || parent == from)
		goto out;

	child = parent;
	parent = parent->parent;
	if (parent)
		goto up;
out:
	return ret;
}

int tg_nop(struct task_group *tg, void *data)
{
	return 0;
}
#endif

static void set_load_weight(struct task_struct *p)
{
	int prio = p->static_prio - MAX_RT_PRIO;
	struct load_weight *load = &p->se.load;

	/*
	 * SCHED_IDLE tasks get minimal weight:
	 */
	if (idle_policy(p->policy)) {
		load->weight = scale_load(WEIGHT_IDLEPRIO);
		load->inv_weight = WMULT_IDLEPRIO;
		return;
	}

	load->weight = scale_load(sched_prio_to_weight[prio]);
	load->inv_weight = sched_prio_to_wmult[prio];
}

static inline void enqueue_task(struct rq *rq, struct task_struct *p, int flags)
{
	update_rq_clock(rq);
	if (!(flags & ENQUEUE_RESTORE))
		sched_info_queued(rq, p);
	p->sched_class->enqueue_task(rq, p, flags);
	trace_sched_enq_deq_task(p, 1, cpumask_bits(&p->cpus_allowed)[0]);
}

static inline void dequeue_task(struct rq *rq, struct task_struct *p, int flags)
{
	update_rq_clock(rq);
	if (!(flags & DEQUEUE_SAVE))
		sched_info_dequeued(rq, p);
	p->sched_class->dequeue_task(rq, p, flags);
	trace_sched_enq_deq_task(p, 0, cpumask_bits(&p->cpus_allowed)[0]);
}

void activate_task(struct rq *rq, struct task_struct *p, int flags)
{
	if (task_contributes_to_load(p))
		rq->nr_uninterruptible--;

	enqueue_task(rq, p, flags);
}

void deactivate_task(struct rq *rq, struct task_struct *p, int flags)
{
	if (task_contributes_to_load(p))
		rq->nr_uninterruptible++;

	if (flags & DEQUEUE_SLEEP)
		clear_ed_task(p, rq);

	dequeue_task(rq, p, flags);
}

static void update_rq_clock_task(struct rq *rq, s64 delta)
{
/*
 * In theory, the compile should just see 0 here, and optimize out the call
 * to sched_rt_avg_update. But I don't trust it...
 */
#if defined(CONFIG_IRQ_TIME_ACCOUNTING) || defined(CONFIG_PARAVIRT_TIME_ACCOUNTING)
	s64 steal = 0, irq_delta = 0;
#endif
#ifdef CONFIG_IRQ_TIME_ACCOUNTING
	irq_delta = irq_time_read(cpu_of(rq)) - rq->prev_irq_time;

	/*
	 * Since irq_time is only updated on {soft,}irq_exit, we might run into
	 * this case when a previous update_rq_clock() happened inside a
	 * {soft,}irq region.
	 *
	 * When this happens, we stop ->clock_task and only update the
	 * prev_irq_time stamp to account for the part that fit, so that a next
	 * update will consume the rest. This ensures ->clock_task is
	 * monotonic.
	 *
	 * It does however cause some slight miss-attribution of {soft,}irq
	 * time, a more accurate solution would be to update the irq_time using
	 * the current rq->clock timestamp, except that would require using
	 * atomic ops.
	 */
	if (irq_delta > delta)
		irq_delta = delta;

	rq->prev_irq_time += irq_delta;
	delta -= irq_delta;
#endif
#ifdef CONFIG_PARAVIRT_TIME_ACCOUNTING
	if (static_key_false((&paravirt_steal_rq_enabled))) {
		steal = paravirt_steal_clock(cpu_of(rq));
		steal -= rq->prev_steal_time_rq;

		if (unlikely(steal > delta))
			steal = delta;

		rq->prev_steal_time_rq += steal;
		delta -= steal;
	}
#endif

	rq->clock_task += delta;

#if defined(CONFIG_IRQ_TIME_ACCOUNTING) || defined(CONFIG_PARAVIRT_TIME_ACCOUNTING)
	if ((irq_delta + steal) && sched_feat(NONTASK_CAPACITY))
		sched_rt_avg_update(rq, irq_delta + steal);
#endif
}

void sched_set_stop_task(int cpu, struct task_struct *stop)
{
	struct sched_param param = { .sched_priority = MAX_RT_PRIO - 1 };
	struct task_struct *old_stop = cpu_rq(cpu)->stop;

	if (stop) {
		/*
		 * Make it appear like a SCHED_FIFO task, its something
		 * userspace knows about and won't get confused about.
		 *
		 * Also, it will make PI more or less work without too
		 * much confusion -- but then, stop work should not
		 * rely on PI working anyway.
		 */
		sched_setscheduler_nocheck(stop, SCHED_FIFO, &param);

		stop->sched_class = &stop_sched_class;
	}

	cpu_rq(cpu)->stop = stop;

	if (old_stop) {
		/*
		 * Reset it back to a normal scheduling class so that
		 * it can die in pieces.
		 */
		old_stop->sched_class = &rt_sched_class;
	}
}

/*
 * __normal_prio - return the priority that is based on the static prio
 */
static inline int __normal_prio(struct task_struct *p)
{
	return p->static_prio;
}

/*
 * Calculate the expected normal priority: i.e. priority
 * without taking RT-inheritance into account. Might be
 * boosted by interactivity modifiers. Changes upon fork,
 * setprio syscalls, and whenever the interactivity
 * estimator recalculates.
 */
static inline int normal_prio(struct task_struct *p)
{
	int prio;

	if (task_has_dl_policy(p))
		prio = MAX_DL_PRIO-1;
	else if (task_has_rt_policy(p))
		prio = MAX_RT_PRIO-1 - p->rt_priority;
	else
		prio = __normal_prio(p);
	return prio;
}

/*
 * Calculate the current priority, i.e. the priority
 * taken into account by the scheduler. This value might
 * be boosted by RT tasks, or might be boosted by
 * interactivity modifiers. Will be RT if the task got
 * RT-boosted. If not then it returns p->normal_prio.
 */
static int effective_prio(struct task_struct *p)
{
	p->normal_prio = normal_prio(p);
	/*
	 * If we are RT tasks or we were boosted to RT priority,
	 * keep the priority unchanged. Otherwise, update priority
	 * to the normal priority:
	 */
	if (!rt_prio(p->prio))
		return p->normal_prio;
	return p->prio;
}

/**
 * task_curr - is this task currently executing on a CPU?
 * @p: the task in question.
 *
 * Return: 1 if the task is currently executing. 0 otherwise.
 */
inline int task_curr(const struct task_struct *p)
{
	return cpu_curr(task_cpu(p)) == p;
}

/*
 * switched_from, switched_to and prio_changed must _NOT_ drop rq->lock,
 * use the balance_callback list if you want balancing.
 *
 * this means any call to check_class_changed() must be followed by a call to
 * balance_callback().
 */
static inline void check_class_changed(struct rq *rq, struct task_struct *p,
				       const struct sched_class *prev_class,
				       int oldprio)
{
	if (prev_class != p->sched_class) {
		if (prev_class->switched_from)
			prev_class->switched_from(rq, p);

		p->sched_class->switched_to(rq, p);
	} else if (oldprio != p->prio || dl_task(p))
		p->sched_class->prio_changed(rq, p, oldprio);
}

void check_preempt_curr(struct rq *rq, struct task_struct *p, int flags)
{
	const struct sched_class *class;

	if (p->sched_class == rq->curr->sched_class) {
		rq->curr->sched_class->check_preempt_curr(rq, p, flags);
	} else {
		for_each_class(class) {
			if (class == rq->curr->sched_class)
				break;
			if (class == p->sched_class) {
				resched_curr(rq);
				break;
			}
		}
	}

	/*
	 * A queue event has occurred, and we're going to schedule.  In
	 * this case, we can save a useless back to back clock update.
	 */
	if (task_on_rq_queued(rq->curr) && test_tsk_need_resched(rq->curr))
		rq_clock_skip_update(rq, true);
}

#ifdef CONFIG_SMP
/*
 * This is how migration works:
 *
 * 1) we invoke migration_cpu_stop() on the target CPU using
 *    stop_one_cpu().
 * 2) stopper starts to run (implicitly forcing the migrated thread
 *    off the CPU)
 * 3) it checks whether the migrated task is still in the wrong runqueue.
 * 4) if it's in the wrong runqueue then the migration thread removes
 *    it and puts it into the right queue.
 * 5) stopper completes and stop_one_cpu() returns and the migration
 *    is done.
 */

/*
 * move_queued_task - move a queued task to new rq.
 *
 * Returns (locked) new rq. Old rq's lock is released.
 */
static struct rq *move_queued_task(struct rq *rq, struct task_struct *p, int new_cpu)
{
	lockdep_assert_held(&rq->lock);

	p->on_rq = TASK_ON_RQ_MIGRATING;
	dequeue_task(rq, p, 0);
	double_lock_balance(rq, cpu_rq(new_cpu));
	set_task_cpu(p, new_cpu);
	double_rq_unlock(cpu_rq(new_cpu), rq);

	rq = cpu_rq(new_cpu);

	raw_spin_lock(&rq->lock);
	BUG_ON(task_cpu(p) != new_cpu);
	enqueue_task(rq, p, 0);
	p->on_rq = TASK_ON_RQ_QUEUED;
	check_preempt_curr(rq, p, 0);

	return rq;
}

struct migration_arg {
	struct task_struct *task;
	int dest_cpu;
};

/*
 * Move (not current) task off this cpu, onto dest cpu. We're doing
 * this because either it can't run here any more (set_cpus_allowed()
 * away from this CPU, or CPU going down), or because we're
 * attempting to rebalance this task on exec (sched_exec).
 *
 * So we race with normal scheduler movements, but that's OK, as long
 * as the task is no longer on this CPU.
 */
static struct rq *__migrate_task(struct rq *rq, struct task_struct *p, int dest_cpu)
{
	if (unlikely(!cpu_active(dest_cpu)))
		return rq;

	/* Affinity changed (again). */
	if (!cpumask_test_cpu(dest_cpu, tsk_cpus_allowed(p)))
		return rq;

	rq = move_queued_task(rq, p, dest_cpu);

	return rq;
}

/*
 * migration_cpu_stop - this will be executed by a highprio stopper thread
 * and performs thread migration by bumping thread off CPU then
 * 'pushing' onto another runqueue.
 */
static int migration_cpu_stop(void *data)
{
	struct migration_arg *arg = data;
	struct task_struct *p = arg->task;
	struct rq *rq = this_rq();
	int src_cpu = cpu_of(rq);
	bool moved = false;

	/*
	 * The original target cpu might have gone down and we might
	 * be on another cpu but it doesn't matter.
	 */
	local_irq_disable();
	/*
	 * We need to explicitly wake pending tasks before running
	 * __migrate_task() such that we will not miss enforcing cpus_allowed
	 * during wakeups, see set_cpus_allowed_ptr()'s TASK_WAKING test.
	 */
	sched_ttwu_pending();

	raw_spin_lock(&p->pi_lock);
	raw_spin_lock(&rq->lock);
	/*
	 * If task_rq(p) != rq, it cannot be migrated here, because we're
	 * holding rq->lock, if p->on_rq == 0 it cannot get enqueued because
	 * we're holding p->pi_lock.
	 */
	if (task_rq(p) == rq) {
		if (task_on_rq_queued(p)) {
			rq = __migrate_task(rq, p, arg->dest_cpu);
			moved = true;
		} else {
			p->wake_cpu = arg->dest_cpu;
		}
	}
	raw_spin_unlock(&rq->lock);
	raw_spin_unlock(&p->pi_lock);

	local_irq_enable();

	if (moved)
		notify_migration(src_cpu, arg->dest_cpu, false, p);

	return 0;
}

/*
 * sched_class::set_cpus_allowed must do the below, but is not required to
 * actually call this function.
 */
void set_cpus_allowed_common(struct task_struct *p, const struct cpumask *new_mask)
{
	cpumask_copy(&p->cpus_allowed, new_mask);
	p->nr_cpus_allowed = cpumask_weight(new_mask);
}

void do_set_cpus_allowed(struct task_struct *p, const struct cpumask *new_mask)
{
	struct rq *rq = task_rq(p);
	bool queued, running;

	lockdep_assert_held(&p->pi_lock);

	queued = task_on_rq_queued(p);
	running = task_current(rq, p);

	if (queued) {
		/*
		 * Because __kthread_bind() calls this on blocked tasks without
		 * holding rq->lock.
		 */
		lockdep_assert_held(&rq->lock);
		dequeue_task(rq, p, DEQUEUE_SAVE);
	}
	if (running)
		put_prev_task(rq, p);

	p->sched_class->set_cpus_allowed(p, new_mask);

	if (queued)
		enqueue_task(rq, p, ENQUEUE_RESTORE);
	if (running)
		set_curr_task(rq, p);
}

/*
 * Change a given task's CPU affinity. Migrate the thread to a
 * proper CPU and schedule it away if the CPU it's executing on
 * is removed from the allowed bitmask.
 *
 * NOTE: the caller must have a valid reference to the task, the
 * task must not exit() & deallocate itself prematurely. The
 * call is not atomic; no spinlocks may be held.
 */
static int __set_cpus_allowed_ptr(struct task_struct *p,
				  const struct cpumask *new_mask, bool check)
{
	const struct cpumask *cpu_valid_mask = cpu_active_mask;
	unsigned int dest_cpu;
	struct rq_flags rf;
	struct rq *rq;
	int ret = 0;
	cpumask_t allowed_mask;

	rq = task_rq_lock(p, &rf);

	if (p->flags & PF_KTHREAD) {
		/*
		 * Kernel threads are allowed on online && !active CPUs
		 */
		cpu_valid_mask = cpu_online_mask;
	}

	/*
	 * Must re-check here, to close a race against __kthread_bind(),
	 * sched_setaffinity() is not guaranteed to observe the flag.
	 */
	if (check && (p->flags & PF_NO_SETAFFINITY)) {
		ret = -EINVAL;
		goto out;
	}

	if (cpumask_equal(&p->cpus_allowed, new_mask))
		goto out;

	cpumask_andnot(&allowed_mask, new_mask, cpu_isolated_mask);
	cpumask_and(&allowed_mask, &allowed_mask, cpu_valid_mask);

	dest_cpu = cpumask_any(&allowed_mask);
	if (dest_cpu >= nr_cpu_ids) {
		cpumask_and(&allowed_mask, cpu_valid_mask, new_mask);
		dest_cpu = cpumask_any(&allowed_mask);
		if (dest_cpu >= nr_cpu_ids) {
			ret = -EINVAL;
			goto out;
		}
	}

	do_set_cpus_allowed(p, new_mask);

	if (p->flags & PF_KTHREAD) {
		/*
		 * For kernel threads that do indeed end up on online &&
		 * !active we want to ensure they are strict per-cpu threads.
		 */
		WARN_ON(cpumask_intersects(new_mask, cpu_online_mask) &&
			!cpumask_intersects(new_mask, cpu_active_mask) &&
			p->nr_cpus_allowed != 1);
	}

	/* Can the task run on the task's current CPU? If so, we're done */
	if (cpumask_test_cpu(task_cpu(p), &allowed_mask))
		goto out;

	dest_cpu = cpumask_any_and(cpu_valid_mask, new_mask);
	if (task_running(rq, p) || p->state == TASK_WAKING) {
		struct migration_arg arg = { p, dest_cpu };
		/* Need help from migration thread: drop lock and wait. */
		task_rq_unlock(rq, p, &rf);
		stop_one_cpu(cpu_of(rq), migration_cpu_stop, &arg);
		tlb_migrate_finish(p->mm);
		return 0;
	} else if (task_on_rq_queued(p)) {
		/*
		 * OK, since we're going to drop the lock immediately
		 * afterwards anyway.
		 */
		lockdep_unpin_lock(&rq->lock, rf.cookie);
		rq = move_queued_task(rq, p, dest_cpu);
		lockdep_repin_lock(&rq->lock, rf.cookie);
	}
out:
	task_rq_unlock(rq, p, &rf);

	return ret;
}

int set_cpus_allowed_ptr(struct task_struct *p, const struct cpumask *new_mask)
{
	return __set_cpus_allowed_ptr(p, new_mask, false);
}
EXPORT_SYMBOL_GPL(set_cpus_allowed_ptr);

void set_task_cpu(struct task_struct *p, unsigned int new_cpu)
{
#ifdef CONFIG_SCHED_DEBUG
	/*
	 * We should never call set_task_cpu() on a blocked task,
	 * ttwu() will sort out the placement.
	 */
	WARN_ON_ONCE(p->state != TASK_RUNNING && p->state != TASK_WAKING &&
			!p->on_rq);

	/*
	 * Migrating fair class task must have p->on_rq = TASK_ON_RQ_MIGRATING,
	 * because schedstat_wait_{start,end} rebase migrating task's wait_start
	 * time relying on p->on_rq.
	 */
	WARN_ON_ONCE(p->state == TASK_RUNNING &&
		     p->sched_class == &fair_sched_class &&
		     (p->on_rq && !task_on_rq_migrating(p)));

#ifdef CONFIG_LOCKDEP
	/*
	 * The caller should hold either p->pi_lock or rq->lock, when changing
	 * a task's CPU. ->pi_lock for waking tasks, rq->lock for runnable tasks.
	 *
	 * sched_move_task() holds both and thus holding either pins the cgroup,
	 * see task_group().
	 *
	 * Furthermore, all task_rq users should acquire both locks, see
	 * task_rq_lock().
	 */
	WARN_ON_ONCE(debug_locks && !(lockdep_is_held(&p->pi_lock) ||
				      lockdep_is_held(&task_rq(p)->lock)));
#endif
#endif

	trace_sched_migrate_task(p, new_cpu, pct_task_load(p));

	if (task_cpu(p) != new_cpu) {
		if (p->sched_class->migrate_task_rq)
			p->sched_class->migrate_task_rq(p);
		p->se.nr_migrations++;
		perf_event_task_migrate(p);

		fixup_busy_time(p, new_cpu);
	}

	__set_task_cpu(p, new_cpu);
}

static void __migrate_swap_task(struct task_struct *p, int cpu)
{
	if (task_on_rq_queued(p)) {
		struct rq *src_rq, *dst_rq;

		src_rq = task_rq(p);
		dst_rq = cpu_rq(cpu);

		p->on_rq = TASK_ON_RQ_MIGRATING;
		deactivate_task(src_rq, p, 0);
		set_task_cpu(p, cpu);
		activate_task(dst_rq, p, 0);
		p->on_rq = TASK_ON_RQ_QUEUED;
		check_preempt_curr(dst_rq, p, 0);
	} else {
		/*
		 * Task isn't running anymore; make it appear like we migrated
		 * it before it went to sleep. This means on wakeup we make the
		 * previous cpu our target instead of where it really is.
		 */
		p->wake_cpu = cpu;
	}
}

struct migration_swap_arg {
	struct task_struct *src_task, *dst_task;
	int src_cpu, dst_cpu;
};

static int migrate_swap_stop(void *data)
{
	struct migration_swap_arg *arg = data;
	struct rq *src_rq, *dst_rq;
	int ret = -EAGAIN;

	if (!cpu_active(arg->src_cpu) || !cpu_active(arg->dst_cpu))
		return -EAGAIN;

	src_rq = cpu_rq(arg->src_cpu);
	dst_rq = cpu_rq(arg->dst_cpu);

	double_raw_lock(&arg->src_task->pi_lock,
			&arg->dst_task->pi_lock);
	double_rq_lock(src_rq, dst_rq);

	if (task_cpu(arg->dst_task) != arg->dst_cpu)
		goto unlock;

	if (task_cpu(arg->src_task) != arg->src_cpu)
		goto unlock;

	if (!cpumask_test_cpu(arg->dst_cpu, tsk_cpus_allowed(arg->src_task)))
		goto unlock;

	if (!cpumask_test_cpu(arg->src_cpu, tsk_cpus_allowed(arg->dst_task)))
		goto unlock;

	__migrate_swap_task(arg->src_task, arg->dst_cpu);
	__migrate_swap_task(arg->dst_task, arg->src_cpu);

	ret = 0;

unlock:
	double_rq_unlock(src_rq, dst_rq);
	raw_spin_unlock(&arg->dst_task->pi_lock);
	raw_spin_unlock(&arg->src_task->pi_lock);

	return ret;
}

/*
 * Cross migrate two tasks
 */
int migrate_swap(struct task_struct *cur, struct task_struct *p)
{
	struct migration_swap_arg arg;
	int ret = -EINVAL;

	arg = (struct migration_swap_arg){
		.src_task = cur,
		.src_cpu = task_cpu(cur),
		.dst_task = p,
		.dst_cpu = task_cpu(p),
	};

	if (arg.src_cpu == arg.dst_cpu)
		goto out;

	/*
	 * These three tests are all lockless; this is OK since all of them
	 * will be re-checked with proper locks held further down the line.
	 */
	if (!cpu_active(arg.src_cpu) || !cpu_active(arg.dst_cpu))
		goto out;

	if (!cpumask_test_cpu(arg.dst_cpu, tsk_cpus_allowed(arg.src_task)))
		goto out;

	if (!cpumask_test_cpu(arg.src_cpu, tsk_cpus_allowed(arg.dst_task)))
		goto out;

	trace_sched_swap_numa(cur, arg.src_cpu, p, arg.dst_cpu);
	ret = stop_two_cpus(arg.dst_cpu, arg.src_cpu, migrate_swap_stop, &arg);

out:
	return ret;
}

/*
 * wait_task_inactive - wait for a thread to unschedule.
 *
 * If @match_state is nonzero, it's the @p->state value just checked and
 * not expected to change.  If it changes, i.e. @p might have woken up,
 * then return zero.  When we succeed in waiting for @p to be off its CPU,
 * we return a positive number (its total switch count).  If a second call
 * a short while later returns the same number, the caller can be sure that
 * @p has remained unscheduled the whole time.
 *
 * The caller must ensure that the task *will* unschedule sometime soon,
 * else this function might spin for a *long* time. This function can't
 * be called with interrupts off, or it may introduce deadlock with
 * smp_call_function() if an IPI is sent by the same process we are
 * waiting to become inactive.
 */
unsigned long wait_task_inactive(struct task_struct *p, long match_state)
{
	int running, queued;
	struct rq_flags rf;
	unsigned long ncsw;
	struct rq *rq;

	for (;;) {
		/*
		 * We do the initial early heuristics without holding
		 * any task-queue locks at all. We'll only try to get
		 * the runqueue lock when things look like they will
		 * work out!
		 */
		rq = task_rq(p);

		/*
		 * If the task is actively running on another CPU
		 * still, just relax and busy-wait without holding
		 * any locks.
		 *
		 * NOTE! Since we don't hold any locks, it's not
		 * even sure that "rq" stays as the right runqueue!
		 * But we don't care, since "task_running()" will
		 * return false if the runqueue has changed and p
		 * is actually now running somewhere else!
		 */
		while (task_running(rq, p)) {
			if (match_state && unlikely(p->state != match_state))
				return 0;
			cpu_relax();
		}

		/*
		 * Ok, time to look more closely! We need the rq
		 * lock now, to be *sure*. If we're wrong, we'll
		 * just go back and repeat.
		 */
		rq = task_rq_lock(p, &rf);
		trace_sched_wait_task(p);
		running = task_running(rq, p);
		queued = task_on_rq_queued(p);
		ncsw = 0;
		if (!match_state || p->state == match_state)
			ncsw = p->nvcsw | LONG_MIN; /* sets MSB */
		task_rq_unlock(rq, p, &rf);

		/*
		 * If it changed from the expected state, bail out now.
		 */
		if (unlikely(!ncsw))
			break;

		/*
		 * Was it really running after all now that we
		 * checked with the proper locks actually held?
		 *
		 * Oops. Go back and try again..
		 */
		if (unlikely(running)) {
			cpu_relax();
			continue;
		}

		/*
		 * It's not enough that it's not actively running,
		 * it must be off the runqueue _entirely_, and not
		 * preempted!
		 *
		 * So if it was still runnable (but just not actively
		 * running right now), it's preempted, and we should
		 * yield - it could be a while.
		 */
		if (unlikely(queued)) {
			ktime_t to = ktime_set(0, NSEC_PER_MSEC);

			set_current_state(TASK_UNINTERRUPTIBLE);
			schedule_hrtimeout(&to, HRTIMER_MODE_REL);
			continue;
		}

		/*
		 * Ahh, all good. It wasn't running, and it wasn't
		 * runnable, which means that it will never become
		 * running in the future either. We're all done!
		 */
		break;
	}

	return ncsw;
}

/***
 * kick_process - kick a running thread to enter/exit the kernel
 * @p: the to-be-kicked thread
 *
 * Cause a process which is running on another CPU to enter
 * kernel-mode, without any delay. (to get signals handled.)
 *
 * NOTE: this function doesn't have to take the runqueue lock,
 * because all it wants to ensure is that the remote task enters
 * the kernel. If the IPI races and the task has been migrated
 * to another CPU then no harm is done and the purpose has been
 * achieved as well.
 */
void kick_process(struct task_struct *p)
{
	int cpu;

	preempt_disable();
	cpu = task_cpu(p);
	if ((cpu != smp_processor_id()) && task_curr(p))
		smp_send_reschedule(cpu);
	preempt_enable();
}
EXPORT_SYMBOL_GPL(kick_process);

/*
 * ->cpus_allowed is protected by both rq->lock and p->pi_lock
 *
 * A few notes on cpu_active vs cpu_online:
 *
 *  - cpu_active must be a subset of cpu_online
 *
 *  - on cpu-up we allow per-cpu kthreads on the online && !active cpu,
 *    see __set_cpus_allowed_ptr(). At this point the newly online
 *    cpu isn't yet part of the sched domains, and balancing will not
 *    see it.
 *
 *  - on cpu-down we clear cpu_active() to mask the sched domains and
 *    avoid the load balancer to place new tasks on the to be removed
 *    cpu. Existing tasks will remain running there and will be taken
 *    off.
 *
 * This means that fallback selection must not select !active CPUs.
 * And can assume that any active CPU must be online. Conversely
 * select_task_rq() below may allow selection of !active CPUs in order
 * to satisfy the above rules.
 */
static int select_fallback_rq(int cpu, struct task_struct *p, bool allow_iso)
{
	int nid = cpu_to_node(cpu);
	const struct cpumask *nodemask = NULL;
	enum { cpuset, possible, fail, bug } state = cpuset;
	int dest_cpu;
	int isolated_candidate = -1;

	/*
	 * If the node that the cpu is on has been offlined, cpu_to_node()
	 * will return -1. There is no cpu on the node, and we should
	 * select the cpu on the other node.
	 */
	if (nid != -1) {
		nodemask = cpumask_of_node(nid);

		/* Look for allowed, online CPU in same node. */
		for_each_cpu(dest_cpu, nodemask) {
			if (!cpu_active(dest_cpu))
				continue;
			if (cpu_isolated(dest_cpu))
				continue;
			if (cpumask_test_cpu(dest_cpu, tsk_cpus_allowed(p)))
				return dest_cpu;
		}
	}

	for (;;) {
		/* Any allowed, online CPU? */
		for_each_cpu(dest_cpu, tsk_cpus_allowed(p)) {
			if (!(p->flags & PF_KTHREAD) && !cpu_active(dest_cpu))
				continue;
			if (!cpu_online(dest_cpu))
				continue;
			if (cpu_isolated(dest_cpu)) {
				if (allow_iso)
					isolated_candidate = dest_cpu;
				continue;
			}
			goto out;
		}

		if (isolated_candidate != -1) {
			dest_cpu = isolated_candidate;
			goto out;
		}

		/* No more Mr. Nice Guy. */
		switch (state) {
		case cpuset:
			if (IS_ENABLED(CONFIG_CPUSETS)) {
				cpuset_cpus_allowed_fallback(p);
				state = possible;
				break;
			}
			/* fall-through */
		case possible:
			do_set_cpus_allowed(p, cpu_possible_mask);
			state = fail;
			break;

		case fail:
			allow_iso = true;
			state = bug;
			break;

		case bug:
			BUG();
			break;
		}
	}

out:
	if (state != cpuset) {
		/*
		 * Don't tell them about moving exiting tasks or
		 * kernel threads (both mm NULL), since they never
		 * leave kernel.
		 */
		if (p->mm && printk_ratelimit()) {
			printk_deferred("process %d (%s) no longer affine to cpu%d\n",
					task_pid_nr(p), p->comm, cpu);
		}
	}

	return dest_cpu;
}

/*
 * The caller (fork, wakeup) owns p->pi_lock, ->cpus_allowed is stable.
 */
static inline
int select_task_rq(struct task_struct *p, int cpu, int sd_flags, int wake_flags)
{
	bool allow_isolated = (p->flags & PF_KTHREAD);

	lockdep_assert_held(&p->pi_lock);

	if (tsk_nr_cpus_allowed(p) > 1)
		cpu = p->sched_class->select_task_rq(p, cpu, sd_flags, wake_flags);
	else
		cpu = cpumask_any(tsk_cpus_allowed(p));

	/*
	 * In order not to call set_task_cpu() on a blocking task we need
	 * to rely on ttwu() to place the task on a valid ->cpus_allowed
	 * cpu.
	 *
	 * Since this is common to all placement strategies, this lives here.
	 *
	 * [ this allows ->select_task() to simply return task_cpu(p) and
	 *   not worry about this generic constraint ]
	 */
	if (unlikely(!cpumask_test_cpu(cpu, tsk_cpus_allowed(p)) ||
		     !cpu_online(cpu)) ||
		     (cpu_isolated(cpu) && !allow_isolated))
		cpu = select_fallback_rq(task_cpu(p), p, allow_isolated);

	return cpu;
}

void update_avg(u64 *avg, u64 sample)
{
	s64 diff = sample - *avg;
	*avg += diff >> 3;
}

#else

static inline int __set_cpus_allowed_ptr(struct task_struct *p,
					 const struct cpumask *new_mask, bool check)
{
	return set_cpus_allowed_ptr(p, new_mask);
}

#endif /* CONFIG_SMP */

static void
ttwu_stat(struct task_struct *p, int cpu, int wake_flags)
{
	struct rq *rq;

	if (!schedstat_enabled())
		return;

	rq = this_rq();

#ifdef CONFIG_SMP
	if (cpu == rq->cpu) {
		schedstat_inc(rq->ttwu_local);
		schedstat_inc(p->se.statistics.nr_wakeups_local);
	} else {
		struct sched_domain *sd;

		schedstat_inc(p->se.statistics.nr_wakeups_remote);
		rcu_read_lock();
		for_each_domain(rq->cpu, sd) {
			if (cpumask_test_cpu(cpu, sched_domain_span(sd))) {
				schedstat_inc(sd->ttwu_wake_remote);
				break;
			}
		}
		rcu_read_unlock();
	}

	if (wake_flags & WF_MIGRATED)
		schedstat_inc(p->se.statistics.nr_wakeups_migrate);
#endif /* CONFIG_SMP */

	schedstat_inc(rq->ttwu_count);
	schedstat_inc(p->se.statistics.nr_wakeups);

	if (wake_flags & WF_SYNC)
		schedstat_inc(p->se.statistics.nr_wakeups_sync);
}

static inline void ttwu_activate(struct rq *rq, struct task_struct *p, int en_flags)
{
	activate_task(rq, p, en_flags);
	p->on_rq = TASK_ON_RQ_QUEUED;

	/* if a worker is waking up, notify workqueue */
	if (p->flags & PF_WQ_WORKER)
		wq_worker_waking_up(p, cpu_of(rq));
}

/*
 * Mark the task runnable and perform wakeup-preemption.
 */
static void ttwu_do_wakeup(struct rq *rq, struct task_struct *p, int wake_flags,
			   struct pin_cookie cookie)
{
	check_preempt_curr(rq, p, wake_flags);
	p->state = TASK_RUNNING;
	trace_sched_wakeup(p);

#ifdef CONFIG_SMP
	if (p->sched_class->task_woken) {
		/*
		 * Our task @p is fully woken up and running; so its safe to
		 * drop the rq->lock, hereafter rq is only used for statistics.
		 */
		lockdep_unpin_lock(&rq->lock, cookie);
		p->sched_class->task_woken(rq, p);
		lockdep_repin_lock(&rq->lock, cookie);
	}

	if (rq->idle_stamp) {
		u64 delta = rq_clock(rq) - rq->idle_stamp;
		u64 max = 2*rq->max_idle_balance_cost;

		update_avg(&rq->avg_idle, delta);

		if (rq->avg_idle > max)
			rq->avg_idle = max;

		rq->idle_stamp = 0;
	}
#endif
}

static void
ttwu_do_activate(struct rq *rq, struct task_struct *p, int wake_flags,
		 struct pin_cookie cookie)
{
	int en_flags = ENQUEUE_WAKEUP;

	lockdep_assert_held(&rq->lock);

#ifdef CONFIG_SMP
	if (p->sched_contributes_to_load)
		rq->nr_uninterruptible--;

	if (wake_flags & WF_MIGRATED)
		en_flags |= ENQUEUE_MIGRATED;
#endif

	ttwu_activate(rq, p, en_flags);
	ttwu_do_wakeup(rq, p, wake_flags, cookie);
}

/*
 * Called in case the task @p isn't fully descheduled from its runqueue,
 * in this case we must do a remote wakeup. Its a 'light' wakeup though,
 * since all we need to do is flip p->state to TASK_RUNNING, since
 * the task is still ->on_rq.
 */
static int ttwu_remote(struct task_struct *p, int wake_flags)
{
	struct rq_flags rf;
	struct rq *rq;
	int ret = 0;

	rq = __task_rq_lock(p, &rf);
	if (task_on_rq_queued(p)) {
		/* check_preempt_curr() may use rq clock */
		update_rq_clock(rq);
		ttwu_do_wakeup(rq, p, wake_flags, rf.cookie);
		ret = 1;
	}
	__task_rq_unlock(rq, &rf);

	return ret;
}

#ifdef CONFIG_SMP
void sched_ttwu_pending(void)
{
	struct rq *rq = this_rq();
	struct llist_node *llist = llist_del_all(&rq->wake_list);
	struct pin_cookie cookie;
	struct task_struct *p;
	unsigned long flags;

	if (!llist)
		return;

	raw_spin_lock_irqsave(&rq->lock, flags);
	cookie = lockdep_pin_lock(&rq->lock);

	while (llist) {
		int wake_flags = 0;

		p = llist_entry(llist, struct task_struct, wake_entry);
		llist = llist_next(llist);

		if (p->sched_remote_wakeup)
			wake_flags = WF_MIGRATED;

		ttwu_do_activate(rq, p, wake_flags, cookie);
	}

	lockdep_unpin_lock(&rq->lock, cookie);
	raw_spin_unlock_irqrestore(&rq->lock, flags);
}

void scheduler_ipi(void)
{
	int cpu = smp_processor_id();

	/*
	 * Fold TIF_NEED_RESCHED into the preempt_count; anybody setting
	 * TIF_NEED_RESCHED remotely (for the first time) will also send
	 * this IPI.
	 */
	preempt_fold_need_resched();

	if (llist_empty(&this_rq()->wake_list) && !got_nohz_idle_kick() &&
							!got_boost_kick())
		return;

	if (got_boost_kick()) {
		struct rq *rq = cpu_rq(cpu);

		if (rq->curr->sched_class == &fair_sched_class)
			check_for_migration(rq, rq->curr);
		clear_boost_kick(cpu);
	}

	/*
	 * Not all reschedule IPI handlers call irq_enter/irq_exit, since
	 * traditionally all their work was done from the interrupt return
	 * path. Now that we actually do some work, we need to make sure
	 * we do call them.
	 *
	 * Some archs already do call them, luckily irq_enter/exit nest
	 * properly.
	 *
	 * Arguably we should visit all archs and update all handlers,
	 * however a fair share of IPIs are still resched only so this would
	 * somewhat pessimize the simple resched case.
	 */
	irq_enter();
	sched_ttwu_pending();

	/*
	 * Check if someone kicked us for doing the nohz idle load balance.
	 */
	if (unlikely(got_nohz_idle_kick()) && !cpu_isolated(cpu)) {
		this_rq()->idle_balance = 1;
		raise_softirq_irqoff(SCHED_SOFTIRQ);
	}
	irq_exit();
}

static void ttwu_queue_remote(struct task_struct *p, int cpu, int wake_flags)
{
	struct rq *rq = cpu_rq(cpu);

	p->sched_remote_wakeup = !!(wake_flags & WF_MIGRATED);

	if (llist_add(&p->wake_entry, &cpu_rq(cpu)->wake_list)) {
		if (!set_nr_if_polling(rq->idle))
			smp_send_reschedule(cpu);
		else
			trace_sched_wake_idle_without_ipi(cpu);
	}
}

void wake_up_if_idle(int cpu)
{
	struct rq *rq = cpu_rq(cpu);
	unsigned long flags;

	rcu_read_lock();

	if (!is_idle_task(rcu_dereference(rq->curr)))
		goto out;

	if (set_nr_if_polling(rq->idle)) {
		trace_sched_wake_idle_without_ipi(cpu);
	} else {
		raw_spin_lock_irqsave(&rq->lock, flags);
		if (is_idle_task(rq->curr))
			smp_send_reschedule(cpu);
		/* Else cpu is not in idle, do nothing here */
		raw_spin_unlock_irqrestore(&rq->lock, flags);
	}

out:
	rcu_read_unlock();
}

bool cpus_share_cache(int this_cpu, int that_cpu)
{
	return per_cpu(sd_llc_id, this_cpu) == per_cpu(sd_llc_id, that_cpu);
}
#endif /* CONFIG_SMP */

static void ttwu_queue(struct task_struct *p, int cpu, int wake_flags)
{
	struct rq *rq = cpu_rq(cpu);
	struct pin_cookie cookie;

#if defined(CONFIG_SMP)
	if (sched_feat(TTWU_QUEUE) && !cpus_share_cache(smp_processor_id(), cpu)) {
		sched_clock_cpu(cpu); /* sync clocks x-cpu */
		ttwu_queue_remote(p, cpu, wake_flags);
		return;
	}
#endif

	raw_spin_lock(&rq->lock);
	cookie = lockdep_pin_lock(&rq->lock);
	ttwu_do_activate(rq, p, wake_flags, cookie);
	lockdep_unpin_lock(&rq->lock, cookie);
	raw_spin_unlock(&rq->lock);
}

/*
 * Notes on Program-Order guarantees on SMP systems.
 *
 *  MIGRATION
 *
 * The basic program-order guarantee on SMP systems is that when a task [t]
 * migrates, all its activity on its old cpu [c0] happens-before any subsequent
 * execution on its new cpu [c1].
 *
 * For migration (of runnable tasks) this is provided by the following means:
 *
 *  A) UNLOCK of the rq(c0)->lock scheduling out task t
 *  B) migration for t is required to synchronize *both* rq(c0)->lock and
 *     rq(c1)->lock (if not at the same time, then in that order).
 *  C) LOCK of the rq(c1)->lock scheduling in task
 *
 * Transitivity guarantees that B happens after A and C after B.
 * Note: we only require RCpc transitivity.
 * Note: the cpu doing B need not be c0 or c1
 *
 * Example:
 *
 *   CPU0            CPU1            CPU2
 *
 *   LOCK rq(0)->lock
 *   sched-out X
 *   sched-in Y
 *   UNLOCK rq(0)->lock
 *
 *                                   LOCK rq(0)->lock // orders against CPU0
 *                                   dequeue X
 *                                   UNLOCK rq(0)->lock
 *
 *                                   LOCK rq(1)->lock
 *                                   enqueue X
 *                                   UNLOCK rq(1)->lock
 *
 *                   LOCK rq(1)->lock // orders against CPU2
 *                   sched-out Z
 *                   sched-in X
 *                   UNLOCK rq(1)->lock
 *
 *
 *  BLOCKING -- aka. SLEEP + WAKEUP
 *
 * For blocking we (obviously) need to provide the same guarantee as for
 * migration. However the means are completely different as there is no lock
 * chain to provide order. Instead we do:
 *
 *   1) smp_store_release(X->on_cpu, 0)
 *   2) smp_cond_load_acquire(!X->on_cpu)
 *
 * Example:
 *
 *   CPU0 (schedule)  CPU1 (try_to_wake_up) CPU2 (schedule)
 *
 *   LOCK rq(0)->lock LOCK X->pi_lock
 *   dequeue X
 *   sched-out X
 *   smp_store_release(X->on_cpu, 0);
 *
 *                    smp_cond_load_acquire(&X->on_cpu, !VAL);
 *                    X->state = WAKING
 *                    set_task_cpu(X,2)
 *
 *                    LOCK rq(2)->lock
 *                    enqueue X
 *                    X->state = RUNNING
 *                    UNLOCK rq(2)->lock
 *
 *                                          LOCK rq(2)->lock // orders against CPU1
 *                                          sched-out Z
 *                                          sched-in X
 *                                          UNLOCK rq(2)->lock
 *
 *                    UNLOCK X->pi_lock
 *   UNLOCK rq(0)->lock
 *
 *
 * However; for wakeups there is a second guarantee we must provide, namely we
 * must observe the state that lead to our wakeup. That is, not only must our
 * task observe its own prior state, it must also observe the stores prior to
 * its wakeup.
 *
 * This means that any means of doing remote wakeups must order the CPU doing
 * the wakeup against the CPU the task is going to end up running on. This,
 * however, is already required for the regular Program-Order guarantee above,
 * since the waking CPU is the one issueing the ACQUIRE (smp_cond_load_acquire).
 *
 */

/**
 * try_to_wake_up - wake up a thread
 * @p: the thread to be awakened
 * @state: the mask of task states that can be woken
 * @wake_flags: wake modifier flags (WF_*)
 *
 * Put it on the run-queue if it's not already there. The "current"
 * thread is always on the run-queue (except when the actual
 * re-schedule is in progress), and as such you're allowed to do
 * the simpler "current->state = TASK_RUNNING" to mark yourself
 * runnable without the overhead of this.
 *
 * Return: %true if @p was woken up, %false if it was already running.
 * or @state didn't match @p's state.
 */
static int
try_to_wake_up(struct task_struct *p, unsigned int state, int wake_flags)
{
	unsigned long flags;
	int cpu, success = 0;
#ifdef CONFIG_SMP
	unsigned int old_load;
	struct rq *rq;
	u64 wallclock;
	struct related_thread_group *grp = NULL;
	int src_cpu;
	bool notif_required = false;
	bool freq_notif_allowed = !(wake_flags & WF_NO_NOTIFIER);
	bool check_group = false;
#endif

	wake_flags &= ~WF_NO_NOTIFIER;

	/*
	 * If we are going to wake up a thread waiting for CONDITION we
	 * need to ensure that CONDITION=1 done by the caller can not be
	 * reordered with p->state check below. This pairs with mb() in
	 * set_current_state() the waiting thread does.
	 */
	smp_mb__before_spinlock();
	raw_spin_lock_irqsave(&p->pi_lock, flags);
	if (!(p->state & state))
		goto out;

	trace_sched_waking(p);

	success = 1; /* we're going to change ->state */
	cpu = task_cpu(p);

	/*
	 * Ensure we load p->on_rq _after_ p->state, otherwise it would
	 * be possible to, falsely, observe p->on_rq == 0 and get stuck
	 * in smp_cond_load_acquire() below.
	 *
	 * sched_ttwu_pending()                 try_to_wake_up()
	 *   [S] p->on_rq = 1;                  [L] P->state
	 *       UNLOCK rq->lock  -----.
	 *                              \
	 *				 +---   RMB
	 * schedule()                   /
	 *       LOCK rq->lock    -----'
	 *       UNLOCK rq->lock
	 *
	 * [task p]
	 *   [S] p->state = UNINTERRUPTIBLE     [L] p->on_rq
	 *
	 * Pairs with the UNLOCK+LOCK on rq->lock from the
	 * last wakeup of our task and the schedule that got our task
	 * current.
	 */
	smp_rmb();
	if (p->on_rq && ttwu_remote(p, wake_flags))
		goto stat;

#ifdef CONFIG_SMP
	/*
	 * Ensure we load p->on_cpu _after_ p->on_rq, otherwise it would be
	 * possible to, falsely, observe p->on_cpu == 0.
	 *
	 * One must be running (->on_cpu == 1) in order to remove oneself
	 * from the runqueue.
	 *
	 *  [S] ->on_cpu = 1;	[L] ->on_rq
	 *      UNLOCK rq->lock
	 *			RMB
	 *      LOCK   rq->lock
	 *  [S] ->on_rq = 0;    [L] ->on_cpu
	 *
	 * Pairs with the full barrier implied in the UNLOCK+LOCK on rq->lock
	 * from the consecutive calls to schedule(); the first switching to our
	 * task, the second putting it to sleep.
	 */
	smp_rmb();

	/*
	 * If the owning (remote) cpu is still in the middle of schedule() with
	 * this task as prev, wait until its done referencing the task.
	 *
	 * Pairs with the smp_store_release() in finish_lock_switch().
	 *
	 * This ensures that tasks getting woken will be fully ordered against
	 * their previous state and preserve Program Order.
	 */
	smp_cond_load_acquire(&p->on_cpu, !VAL);

	rq = cpu_rq(task_cpu(p));
	raw_spin_lock(&rq->lock);
	old_load = task_load(p);
	wallclock = sched_ktime_clock();
	update_task_ravg(rq->curr, rq, TASK_UPDATE, wallclock, 0);
	update_task_ravg(p, rq, TASK_WAKE, wallclock, 0);
	cpufreq_update_util(rq, 0);
	raw_spin_unlock(&rq->lock);

	rcu_read_lock();
	grp = task_related_thread_group(p);
	if (update_preferred_cluster(grp, p, old_load))
		set_preferred_cluster(grp);
	rcu_read_unlock();
	check_group = grp != NULL;

	p->sched_contributes_to_load = !!task_contributes_to_load(p);
	p->state = TASK_WAKING;

	cpu = select_task_rq(p, p->wake_cpu, SD_BALANCE_WAKE, wake_flags);
	src_cpu = task_cpu(p);
	if (src_cpu != cpu) {
		wake_flags |= WF_MIGRATED;
		set_task_cpu(p, cpu);
		notif_required = true;
	}

	if (!__task_in_cum_window_demand(cpu_rq(cpu), p))
		inc_cum_window_demand(cpu_rq(cpu), p, task_load(p));

	note_task_waking(p, wallclock);
#endif /* CONFIG_SMP */

	ttwu_queue(p, cpu, wake_flags);
stat:
	ttwu_stat(p, cpu, wake_flags);
out:
	raw_spin_unlock_irqrestore(&p->pi_lock, flags);

#ifdef CONFIG_SMP
	if (freq_notif_allowed) {
		if (notif_required && !same_freq_domain(src_cpu, cpu)) {
			check_for_freq_change(cpu_rq(cpu),
						false, check_group);
			check_for_freq_change(cpu_rq(src_cpu),
						false, check_group);
		} else if (success) {
			check_for_freq_change(cpu_rq(cpu), true, false);
		}
	}
#endif

	return success;
}

/**
 * try_to_wake_up_local - try to wake up a local task with rq lock held
 * @p: the thread to be awakened
 * @cookie: context's cookie for pinning
 *
 * Put @p on the run-queue if it's not already there. The caller must
 * ensure that this_rq() is locked, @p is bound to this_rq() and not
 * the current task.
 */
static void try_to_wake_up_local(struct task_struct *p, struct pin_cookie cookie)
{
	struct rq *rq = task_rq(p);

	if (rq != this_rq() || p == current) {
		printk_deferred("%s: Failed to wakeup task %d (%s), rq = %p,"
			" this_rq = %p, p = %p, current = %p\n", __func__,
			task_pid_nr(p), p->comm, rq, this_rq(), p, current);

		return;
	}

	lockdep_assert_held(&rq->lock);

	if (!raw_spin_trylock(&p->pi_lock)) {
		/*
		 * This is OK, because current is on_cpu, which avoids it being
		 * picked for load-balance and preemption/IRQs are still
		 * disabled avoiding further scheduler activity on it and we've
		 * not yet picked a replacement task.
		 */
		lockdep_unpin_lock(&rq->lock, cookie);
		raw_spin_unlock(&rq->lock);
		raw_spin_lock(&p->pi_lock);
		raw_spin_lock(&rq->lock);
		lockdep_repin_lock(&rq->lock, cookie);
	}

	if (!(p->state & TASK_NORMAL))
		goto out;

	trace_sched_waking(p);

	if (!task_on_rq_queued(p)) {
		u64 wallclock = sched_ktime_clock();

		update_task_ravg(rq->curr, rq, TASK_UPDATE, wallclock, 0);
		update_task_ravg(p, rq, TASK_WAKE, wallclock, 0);
		if (!__task_in_cum_window_demand(rq, p))
			inc_cum_window_demand(rq, p, task_load(p));
		cpufreq_update_util(rq, 0);
		ttwu_activate(rq, p, ENQUEUE_WAKEUP);
		note_task_waking(p, wallclock);
	}

	ttwu_do_wakeup(rq, p, 0, cookie);
	ttwu_stat(p, smp_processor_id(), 0);
out:
	raw_spin_unlock(&p->pi_lock);
}

/**
 * wake_up_process - Wake up a specific process
 * @p: The process to be woken up.
 *
 * Attempt to wake up the nominated process and move it to the set of runnable
 * processes.
 *
 * Return: 1 if the process was woken up, 0 if it was already running.
 *
 * It may be assumed that this function implies a write memory barrier before
 * changing the task state if and only if any tasks are woken up.
 */
int wake_up_process(struct task_struct *p)
{
	return try_to_wake_up(p, TASK_NORMAL, 0);
}
EXPORT_SYMBOL(wake_up_process);

/**
 * wake_up_process_no_notif - Wake up a specific process without notifying
 * governor
 * @p: The process to be woken up.
 *
 * Attempt to wake up the nominated process and move it to the set of runnable
 * processes.
 *
 * Return: 1 if the process was woken up, 0 if it was already running.
 *
 * It may be assumed that this function implies a write memory barrier before
 * changing the task state if and only if any tasks are woken up.
 */
int wake_up_process_no_notif(struct task_struct *p)
{
	WARN_ON(task_is_stopped_or_traced(p));
	return try_to_wake_up(p, TASK_NORMAL, WF_NO_NOTIFIER);
}
EXPORT_SYMBOL(wake_up_process_no_notif);

int wake_up_state(struct task_struct *p, unsigned int state)
{
	return try_to_wake_up(p, state, 0);
}

/*
 * This function clears the sched_dl_entity static params.
 */
void __dl_clear_params(struct task_struct *p)
{
	struct sched_dl_entity *dl_se = &p->dl;

	dl_se->dl_runtime = 0;
	dl_se->dl_deadline = 0;
	dl_se->dl_period = 0;
	dl_se->flags = 0;
	dl_se->dl_bw = 0;

	dl_se->dl_throttled = 0;
	dl_se->dl_yielded = 0;
}

/*
 * Perform scheduler related setup for a newly forked process p.
 * p is forked by current.
 *
 * __sched_fork() is basic setup used by init_idle() too:
 */
static void __sched_fork(unsigned long clone_flags, struct task_struct *p)
{
	p->on_rq			= 0;

	p->se.on_rq			= 0;
	p->se.exec_start		= 0;
	p->se.sum_exec_runtime		= 0;
	p->se.prev_sum_exec_runtime	= 0;
	p->se.nr_migrations		= 0;
	p->se.vruntime			= 0;
	p->last_sleep_ts		= 0;

	INIT_LIST_HEAD(&p->se.group_node);

#ifdef CONFIG_FAIR_GROUP_SCHED
	p->se.cfs_rq			= NULL;
#endif

#ifdef CONFIG_SCHEDSTATS
	/* Even if schedstat is disabled, there should not be garbage */
	memset(&p->se.statistics, 0, sizeof(p->se.statistics));
#endif

	RB_CLEAR_NODE(&p->dl.rb_node);
	init_dl_task_timer(&p->dl);
	__dl_clear_params(p);

	INIT_LIST_HEAD(&p->rt.run_list);
	p->rt.timeout		= 0;
	p->rt.time_slice	= sched_rr_timeslice;
	p->rt.on_rq		= 0;
	p->rt.on_list		= 0;

#ifdef CONFIG_PREEMPT_NOTIFIERS
	INIT_HLIST_HEAD(&p->preempt_notifiers);
#endif

#ifdef CONFIG_NUMA_BALANCING
	if (p->mm && atomic_read(&p->mm->mm_users) == 1) {
		p->mm->numa_next_scan = jiffies + msecs_to_jiffies(sysctl_numa_balancing_scan_delay);
		p->mm->numa_scan_seq = 0;
	}

	if (clone_flags & CLONE_VM)
		p->numa_preferred_nid = current->numa_preferred_nid;
	else
		p->numa_preferred_nid = -1;

	p->node_stamp = 0ULL;
	p->numa_scan_seq = p->mm ? p->mm->numa_scan_seq : 0;
	p->numa_scan_period = sysctl_numa_balancing_scan_delay;
	p->numa_work.next = &p->numa_work;
	p->numa_faults = NULL;
	p->last_task_numa_placement = 0;
	p->last_sum_exec_runtime = 0;

	p->numa_group = NULL;
#endif /* CONFIG_NUMA_BALANCING */
}

DEFINE_STATIC_KEY_FALSE(sched_numa_balancing);

#ifdef CONFIG_NUMA_BALANCING

void set_numabalancing_state(bool enabled)
{
	if (enabled)
		static_branch_enable(&sched_numa_balancing);
	else
		static_branch_disable(&sched_numa_balancing);
}

#ifdef CONFIG_PROC_SYSCTL
int sysctl_numa_balancing(struct ctl_table *table, int write,
			 void __user *buffer, size_t *lenp, loff_t *ppos)
{
	struct ctl_table t;
	int err;
	int state = static_branch_likely(&sched_numa_balancing);

	if (write && !capable(CAP_SYS_ADMIN))
		return -EPERM;

	t = *table;
	t.data = &state;
	err = proc_dointvec_minmax(&t, write, buffer, lenp, ppos);
	if (err < 0)
		return err;
	if (write)
		set_numabalancing_state(state);
	return err;
}
#endif
#endif

#ifdef CONFIG_SCHEDSTATS

DEFINE_STATIC_KEY_FALSE(sched_schedstats);
static bool __initdata __sched_schedstats = false;

static void set_schedstats(bool enabled)
{
	if (enabled)
		static_branch_enable(&sched_schedstats);
	else
		static_branch_disable(&sched_schedstats);
}

void force_schedstat_enabled(void)
{
	if (!schedstat_enabled()) {
		pr_info("kernel profiling enabled schedstats, disable via kernel.sched_schedstats.\n");
		static_branch_enable(&sched_schedstats);
	}
}

static int __init setup_schedstats(char *str)
{
	int ret = 0;
	if (!str)
		goto out;

	/*
	 * This code is called before jump labels have been set up, so we can't
	 * change the static branch directly just yet.  Instead set a temporary
	 * variable so init_schedstats() can do it later.
	 */
	if (!strcmp(str, "enable")) {
		__sched_schedstats = true;
		ret = 1;
	} else if (!strcmp(str, "disable")) {
		__sched_schedstats = false;
		ret = 1;
	}
out:
	if (!ret)
		pr_warn("Unable to parse schedstats=\n");

	return ret;
}
__setup("schedstats=", setup_schedstats);

static void __init init_schedstats(void)
{
	set_schedstats(__sched_schedstats);
}

#ifdef CONFIG_PROC_SYSCTL
int sysctl_schedstats(struct ctl_table *table, int write,
			 void __user *buffer, size_t *lenp, loff_t *ppos)
{
	struct ctl_table t;
	int err;
	int state = static_branch_likely(&sched_schedstats);

	if (write && !capable(CAP_SYS_ADMIN))
		return -EPERM;

	t = *table;
	t.data = &state;
	err = proc_dointvec_minmax(&t, write, buffer, lenp, ppos);
	if (err < 0)
		return err;
	if (write)
		set_schedstats(state);
	return err;
}
#endif /* CONFIG_PROC_SYSCTL */
#else  /* !CONFIG_SCHEDSTATS */
static inline void init_schedstats(void) {}
#endif /* CONFIG_SCHEDSTATS */

/*
 * fork()/clone()-time setup:
 */
int sched_fork(unsigned long clone_flags, struct task_struct *p)
{
	unsigned long flags;
	int cpu;

	init_new_task_load(p, false);
	cpu = get_cpu();

	__sched_fork(clone_flags, p);
	/*
	 * We mark the process as NEW here. This guarantees that
	 * nobody will actually run it, and a signal or other external
	 * event cannot wake it up and insert it on the runqueue either.
	 */
	p->state = TASK_NEW;

	/*
	 * Make sure we do not leak PI boosting priority to the child.
	 */
	p->prio = current->normal_prio;

	/*
	 * Revert to default priority/policy on fork if requested.
	 */
	if (unlikely(p->sched_reset_on_fork)) {
		if (task_has_dl_policy(p) || task_has_rt_policy(p)) {
			p->policy = SCHED_NORMAL;
			p->static_prio = NICE_TO_PRIO(0);
			p->rt_priority = 0;
		} else if (PRIO_TO_NICE(p->static_prio) < 0)
			p->static_prio = NICE_TO_PRIO(0);

		p->prio = p->normal_prio = __normal_prio(p);
		set_load_weight(p);

		/*
		 * We don't need the reset flag anymore after the fork. It has
		 * fulfilled its duty:
		 */
		p->sched_reset_on_fork = 0;
	}

	if (dl_prio(p->prio)) {
		put_cpu();
		return -EAGAIN;
	} else if (rt_prio(p->prio)) {
		p->sched_class = &rt_sched_class;
	} else {
		p->sched_class = &fair_sched_class;
	}

	init_entity_runnable_average(&p->se);

	/*
	 * The child is not yet in the pid-hash so no cgroup attach races,
	 * and the cgroup is pinned to this child due to cgroup_fork()
	 * is ran before sched_fork().
	 *
	 * Silence PROVE_RCU.
	 */
	raw_spin_lock_irqsave(&p->pi_lock, flags);
	/*
	 * We're setting the cpu for the first time, we don't migrate,
	 * so use __set_task_cpu().
	 */
	__set_task_cpu(p, cpu);
	if (p->sched_class->task_fork)
		p->sched_class->task_fork(p);
	raw_spin_unlock_irqrestore(&p->pi_lock, flags);

#ifdef CONFIG_SCHED_INFO
	if (likely(sched_info_on()))
		memset(&p->sched_info, 0, sizeof(p->sched_info));
#endif
#if defined(CONFIG_SMP)
	p->on_cpu = 0;
#endif
	init_task_preempt_count(p);
#ifdef CONFIG_SMP
	plist_node_init(&p->pushable_tasks, MAX_PRIO);
	RB_CLEAR_NODE(&p->pushable_dl_tasks);
#endif

	put_cpu();
	return 0;
}

unsigned long to_ratio(u64 period, u64 runtime)
{
	if (runtime == RUNTIME_INF)
		return 1ULL << 20;

	/*
	 * Doing this here saves a lot of checks in all
	 * the calling paths, and returning zero seems
	 * safe for them anyway.
	 */
	if (period == 0)
		return 0;

	return div64_u64(runtime << 20, period);
}

#ifdef CONFIG_SMP
inline struct dl_bw *dl_bw_of(int i)
{
	RCU_LOCKDEP_WARN(!rcu_read_lock_sched_held(),
			 "sched RCU must be held");
	return &cpu_rq(i)->rd->dl_bw;
}

static inline int dl_bw_cpus(int i)
{
	struct root_domain *rd = cpu_rq(i)->rd;
	int cpus = 0;

	RCU_LOCKDEP_WARN(!rcu_read_lock_sched_held(),
			 "sched RCU must be held");
	for_each_cpu_and(i, rd->span, cpu_active_mask)
		cpus++;

	return cpus;
}
#else
inline struct dl_bw *dl_bw_of(int i)
{
	return &cpu_rq(i)->dl.dl_bw;
}

static inline int dl_bw_cpus(int i)
{
	return 1;
}
#endif

/*
 * We must be sure that accepting a new task (or allowing changing the
 * parameters of an existing one) is consistent with the bandwidth
 * constraints. If yes, this function also accordingly updates the currently
 * allocated bandwidth to reflect the new situation.
 *
 * This function is called while holding p's rq->lock.
 *
 * XXX we should delay bw change until the task's 0-lag point, see
 * __setparam_dl().
 */
static int dl_overflow(struct task_struct *p, int policy,
		       const struct sched_attr *attr)
{

	struct dl_bw *dl_b = dl_bw_of(task_cpu(p));
	u64 period = attr->sched_period ?: attr->sched_deadline;
	u64 runtime = attr->sched_runtime;
	u64 new_bw = dl_policy(policy) ? to_ratio(period, runtime) : 0;
	int cpus, err = -1;

	/* !deadline task may carry old deadline bandwidth */
	if (new_bw == p->dl.dl_bw && task_has_dl_policy(p))
		return 0;

	/*
	 * Either if a task, enters, leave, or stays -deadline but changes
	 * its parameters, we may need to update accordingly the total
	 * allocated bandwidth of the container.
	 */
	raw_spin_lock(&dl_b->lock);
	cpus = dl_bw_cpus(task_cpu(p));
	if (dl_policy(policy) && !task_has_dl_policy(p) &&
	    !__dl_overflow(dl_b, cpus, 0, new_bw)) {
		__dl_add(dl_b, new_bw);
		err = 0;
	} else if (dl_policy(policy) && task_has_dl_policy(p) &&
		   !__dl_overflow(dl_b, cpus, p->dl.dl_bw, new_bw)) {
		__dl_clear(dl_b, p->dl.dl_bw);
		__dl_add(dl_b, new_bw);
		err = 0;
	} else if (!dl_policy(policy) && task_has_dl_policy(p)) {
		__dl_clear(dl_b, p->dl.dl_bw);
		err = 0;
	}
	raw_spin_unlock(&dl_b->lock);

	return err;
}

extern void init_dl_bw(struct dl_bw *dl_b);

/*
 * wake_up_new_task - wake up a newly created task for the first time.
 *
 * This function will do some initial scheduler statistics housekeeping
 * that must be done for every newly created context, then puts the task
 * on the runqueue and wakes it.
 */
void wake_up_new_task(struct task_struct *p)
{
	struct rq_flags rf;
	struct rq *rq;

	add_new_task_to_grp(p);
	raw_spin_lock_irqsave(&p->pi_lock, rf.flags);

	p->state = TASK_RUNNING;
#ifdef CONFIG_SMP
	/*
	 * Fork balancing, do it here and not earlier because:
	 *  - cpus_allowed can change in the fork path
	 *  - any previously selected cpu might disappear through hotplug
	 *
	 * Use __set_task_cpu() to avoid calling sched_class::migrate_task_rq,
	 * as we're not fully set-up yet.
	 */
	__set_task_cpu(p, select_task_rq(p, task_cpu(p), SD_BALANCE_FORK, 0));
#endif
	rq = __task_rq_lock(p, &rf);
	post_init_entity_util_avg(&p->se);

	mark_task_starting(p);
	activate_task(rq, p, ENQUEUE_WAKEUP_NEW);
	p->on_rq = TASK_ON_RQ_QUEUED;
	trace_sched_wakeup_new(p);
	check_preempt_curr(rq, p, WF_FORK);
#ifdef CONFIG_SMP
	if (p->sched_class->task_woken) {
		/*
		 * Nothing relies on rq->lock after this, so its fine to
		 * drop it.
		 */
		lockdep_unpin_lock(&rq->lock, rf.cookie);
		p->sched_class->task_woken(rq, p);
		lockdep_repin_lock(&rq->lock, rf.cookie);
	}
#endif
	task_rq_unlock(rq, p, &rf);
}

#ifdef CONFIG_PREEMPT_NOTIFIERS

static struct static_key preempt_notifier_key = STATIC_KEY_INIT_FALSE;

void preempt_notifier_inc(void)
{
	static_key_slow_inc(&preempt_notifier_key);
}
EXPORT_SYMBOL_GPL(preempt_notifier_inc);

void preempt_notifier_dec(void)
{
	static_key_slow_dec(&preempt_notifier_key);
}
EXPORT_SYMBOL_GPL(preempt_notifier_dec);

/**
 * preempt_notifier_register - tell me when current is being preempted & rescheduled
 * @notifier: notifier struct to register
 */
void preempt_notifier_register(struct preempt_notifier *notifier)
{
	if (!static_key_false(&preempt_notifier_key))
		WARN(1, "registering preempt_notifier while notifiers disabled\n");

	hlist_add_head(&notifier->link, &current->preempt_notifiers);
}
EXPORT_SYMBOL_GPL(preempt_notifier_register);

/**
 * preempt_notifier_unregister - no longer interested in preemption notifications
 * @notifier: notifier struct to unregister
 *
 * This is *not* safe to call from within a preemption notifier.
 */
void preempt_notifier_unregister(struct preempt_notifier *notifier)
{
	hlist_del(&notifier->link);
}
EXPORT_SYMBOL_GPL(preempt_notifier_unregister);

static void __fire_sched_in_preempt_notifiers(struct task_struct *curr)
{
	struct preempt_notifier *notifier;

	hlist_for_each_entry(notifier, &curr->preempt_notifiers, link)
		notifier->ops->sched_in(notifier, raw_smp_processor_id());
}

static __always_inline void fire_sched_in_preempt_notifiers(struct task_struct *curr)
{
	if (static_key_false(&preempt_notifier_key))
		__fire_sched_in_preempt_notifiers(curr);
}

static void
__fire_sched_out_preempt_notifiers(struct task_struct *curr,
				   struct task_struct *next)
{
	struct preempt_notifier *notifier;

	hlist_for_each_entry(notifier, &curr->preempt_notifiers, link)
		notifier->ops->sched_out(notifier, next);
}

static __always_inline void
fire_sched_out_preempt_notifiers(struct task_struct *curr,
				 struct task_struct *next)
{
	if (static_key_false(&preempt_notifier_key))
		__fire_sched_out_preempt_notifiers(curr, next);
}

#else /* !CONFIG_PREEMPT_NOTIFIERS */

static inline void fire_sched_in_preempt_notifiers(struct task_struct *curr)
{
}

static inline void
fire_sched_out_preempt_notifiers(struct task_struct *curr,
				 struct task_struct *next)
{
}

#endif /* CONFIG_PREEMPT_NOTIFIERS */

/**
 * prepare_task_switch - prepare to switch tasks
 * @rq: the runqueue preparing to switch
 * @prev: the current task that is being switched out
 * @next: the task we are going to switch to.
 *
 * This is called with the rq lock held and interrupts off. It must
 * be paired with a subsequent finish_task_switch after the context
 * switch.
 *
 * prepare_task_switch sets up locking and calls architecture specific
 * hooks.
 */
static inline void
prepare_task_switch(struct rq *rq, struct task_struct *prev,
		    struct task_struct *next)
{
	sched_info_switch(rq, prev, next);
	perf_event_task_sched_out(prev, next);
	fire_sched_out_preempt_notifiers(prev, next);
	prepare_lock_switch(rq, next);
	prepare_arch_switch(next);
}

/**
 * finish_task_switch - clean up after a task-switch
 * @prev: the thread we just switched away from.
 *
 * finish_task_switch must be called after the context switch, paired
 * with a prepare_task_switch call before the context switch.
 * finish_task_switch will reconcile locking set up by prepare_task_switch,
 * and do any other architecture-specific cleanup actions.
 *
 * Note that we may have delayed dropping an mm in context_switch(). If
 * so, we finish that here outside of the runqueue lock. (Doing it
 * with the lock held can cause deadlocks; see schedule() for
 * details.)
 *
 * The context switch have flipped the stack from under us and restored the
 * local variables which were saved when this task called schedule() in the
 * past. prev == current is still correct but we need to recalculate this_rq
 * because prev may have moved to another CPU.
 */
static struct rq *finish_task_switch(struct task_struct *prev)
	__releases(rq->lock)
{
	struct rq *rq = this_rq();
	struct mm_struct *mm = rq->prev_mm;
	long prev_state;

	/*
	 * The previous task will have left us with a preempt_count of 2
	 * because it left us after:
	 *
	 *	schedule()
	 *	  preempt_disable();			// 1
	 *	  __schedule()
	 *	    raw_spin_lock_irq(&rq->lock)	// 2
	 *
	 * Also, see FORK_PREEMPT_COUNT.
	 */
	if (WARN_ONCE(preempt_count() != 2*PREEMPT_DISABLE_OFFSET,
		      "corrupted preempt_count: %s/%d/0x%x\n",
		      current->comm, current->pid, preempt_count()))
		preempt_count_set(FORK_PREEMPT_COUNT);

	rq->prev_mm = NULL;

	/*
	 * A task struct has one reference for the use as "current".
	 * If a task dies, then it sets TASK_DEAD in tsk->state and calls
	 * schedule one last time. The schedule call will never return, and
	 * the scheduled task must drop that reference.
	 *
	 * We must observe prev->state before clearing prev->on_cpu (in
	 * finish_lock_switch), otherwise a concurrent wakeup can get prev
	 * running on another CPU and we could rave with its RUNNING -> DEAD
	 * transition, resulting in a double drop.
	 */
	prev_state = prev->state;
	vtime_task_switch(prev);
	perf_event_task_sched_in(prev, current);
	finish_lock_switch(rq, prev);
	finish_arch_post_lock_switch();

	fire_sched_in_preempt_notifiers(current);
	if (mm)
		mmdrop(mm);
	if (unlikely(prev_state == TASK_DEAD)) {
		if (prev->sched_class->task_dead)
			prev->sched_class->task_dead(prev);

		/*
		 * Remove function-return probe instances associated with this
		 * task and put them back on the free list.
		 */
		kprobe_flush_task(prev);

		/* Task is done with its stack. */
		put_task_stack(prev);

		put_task_struct(prev);
	}

	tick_nohz_task_switch();
	return rq;
}

#ifdef CONFIG_SMP

/* rq->lock is NOT held, but preemption is disabled */
static void __balance_callback(struct rq *rq)
{
	struct callback_head *head, *next;
	void (*func)(struct rq *rq);
	unsigned long flags;

	raw_spin_lock_irqsave(&rq->lock, flags);
	head = rq->balance_callback;
	rq->balance_callback = NULL;
	while (head) {
		func = (void (*)(struct rq *))head->func;
		next = head->next;
		head->next = NULL;
		head = next;

		func(rq);
	}
	raw_spin_unlock_irqrestore(&rq->lock, flags);
}

static inline void balance_callback(struct rq *rq)
{
	if (unlikely(rq->balance_callback))
		__balance_callback(rq);
}

#else

static inline void balance_callback(struct rq *rq)
{
}

#endif

/**
 * schedule_tail - first thing a freshly forked thread must call.
 * @prev: the thread we just switched away from.
 */
asmlinkage __visible void schedule_tail(struct task_struct *prev)
	__releases(rq->lock)
{
	struct rq *rq;

	/*
	 * New tasks start with FORK_PREEMPT_COUNT, see there and
	 * finish_task_switch() for details.
	 *
	 * finish_task_switch() will drop rq->lock() and lower preempt_count
	 * and the preempt_enable() will end up enabling preemption (on
	 * PREEMPT_COUNT kernels).
	 */

	rq = finish_task_switch(prev);
	balance_callback(rq);
	preempt_enable();

	if (current->set_child_tid)
		put_user(task_pid_vnr(current), current->set_child_tid);
}

/*
 * context_switch - switch to the new MM and the new thread's register state.
 */
static __always_inline struct rq *
context_switch(struct rq *rq, struct task_struct *prev,
	       struct task_struct *next, struct pin_cookie cookie)
{
	struct mm_struct *mm, *oldmm;

	prepare_task_switch(rq, prev, next);

	mm = next->mm;
	oldmm = prev->active_mm;
	/*
	 * For paravirt, this is coupled with an exit in switch_to to
	 * combine the page table reload and the switch backend into
	 * one hypercall.
	 */
	arch_start_context_switch(prev);

	if (!mm) {
		next->active_mm = oldmm;
		atomic_inc(&oldmm->mm_count);
		enter_lazy_tlb(oldmm, next);
	} else
		switch_mm_irqs_off(oldmm, mm, next);

	if (!prev->mm) {
		prev->active_mm = NULL;
		rq->prev_mm = oldmm;
	}
	/*
	 * Since the runqueue lock will be released by the next
	 * task (which is an invalid locking op but in the case
	 * of the scheduler it's an obvious special-case), so we
	 * do an early lockdep release here:
	 */
	lockdep_unpin_lock(&rq->lock, cookie);
	spin_release(&rq->lock.dep_map, 1, _THIS_IP_);

	/* Here we just switch the register state and the stack. */
	switch_to(prev, next, prev);
	barrier();

	return finish_task_switch(prev);
}

/*
 * nr_running and nr_context_switches:
 *
 * externally visible scheduler statistics: current number of runnable
 * threads, total number of context switches performed since bootup.
 */
unsigned long nr_running(void)
{
	unsigned long i, sum = 0;

	for_each_online_cpu(i)
		sum += cpu_rq(i)->nr_running;

	return sum;
}

/*
 * Check if only the current task is running on the cpu.
 *
 * Caution: this function does not check that the caller has disabled
 * preemption, thus the result might have a time-of-check-to-time-of-use
 * race.  The caller is responsible to use it correctly, for example:
 *
 * - from a non-preemptable section (of course)
 *
 * - from a thread that is bound to a single CPU
 *
 * - in a loop with very short iterations (e.g. a polling loop)
 */
bool single_task_running(void)
{
	return raw_rq()->nr_running == 1;
}
EXPORT_SYMBOL(single_task_running);

unsigned long long nr_context_switches(void)
{
	int i;
	unsigned long long sum = 0;

	for_each_possible_cpu(i)
		sum += cpu_rq(i)->nr_switches;

	return sum;
}

unsigned long nr_iowait(void)
{
	unsigned long i, sum = 0;

	for_each_possible_cpu(i)
		sum += atomic_read(&cpu_rq(i)->nr_iowait);

	return sum;
}

unsigned long nr_iowait_cpu(int cpu)
{
	struct rq *this = cpu_rq(cpu);
	return atomic_read(&this->nr_iowait);
}

#ifdef CONFIG_CPU_QUIET
u64 nr_running_integral(unsigned int cpu)
{
	unsigned int seqcnt;
	u64 integral;
	struct rq *q;

	if (cpu >= nr_cpu_ids)
		return 0;

	q = cpu_rq(cpu);

	/*
	 * Update average to avoid reading stalled value if there were
	 * no run-queue changes for a long time. On the other hand if
	 * the changes are happening right now, just read current value
	 * directly.
	 */

	seqcnt = read_seqcount_begin(&q->ave_seqcnt);
	integral = do_nr_running_integral(q);
	if (read_seqcount_retry(&q->ave_seqcnt, seqcnt)) {
		read_seqcount_begin(&q->ave_seqcnt);
		integral = q->nr_running_integral;
	}

	return integral;
}
#endif

void get_iowait_load(unsigned long *nr_waiters, unsigned long *load)
{
	struct rq *rq = this_rq();
	*nr_waiters = atomic_read(&rq->nr_iowait);
	*load = rq->load.weight;
}

#if defined(CONFIG_SMP) && !defined(CONFIG_SCHED_HMP)

/*
 * sched_exec - execve() is a valuable balancing opportunity, because at
 * this point the task has the smallest effective memory and cache footprint.
 */
void sched_exec(void)
{
	struct task_struct *p = current;
	unsigned long flags;
	int dest_cpu;

	raw_spin_lock_irqsave(&p->pi_lock, flags);
	dest_cpu = p->sched_class->select_task_rq(p, task_cpu(p), SD_BALANCE_EXEC, 0);
	if (dest_cpu == smp_processor_id())
		goto unlock;

	if (likely(cpu_active(dest_cpu) && likely(!cpu_isolated(dest_cpu)))) {
		struct migration_arg arg = { p, dest_cpu };

		raw_spin_unlock_irqrestore(&p->pi_lock, flags);
		stop_one_cpu(task_cpu(p), migration_cpu_stop, &arg);
		return;
	}
unlock:
	raw_spin_unlock_irqrestore(&p->pi_lock, flags);
}

#endif

DEFINE_PER_CPU(struct kernel_stat, kstat);
DEFINE_PER_CPU(struct kernel_cpustat, kernel_cpustat);

EXPORT_PER_CPU_SYMBOL(kstat);
EXPORT_PER_CPU_SYMBOL(kernel_cpustat);

/*
 * The function fair_sched_class.update_curr accesses the struct curr
 * and its field curr->exec_start; when called from task_sched_runtime(),
 * we observe a high rate of cache misses in practice.
 * Prefetching this data results in improved performance.
 */
static inline void prefetch_curr_exec_start(struct task_struct *p)
{
#ifdef CONFIG_FAIR_GROUP_SCHED
	struct sched_entity *curr = (&p->se)->cfs_rq->curr;
#else
	struct sched_entity *curr = (&task_rq(p)->cfs)->curr;
#endif
	prefetch(curr);
	prefetch(&curr->exec_start);
}

/*
 * Return accounted runtime for the task.
 * In case the task is currently running, return the runtime plus current's
 * pending runtime that have not been accounted yet.
 */
unsigned long long task_sched_runtime(struct task_struct *p)
{
	struct rq_flags rf;
	struct rq *rq;
	u64 ns;

#if defined(CONFIG_64BIT) && defined(CONFIG_SMP)
	/*
	 * 64-bit doesn't need locks to atomically read a 64bit value.
	 * So we have a optimization chance when the task's delta_exec is 0.
	 * Reading ->on_cpu is racy, but this is ok.
	 *
	 * If we race with it leaving cpu, we'll take a lock. So we're correct.
	 * If we race with it entering cpu, unaccounted time is 0. This is
	 * indistinguishable from the read occurring a few cycles earlier.
	 * If we see ->on_cpu without ->on_rq, the task is leaving, and has
	 * been accounted, so we're correct here as well.
	 */
	if (!p->on_cpu || !task_on_rq_queued(p))
		return p->se.sum_exec_runtime;
#endif

	rq = task_rq_lock(p, &rf);
	/*
	 * Must be ->curr _and_ ->on_rq.  If dequeued, we would
	 * project cycles that may never be accounted to this
	 * thread, breaking clock_gettime().
	 */
	if (task_current(rq, p) && task_on_rq_queued(p)) {
		prefetch_curr_exec_start(p);
		update_rq_clock(rq);
		p->sched_class->update_curr(rq);
	}
	ns = p->se.sum_exec_runtime;
	task_rq_unlock(rq, p, &rf);

	return ns;
}

unsigned int capacity_margin_freq = 1280; /* ~20% margin */

#ifdef CONFIG_CPU_FREQ_GOV_SCHED

static inline
unsigned long sum_capacity_reqs(unsigned long cfs_cap,
				struct sched_capacity_reqs *scr)
{
	unsigned long total = add_capacity_margin(cfs_cap + scr->rt);
	return total += scr->dl;
}

static void sched_freq_tick_pelt(int cpu)
{
	unsigned long cpu_utilization = capacity_max;
	unsigned long capacity_curr = capacity_curr_of(cpu);
	struct sched_capacity_reqs *scr;

	scr = &per_cpu(cpu_sched_capacity_reqs, cpu);
	if (sum_capacity_reqs(cpu_utilization, scr) < capacity_curr)
		return;

	/*
	 * To make free room for a task that is building up its "real"
	 * utilization and to harm its performance the least, request
	 * a jump to a higher OPP as soon as the margin of free capacity
	 * is impacted (specified by capacity_margin_freq).
	 */
	set_cfs_cpu_capacity(cpu, true, cpu_utilization);
}

#ifdef CONFIG_SCHED_WALT
static void sched_freq_tick_walt(int cpu)
{
	unsigned long cpu_utilization = cpu_util_freq(cpu, NULL);

	if (walt_disabled || !sysctl_sched_use_walt_cpu_util)
		return sched_freq_tick_pelt(cpu);

	cpu_utilization = cpu_utilization * SCHED_CAPACITY_SCALE /
			  capacity_orig_of(cpu);
	/*
	 * It is likely that the load is growing so we
	 * keep the added margin in our request as an
	 * extra boost.
	 */
	set_cfs_cpu_capacity(cpu, true, cpu_utilization);

}
#define _sched_freq_tick(cpu) sched_freq_tick_walt(cpu)
#else
#define _sched_freq_tick(cpu) sched_freq_tick_pelt(cpu)
#endif /* CONFIG_SCHED_WALT */

static void sched_freq_tick(int cpu)
{
	if (!sched_freq())
		return;

	_sched_freq_tick(cpu);
}
#else
static inline void sched_freq_tick(int cpu) { }
#endif /* CONFIG_CPU_FREQ_GOV_SCHED */

/*
 * This function gets called by the timer code, with HZ frequency.
 * We call it with interrupts disabled.
 */
void scheduler_tick(void)
{
	int cpu = smp_processor_id();
	struct rq *rq = cpu_rq(cpu);
	struct task_struct *curr = rq->curr;
	u64 wallclock;
	bool early_notif;
	u32 old_load;
	struct related_thread_group *grp;

	sched_clock_tick();

	raw_spin_lock(&rq->lock);

	old_load = task_load(curr);
	set_window_start(rq);

	wallclock = sched_ktime_clock();
	update_task_ravg(rq->curr, rq, TASK_UPDATE, wallclock, 0);

	update_rq_clock(rq);
	curr->sched_class->task_tick(rq, curr, 0);
	cpu_load_update_active(rq);
	calc_global_load_tick(rq);
<<<<<<< HEAD
	cpufreq_update_util(rq, 0);

	early_notif = early_detection_notify(rq, wallclock);

=======
	sched_freq_tick(cpu);
>>>>>>> 77d35888
	raw_spin_unlock(&rq->lock);

	if (early_notif)
		atomic_notifier_call_chain(&load_alert_notifier_head,
					0, (void *)(long)cpu);
	perf_event_task_tick();

#ifdef CONFIG_SMP
	rq->idle_balance = idle_cpu(cpu);
	trigger_load_balance(rq);
#endif
	rq_last_tick_reset(rq);
<<<<<<< HEAD

	rcu_read_lock();
	grp = task_related_thread_group(curr);
	if (update_preferred_cluster(grp, curr, old_load))
		set_preferred_cluster(grp);
	rcu_read_unlock();

	if (curr->sched_class == &fair_sched_class)
		check_for_migration(rq, curr);

	sched_freq_tick(cpu);
=======
>>>>>>> 77d35888
}

#ifdef CONFIG_NO_HZ_FULL
/**
 * scheduler_tick_max_deferment
 *
 * Keep at least one tick per second when a single
 * active task is running because the scheduler doesn't
 * yet completely support full dynticks environment.
 *
 * This makes sure that uptime, CFS vruntime, load
 * balancing, etc... continue to move forward, even
 * with a very low granularity.
 *
 * Return: Maximum deferment in nanoseconds.
 */
u64 scheduler_tick_max_deferment(void)
{
	struct rq *rq = this_rq();
	unsigned long next, now = READ_ONCE(jiffies);

	next = rq->last_sched_tick + HZ;

	if (time_before_eq(next, now))
		return 0;

	return jiffies_to_nsecs(next - now);
}
#endif

#if defined(CONFIG_PREEMPT) && (defined(CONFIG_DEBUG_PREEMPT) || \
				defined(CONFIG_PREEMPT_TRACER))
/*
 * If the value passed in is equal to the current preempt count
 * then we just disabled preemption. Start timing the latency.
 */
static inline void preempt_latency_start(int val)
{
	if (preempt_count() == val) {
		unsigned long ip = get_lock_parent_ip();
#ifdef CONFIG_DEBUG_PREEMPT
		current->preempt_disable_ip = ip;
#endif
		trace_preempt_off(CALLER_ADDR0, ip);
	}
}

void preempt_count_add(int val)
{
#ifdef CONFIG_DEBUG_PREEMPT
	/*
	 * Underflow?
	 */
	if (DEBUG_LOCKS_WARN_ON((preempt_count() < 0)))
		return;
#endif
	__preempt_count_add(val);
#ifdef CONFIG_DEBUG_PREEMPT
	/*
	 * Spinlock count overflowing soon?
	 */
	DEBUG_LOCKS_WARN_ON((preempt_count() & PREEMPT_MASK) >=
				PREEMPT_MASK - 10);
#endif
	preempt_latency_start(val);
}
EXPORT_SYMBOL(preempt_count_add);
NOKPROBE_SYMBOL(preempt_count_add);

/*
 * If the value passed in equals to the current preempt count
 * then we just enabled preemption. Stop timing the latency.
 */
static inline void preempt_latency_stop(int val)
{
	if (preempt_count() == val)
		trace_preempt_on(CALLER_ADDR0, get_lock_parent_ip());
}

void preempt_count_sub(int val)
{
#ifdef CONFIG_DEBUG_PREEMPT
	/*
	 * Underflow?
	 */
	if (DEBUG_LOCKS_WARN_ON(val > preempt_count()))
		return;
	/*
	 * Is the spinlock portion underflowing?
	 */
	if (DEBUG_LOCKS_WARN_ON((val < PREEMPT_MASK) &&
			!(preempt_count() & PREEMPT_MASK)))
		return;
#endif

	preempt_latency_stop(val);
	__preempt_count_sub(val);
}
EXPORT_SYMBOL(preempt_count_sub);
NOKPROBE_SYMBOL(preempt_count_sub);

#else
static inline void preempt_latency_start(int val) { }
static inline void preempt_latency_stop(int val) { }
#endif

/*
 * Print scheduling while atomic bug:
 */
static noinline void __schedule_bug(struct task_struct *prev)
{
	/* Save this before calling printk(), since that will clobber it */
	unsigned long preempt_disable_ip = get_preempt_disable_ip(current);

	if (oops_in_progress)
		return;

	printk(KERN_ERR "BUG: scheduling while atomic: %s/%d/0x%08x\n",
		prev->comm, prev->pid, preempt_count());

	debug_show_held_locks(prev);
	print_modules();
	if (irqs_disabled())
		print_irqtrace_events(prev);
	if (IS_ENABLED(CONFIG_DEBUG_PREEMPT)
	    && in_atomic_preempt_off()) {
		pr_err("Preemption disabled at:");
		print_ip_sym(preempt_disable_ip);
		pr_cont("\n");
	}
	if (panic_on_warn)
		panic("scheduling while atomic\n");

#ifdef CONFIG_PANIC_ON_SCHED_BUG
	BUG();
#endif
	dump_stack();
	add_taint(TAINT_WARN, LOCKDEP_STILL_OK);
}

/*
 * Various schedule()-time debugging checks and statistics:
 */
static inline void schedule_debug(struct task_struct *prev)
{
#ifdef CONFIG_SCHED_STACK_END_CHECK
	if (task_stack_end_corrupted(prev))
		panic("corrupted stack end detected inside scheduler\n");
#endif

	if (unlikely(in_atomic_preempt_off())) {
		__schedule_bug(prev);
		preempt_count_set(PREEMPT_DISABLED);
	}
	rcu_sleep_check();

	profile_hit(SCHED_PROFILING, __builtin_return_address(0));

	schedstat_inc(this_rq()->sched_count);
}

/*
 * Pick up the highest-prio task:
 */
static inline struct task_struct *
pick_next_task(struct rq *rq, struct task_struct *prev, struct pin_cookie cookie)
{
	const struct sched_class *class = &fair_sched_class;
	struct task_struct *p;

	/*
	 * Optimization: we know that if all tasks are in
	 * the fair class we can call that function directly:
	 */
	if (likely(prev->sched_class == class &&
		   rq->nr_running == rq->cfs.h_nr_running)) {
		p = fair_sched_class.pick_next_task(rq, prev, cookie);
		if (unlikely(p == RETRY_TASK))
			goto again;

		/* assumes fair_sched_class->next == idle_sched_class */
		if (unlikely(!p))
			p = idle_sched_class.pick_next_task(rq, prev, cookie);

		return p;
	}

again:
	for_each_class(class) {
		p = class->pick_next_task(rq, prev, cookie);
		if (p) {
			if (unlikely(p == RETRY_TASK))
				goto again;
			return p;
		}
	}

	BUG(); /* the idle class will always have a runnable task */
}

/*
 * __schedule() is the main scheduler function.
 *
 * The main means of driving the scheduler and thus entering this function are:
 *
 *   1. Explicit blocking: mutex, semaphore, waitqueue, etc.
 *
 *   2. TIF_NEED_RESCHED flag is checked on interrupt and userspace return
 *      paths. For example, see arch/x86/entry_64.S.
 *
 *      To drive preemption between tasks, the scheduler sets the flag in timer
 *      interrupt handler scheduler_tick().
 *
 *   3. Wakeups don't really cause entry into schedule(). They add a
 *      task to the run-queue and that's it.
 *
 *      Now, if the new task added to the run-queue preempts the current
 *      task, then the wakeup sets TIF_NEED_RESCHED and schedule() gets
 *      called on the nearest possible occasion:
 *
 *       - If the kernel is preemptible (CONFIG_PREEMPT=y):
 *
 *         - in syscall or exception context, at the next outmost
 *           preempt_enable(). (this might be as soon as the wake_up()'s
 *           spin_unlock()!)
 *
 *         - in IRQ context, return from interrupt-handler to
 *           preemptible context
 *
 *       - If the kernel is not preemptible (CONFIG_PREEMPT is not set)
 *         then at the next:
 *
 *          - cond_resched() call
 *          - explicit schedule() call
 *          - return from syscall or exception to user-space
 *          - return from interrupt-handler to user-space
 *
 * WARNING: must be called with preemption disabled!
 */
static void __sched notrace __schedule(bool preempt)
{
	struct task_struct *prev, *next;
	unsigned long *switch_count;
	struct pin_cookie cookie;
	struct rq *rq;
	int cpu;
	u64 wallclock;

	cpu = smp_processor_id();
	rq = cpu_rq(cpu);
	prev = rq->curr;

	schedule_debug(prev);

	if (sched_feat(HRTICK))
		hrtick_clear(rq);

	local_irq_disable();
	rcu_note_context_switch();

	/*
	 * Make sure that signal_pending_state()->signal_pending() below
	 * can't be reordered with __set_current_state(TASK_INTERRUPTIBLE)
	 * done by the caller to avoid the race with signal_wake_up().
	 */
	smp_mb__before_spinlock();
	raw_spin_lock(&rq->lock);
	cookie = lockdep_pin_lock(&rq->lock);

	rq->clock_skip_update <<= 1; /* promote REQ to ACT */

	switch_count = &prev->nivcsw;
	if (!preempt && prev->state) {
		if (unlikely(signal_pending_state(prev->state, prev))) {
			prev->state = TASK_RUNNING;
		} else {
			deactivate_task(rq, prev, DEQUEUE_SLEEP);
			prev->on_rq = 0;

			/*
			 * If a worker went to sleep, notify and ask workqueue
			 * whether it wants to wake up a task to maintain
			 * concurrency.
			 */
			if (prev->flags & PF_WQ_WORKER) {
				struct task_struct *to_wakeup;

				to_wakeup = wq_worker_sleeping(prev);
				if (to_wakeup)
					try_to_wake_up_local(to_wakeup, cookie);
			}
		}
		switch_count = &prev->nvcsw;
	}

	if (task_on_rq_queued(prev))
		update_rq_clock(rq);

	next = pick_next_task(rq, prev, cookie);
	clear_tsk_need_resched(prev);
	clear_preempt_need_resched();
	rq->clock_skip_update = 0;

	wallclock = sched_ktime_clock();
	if (likely(prev != next)) {
		if (!prev->on_rq)
			prev->last_sleep_ts = wallclock;

		update_task_ravg(prev, rq, PUT_PREV_TASK, wallclock, 0);
		update_task_ravg(next, rq, PICK_NEXT_TASK, wallclock, 0);
		cpufreq_update_util(rq, 0);
		if (!is_idle_task(prev) && !prev->on_rq)
			update_avg_burst(prev);

		rq->nr_switches++;
		rq->curr = next;
		++*switch_count;

		set_task_last_switch_out(prev, wallclock);

		trace_sched_switch(preempt, prev, next);
		rq = context_switch(rq, prev, next, cookie); /* unlocks the rq */
	} else {
		update_task_ravg(prev, rq, TASK_UPDATE, wallclock, 0);
		cpufreq_update_util(rq, 0);
		lockdep_unpin_lock(&rq->lock, cookie);
		raw_spin_unlock_irq(&rq->lock);
	}

	balance_callback(rq);
}

void __noreturn do_task_dead(void)
{
	/*
	 * The setting of TASK_RUNNING by try_to_wake_up() may be delayed
	 * when the following two conditions become true.
	 *   - There is race condition of mmap_sem (It is acquired by
	 *     exit_mm()), and
	 *   - SMI occurs before setting TASK_RUNINNG.
	 *     (or hypervisor of virtual machine switches to other guest)
	 *  As a result, we may become TASK_RUNNING after becoming TASK_DEAD
	 *
	 * To avoid it, we have to wait for releasing tsk->pi_lock which
	 * is held by try_to_wake_up()
	 */
	smp_mb();
	raw_spin_unlock_wait(&current->pi_lock);

	/* causes final put_task_struct in finish_task_switch(). */
	__set_current_state(TASK_DEAD);
	current->flags |= PF_NOFREEZE;	/* tell freezer to ignore us */
	__schedule(false);
	BUG();
	/* Avoid "noreturn function does return".  */
	for (;;)
		cpu_relax();	/* For when BUG is null */
}

static inline void sched_submit_work(struct task_struct *tsk)
{
	if (!tsk->state || tsk_is_pi_blocked(tsk))
		return;
	/*
	 * If we are going to sleep and we have plugged IO queued,
	 * make sure to submit it to avoid deadlocks.
	 */
	if (blk_needs_flush_plug(tsk))
		blk_schedule_flush_plug(tsk);
}

asmlinkage __visible void __sched schedule(void)
{
	struct task_struct *tsk = current;

	sched_submit_work(tsk);
	do {
		preempt_disable();
		__schedule(false);
		sched_preempt_enable_no_resched();
	} while (need_resched());
}
EXPORT_SYMBOL(schedule);

#ifdef CONFIG_CONTEXT_TRACKING
asmlinkage __visible void __sched schedule_user(void)
{
	/*
	 * If we come here after a random call to set_need_resched(),
	 * or we have been woken up remotely but the IPI has not yet arrived,
	 * we haven't yet exited the RCU idle mode. Do it here manually until
	 * we find a better solution.
	 *
	 * NB: There are buggy callers of this function.  Ideally we
	 * should warn if prev_state != CONTEXT_USER, but that will trigger
	 * too frequently to make sense yet.
	 */
	enum ctx_state prev_state = exception_enter();
	schedule();
	exception_exit(prev_state);
}
#endif

/**
 * schedule_preempt_disabled - called with preemption disabled
 *
 * Returns with preemption disabled. Note: preempt_count must be 1
 */
void __sched schedule_preempt_disabled(void)
{
	sched_preempt_enable_no_resched();
	schedule();
	preempt_disable();
}

static void __sched notrace preempt_schedule_common(void)
{
	do {
		/*
		 * Because the function tracer can trace preempt_count_sub()
		 * and it also uses preempt_enable/disable_notrace(), if
		 * NEED_RESCHED is set, the preempt_enable_notrace() called
		 * by the function tracer will call this function again and
		 * cause infinite recursion.
		 *
		 * Preemption must be disabled here before the function
		 * tracer can trace. Break up preempt_disable() into two
		 * calls. One to disable preemption without fear of being
		 * traced. The other to still record the preemption latency,
		 * which can also be traced by the function tracer.
		 */
		preempt_disable_notrace();
		preempt_latency_start(1);
		__schedule(true);
		preempt_latency_stop(1);
		preempt_enable_no_resched_notrace();

		/*
		 * Check again in case we missed a preemption opportunity
		 * between schedule and now.
		 */
	} while (need_resched());
}

#ifdef CONFIG_PREEMPT
/*
 * this is the entry point to schedule() from in-kernel preemption
 * off of preempt_enable. Kernel preemptions off return from interrupt
 * occur there and call schedule directly.
 */
asmlinkage __visible void __sched notrace preempt_schedule(void)
{
	/*
	 * If there is a non-zero preempt_count or interrupts are disabled,
	 * we do not want to preempt the current task. Just return..
	 */
	if (likely(!preemptible()))
		return;

	preempt_schedule_common();
}
NOKPROBE_SYMBOL(preempt_schedule);
EXPORT_SYMBOL(preempt_schedule);

/**
 * preempt_schedule_notrace - preempt_schedule called by tracing
 *
 * The tracing infrastructure uses preempt_enable_notrace to prevent
 * recursion and tracing preempt enabling caused by the tracing
 * infrastructure itself. But as tracing can happen in areas coming
 * from userspace or just about to enter userspace, a preempt enable
 * can occur before user_exit() is called. This will cause the scheduler
 * to be called when the system is still in usermode.
 *
 * To prevent this, the preempt_enable_notrace will use this function
 * instead of preempt_schedule() to exit user context if needed before
 * calling the scheduler.
 */
asmlinkage __visible void __sched notrace preempt_schedule_notrace(void)
{
	enum ctx_state prev_ctx;

	if (likely(!preemptible()))
		return;

	do {
		/*
		 * Because the function tracer can trace preempt_count_sub()
		 * and it also uses preempt_enable/disable_notrace(), if
		 * NEED_RESCHED is set, the preempt_enable_notrace() called
		 * by the function tracer will call this function again and
		 * cause infinite recursion.
		 *
		 * Preemption must be disabled here before the function
		 * tracer can trace. Break up preempt_disable() into two
		 * calls. One to disable preemption without fear of being
		 * traced. The other to still record the preemption latency,
		 * which can also be traced by the function tracer.
		 */
		preempt_disable_notrace();
		preempt_latency_start(1);
		/*
		 * Needs preempt disabled in case user_exit() is traced
		 * and the tracer calls preempt_enable_notrace() causing
		 * an infinite recursion.
		 */
		prev_ctx = exception_enter();
		__schedule(true);
		exception_exit(prev_ctx);

		preempt_latency_stop(1);
		preempt_enable_no_resched_notrace();
	} while (need_resched());
}
EXPORT_SYMBOL_GPL(preempt_schedule_notrace);

#endif /* CONFIG_PREEMPT */

/*
 * this is the entry point to schedule() from kernel preemption
 * off of irq context.
 * Note, that this is called and return with irqs disabled. This will
 * protect us against recursive calling from irq.
 */
asmlinkage __visible void __sched preempt_schedule_irq(void)
{
	enum ctx_state prev_state;

	/* Catch callers which need to be fixed */
	BUG_ON(preempt_count() || !irqs_disabled());

	prev_state = exception_enter();

	do {
		preempt_disable();
		local_irq_enable();
		__schedule(true);
		local_irq_disable();
		sched_preempt_enable_no_resched();
	} while (need_resched());

	exception_exit(prev_state);
}

int default_wake_function(wait_queue_t *curr, unsigned mode, int wake_flags,
			  void *key)
{
	return try_to_wake_up(curr->private, mode, wake_flags);
}
EXPORT_SYMBOL(default_wake_function);

#ifdef CONFIG_RT_MUTEXES

/*
 * rt_mutex_setprio - set the current priority of a task
 * @p: task
 * @prio: prio value (kernel-internal form)
 *
 * This function changes the 'effective' priority of a task. It does
 * not touch ->normal_prio like __setscheduler().
 *
 * Used by the rt_mutex code to implement priority inheritance
 * logic. Call site only calls if the priority of the task changed.
 */
void rt_mutex_setprio(struct task_struct *p, int prio)
{
	int oldprio, queued, running, queue_flag = DEQUEUE_SAVE | DEQUEUE_MOVE;
	const struct sched_class *prev_class;
	struct rq_flags rf;
	struct rq *rq;

	BUG_ON(prio > MAX_PRIO);

	rq = __task_rq_lock(p, &rf);

	/*
	 * Idle task boosting is a nono in general. There is one
	 * exception, when PREEMPT_RT and NOHZ is active:
	 *
	 * The idle task calls get_next_timer_interrupt() and holds
	 * the timer wheel base->lock on the CPU and another CPU wants
	 * to access the timer (probably to cancel it). We can safely
	 * ignore the boosting request, as the idle CPU runs this code
	 * with interrupts disabled and will complete the lock
	 * protected section without being interrupted. So there is no
	 * real need to boost.
	 */
	if (unlikely(p == rq->idle)) {
		WARN_ON(p != rq->curr);
		WARN_ON(p->pi_blocked_on);
		goto out_unlock;
	}

	trace_sched_pi_setprio(p, prio);
	oldprio = p->prio;

	if (oldprio == prio)
		queue_flag &= ~DEQUEUE_MOVE;

	prev_class = p->sched_class;
	queued = task_on_rq_queued(p);
	running = task_current(rq, p);
	if (queued)
		dequeue_task(rq, p, queue_flag);
	if (running)
		put_prev_task(rq, p);

	/*
	 * Boosting condition are:
	 * 1. -rt task is running and holds mutex A
	 *      --> -dl task blocks on mutex A
	 *
	 * 2. -dl task is running and holds mutex A
	 *      --> -dl task blocks on mutex A and could preempt the
	 *          running task
	 */
	if (dl_prio(prio)) {
		struct task_struct *pi_task = rt_mutex_get_top_task(p);
		if (!dl_prio(p->normal_prio) ||
		    (pi_task && dl_entity_preempt(&pi_task->dl, &p->dl))) {
			p->dl.dl_boosted = 1;
			queue_flag |= ENQUEUE_REPLENISH;
		} else
			p->dl.dl_boosted = 0;
		p->sched_class = &dl_sched_class;
	} else if (rt_prio(prio)) {
		if (dl_prio(oldprio))
			p->dl.dl_boosted = 0;
		if (oldprio < prio)
			queue_flag |= ENQUEUE_HEAD;
		p->sched_class = &rt_sched_class;
	} else {
		if (dl_prio(oldprio))
			p->dl.dl_boosted = 0;
		if (rt_prio(oldprio))
			p->rt.timeout = 0;
		p->sched_class = &fair_sched_class;
	}

	p->prio = prio;

	if (queued)
		enqueue_task(rq, p, queue_flag);
	if (running)
		set_curr_task(rq, p);

	check_class_changed(rq, p, prev_class, oldprio);
out_unlock:
	preempt_disable(); /* avoid rq from going away on us */
	__task_rq_unlock(rq, &rf);

	balance_callback(rq);
	preempt_enable();
}
#endif

void set_user_nice(struct task_struct *p, long nice)
{
	bool queued, running;
	int old_prio, delta;
	struct rq_flags rf;
	struct rq *rq;

	if (task_nice(p) == nice || nice < MIN_NICE || nice > MAX_NICE)
		return;
	/*
	 * We have to be careful, if called from sys_setpriority(),
	 * the task might be in the middle of scheduling on another CPU.
	 */
	rq = task_rq_lock(p, &rf);
	/*
	 * The RT priorities are set via sched_setscheduler(), but we still
	 * allow the 'normal' nice value to be set - but as expected
	 * it wont have any effect on scheduling until the task is
	 * SCHED_DEADLINE, SCHED_FIFO or SCHED_RR:
	 */
	if (task_has_dl_policy(p) || task_has_rt_policy(p)) {
		p->static_prio = NICE_TO_PRIO(nice);
		goto out_unlock;
	}
	queued = task_on_rq_queued(p);
	running = task_current(rq, p);
	if (queued)
		dequeue_task(rq, p, DEQUEUE_SAVE);
	if (running)
		put_prev_task(rq, p);

	p->static_prio = NICE_TO_PRIO(nice);
	set_load_weight(p);
	old_prio = p->prio;
	p->prio = effective_prio(p);
	delta = p->prio - old_prio;

	if (queued) {
		enqueue_task(rq, p, ENQUEUE_RESTORE);
		/*
		 * If the task increased its priority or is running and
		 * lowered its priority, then reschedule its CPU:
		 */
		if (delta < 0 || (delta > 0 && task_running(rq, p)))
			resched_curr(rq);
	}
	if (running)
		set_curr_task(rq, p);
out_unlock:
	task_rq_unlock(rq, p, &rf);
}
EXPORT_SYMBOL(set_user_nice);

/*
 * can_nice - check if a task can reduce its nice value
 * @p: task
 * @nice: nice value
 */
int can_nice(const struct task_struct *p, const int nice)
{
	/* convert nice value [19,-20] to rlimit style value [1,40] */
	int nice_rlim = nice_to_rlimit(nice);

	return (nice_rlim <= task_rlimit(p, RLIMIT_NICE) ||
		capable(CAP_SYS_NICE));
}

#ifdef __ARCH_WANT_SYS_NICE

/*
 * sys_nice - change the priority of the current process.
 * @increment: priority increment
 *
 * sys_setpriority is a more generic, but much slower function that
 * does similar things.
 */
SYSCALL_DEFINE1(nice, int, increment)
{
	long nice, retval;

	/*
	 * Setpriority might change our priority at the same moment.
	 * We don't have to worry. Conceptually one call occurs first
	 * and we have a single winner.
	 */
	increment = clamp(increment, -NICE_WIDTH, NICE_WIDTH);
	nice = task_nice(current) + increment;

	nice = clamp_val(nice, MIN_NICE, MAX_NICE);
	if (increment < 0 && !can_nice(current, nice))
		return -EPERM;

	retval = security_task_setnice(current, nice);
	if (retval)
		return retval;

	set_user_nice(current, nice);
	return 0;
}

#endif

/**
 * task_prio - return the priority value of a given task.
 * @p: the task in question.
 *
 * Return: The priority value as seen by users in /proc.
 * RT tasks are offset by -200. Normal tasks are centered
 * around 0, value goes from -16 to +15.
 */
int task_prio(const struct task_struct *p)
{
	return p->prio - MAX_RT_PRIO;
}

/**
 * idle_cpu - is a given cpu idle currently?
 * @cpu: the processor in question.
 *
 * Return: 1 if the CPU is currently idle. 0 otherwise.
 */
int idle_cpu(int cpu)
{
	struct rq *rq = cpu_rq(cpu);

	if (rq->curr != rq->idle)
		return 0;

	if (rq->nr_running)
		return 0;

#ifdef CONFIG_SMP
	if (!llist_empty(&rq->wake_list))
		return 0;
#endif

	return 1;
}

/**
 * idle_task - return the idle task for a given cpu.
 * @cpu: the processor in question.
 *
 * Return: The idle task for the cpu @cpu.
 */
struct task_struct *idle_task(int cpu)
{
	return cpu_rq(cpu)->idle;
}

/**
 * find_process_by_pid - find a process with a matching PID value.
 * @pid: the pid in question.
 *
 * The task of @pid, if found. %NULL otherwise.
 */
static struct task_struct *find_process_by_pid(pid_t pid)
{
	return pid ? find_task_by_vpid(pid) : current;
}

/*
 * This function initializes the sched_dl_entity of a newly becoming
 * SCHED_DEADLINE task.
 *
 * Only the static values are considered here, the actual runtime and the
 * absolute deadline will be properly calculated when the task is enqueued
 * for the first time with its new policy.
 */
static void
__setparam_dl(struct task_struct *p, const struct sched_attr *attr)
{
	struct sched_dl_entity *dl_se = &p->dl;

	dl_se->dl_runtime = attr->sched_runtime;
	dl_se->dl_deadline = attr->sched_deadline;
	dl_se->dl_period = attr->sched_period ?: dl_se->dl_deadline;
	dl_se->flags = attr->sched_flags;
	dl_se->dl_bw = to_ratio(dl_se->dl_period, dl_se->dl_runtime);

	/*
	 * Changing the parameters of a task is 'tricky' and we're not doing
	 * the correct thing -- also see task_dead_dl() and switched_from_dl().
	 *
	 * What we SHOULD do is delay the bandwidth release until the 0-lag
	 * point. This would include retaining the task_struct until that time
	 * and change dl_overflow() to not immediately decrement the current
	 * amount.
	 *
	 * Instead we retain the current runtime/deadline and let the new
	 * parameters take effect after the current reservation period lapses.
	 * This is safe (albeit pessimistic) because the 0-lag point is always
	 * before the current scheduling deadline.
	 *
	 * We can still have temporary overloads because we do not delay the
	 * change in bandwidth until that time; so admission control is
	 * not on the safe side. It does however guarantee tasks will never
	 * consume more than promised.
	 */
}

/*
 * sched_setparam() passes in -1 for its policy, to let the functions
 * it calls know not to change it.
 */
#define SETPARAM_POLICY	-1

static void __setscheduler_params(struct task_struct *p,
		const struct sched_attr *attr)
{
	int policy = attr->sched_policy;

	if (policy == SETPARAM_POLICY)
		policy = p->policy;

	p->policy = policy;

	if (dl_policy(policy))
		__setparam_dl(p, attr);
	else if (fair_policy(policy))
		p->static_prio = NICE_TO_PRIO(attr->sched_nice);

	/*
	 * __sched_setscheduler() ensures attr->sched_priority == 0 when
	 * !rt_policy. Always setting this ensures that things like
	 * getparam()/getattr() don't report silly values for !rt tasks.
	 */
	p->rt_priority = attr->sched_priority;
	p->normal_prio = normal_prio(p);
	set_load_weight(p);
}

/* Actually do priority change: must hold pi & rq lock. */
static void __setscheduler(struct rq *rq, struct task_struct *p,
			   const struct sched_attr *attr, bool keep_boost)
{
	__setscheduler_params(p, attr);

	/*
	 * Keep a potential priority boosting if called from
	 * sched_setscheduler().
	 */
	if (keep_boost)
		p->prio = rt_mutex_get_effective_prio(p, normal_prio(p));
	else
		p->prio = normal_prio(p);

	if (dl_prio(p->prio))
		p->sched_class = &dl_sched_class;
	else if (rt_prio(p->prio))
		p->sched_class = &rt_sched_class;
	else
		p->sched_class = &fair_sched_class;
}

static void
__getparam_dl(struct task_struct *p, struct sched_attr *attr)
{
	struct sched_dl_entity *dl_se = &p->dl;

	attr->sched_priority = p->rt_priority;
	attr->sched_runtime = dl_se->dl_runtime;
	attr->sched_deadline = dl_se->dl_deadline;
	attr->sched_period = dl_se->dl_period;
	attr->sched_flags = dl_se->flags;
}

/*
 * This function validates the new parameters of a -deadline task.
 * We ask for the deadline not being zero, and greater or equal
 * than the runtime, as well as the period of being zero or
 * greater than deadline. Furthermore, we have to be sure that
 * user parameters are above the internal resolution of 1us (we
 * check sched_runtime only since it is always the smaller one) and
 * below 2^63 ns (we have to check both sched_deadline and
 * sched_period, as the latter can be zero).
 */
static bool
__checkparam_dl(const struct sched_attr *attr)
{
	/* deadline != 0 */
	if (attr->sched_deadline == 0)
		return false;

	/*
	 * Since we truncate DL_SCALE bits, make sure we're at least
	 * that big.
	 */
	if (attr->sched_runtime < (1ULL << DL_SCALE))
		return false;

	/*
	 * Since we use the MSB for wrap-around and sign issues, make
	 * sure it's not set (mind that period can be equal to zero).
	 */
	if (attr->sched_deadline & (1ULL << 63) ||
	    attr->sched_period & (1ULL << 63))
		return false;

	/* runtime <= deadline <= period (if period != 0) */
	if ((attr->sched_period != 0 &&
	     attr->sched_period < attr->sched_deadline) ||
	    attr->sched_deadline < attr->sched_runtime)
		return false;

	return true;
}

/*
 * check the target process has a UID that matches the current process's
 */
static bool check_same_owner(struct task_struct *p)
{
	const struct cred *cred = current_cred(), *pcred;
	bool match;

	rcu_read_lock();
	pcred = __task_cred(p);
	match = (uid_eq(cred->euid, pcred->euid) ||
		 uid_eq(cred->euid, pcred->uid));
	rcu_read_unlock();
	return match;
}

static bool dl_param_changed(struct task_struct *p,
		const struct sched_attr *attr)
{
	struct sched_dl_entity *dl_se = &p->dl;

	if (dl_se->dl_runtime != attr->sched_runtime ||
		dl_se->dl_deadline != attr->sched_deadline ||
		dl_se->dl_period != attr->sched_period ||
		dl_se->flags != attr->sched_flags)
		return true;

	return false;
}

static int __sched_setscheduler(struct task_struct *p,
				const struct sched_attr *attr,
				bool user, bool pi)
{
	int newprio = dl_policy(attr->sched_policy) ? MAX_DL_PRIO - 1 :
		      MAX_RT_PRIO - 1 - attr->sched_priority;
	int retval, oldprio, oldpolicy = -1, queued, running;
	int new_effective_prio, policy = attr->sched_policy;
	const struct sched_class *prev_class;
	struct rq_flags rf;
	int reset_on_fork;
	int queue_flags = DEQUEUE_SAVE | DEQUEUE_MOVE;
	struct rq *rq;

	/* may grab non-irq protected spin_locks */
	BUG_ON(in_interrupt());
recheck:
	/* double check policy once rq lock held */
	if (policy < 0) {
		reset_on_fork = p->sched_reset_on_fork;
		policy = oldpolicy = p->policy;
	} else {
		reset_on_fork = !!(attr->sched_flags & SCHED_FLAG_RESET_ON_FORK);

		if (!valid_policy(policy))
			return -EINVAL;
	}

	if (attr->sched_flags & ~(SCHED_FLAG_RESET_ON_FORK))
		return -EINVAL;

	/*
	 * Valid priorities for SCHED_FIFO and SCHED_RR are
	 * 1..MAX_USER_RT_PRIO-1, valid priority for SCHED_NORMAL,
	 * SCHED_BATCH and SCHED_IDLE is 0.
	 */
	if ((p->mm && attr->sched_priority > MAX_USER_RT_PRIO-1) ||
	    (!p->mm && attr->sched_priority > MAX_RT_PRIO-1))
		return -EINVAL;
	if ((dl_policy(policy) && !__checkparam_dl(attr)) ||
	    (rt_policy(policy) != (attr->sched_priority != 0)))
		return -EINVAL;

	/*
	 * Allow unprivileged RT tasks to decrease priority:
	 */
	if (user && !capable(CAP_SYS_NICE)) {
		if (fair_policy(policy)) {
			if (attr->sched_nice < task_nice(p) &&
			    !can_nice(p, attr->sched_nice))
				return -EPERM;
		}

		if (rt_policy(policy)) {
			unsigned long rlim_rtprio =
					task_rlimit(p, RLIMIT_RTPRIO);

			/* can't set/change the rt policy */
			if (policy != p->policy && !rlim_rtprio)
				return -EPERM;

			/* can't increase priority */
			if (attr->sched_priority > p->rt_priority &&
			    attr->sched_priority > rlim_rtprio)
				return -EPERM;
		}

		 /*
		  * Can't set/change SCHED_DEADLINE policy at all for now
		  * (safest behavior); in the future we would like to allow
		  * unprivileged DL tasks to increase their relative deadline
		  * or reduce their runtime (both ways reducing utilization)
		  */
		if (dl_policy(policy))
			return -EPERM;

		/*
		 * Treat SCHED_IDLE as nice 20. Only allow a switch to
		 * SCHED_NORMAL if the RLIMIT_NICE would normally permit it.
		 */
		if (idle_policy(p->policy) && !idle_policy(policy)) {
			if (!can_nice(p, task_nice(p)))
				return -EPERM;
		}

		/* can't change other user's priorities */
		if (!check_same_owner(p))
			return -EPERM;

		/* Normal users shall not reset the sched_reset_on_fork flag */
		if (p->sched_reset_on_fork && !reset_on_fork)
			return -EPERM;
	}

	if (user) {
		retval = security_task_setscheduler(p);
		if (retval)
			return retval;
	}

	/*
	 * make sure no PI-waiters arrive (or leave) while we are
	 * changing the priority of the task:
	 *
	 * To be able to change p->policy safely, the appropriate
	 * runqueue lock must be held.
	 */
	rq = task_rq_lock(p, &rf);

	/*
	 * Changing the policy of the stop threads its a very bad idea
	 */
	if (p == rq->stop) {
		task_rq_unlock(rq, p, &rf);
		return -EINVAL;
	}

	/*
	 * If not changing anything there's no need to proceed further,
	 * but store a possible modification of reset_on_fork.
	 */
	if (unlikely(policy == p->policy)) {
		if (fair_policy(policy) && attr->sched_nice != task_nice(p))
			goto change;
		if (rt_policy(policy) && attr->sched_priority != p->rt_priority)
			goto change;
		if (dl_policy(policy) && dl_param_changed(p, attr))
			goto change;

		p->sched_reset_on_fork = reset_on_fork;
		task_rq_unlock(rq, p, &rf);
		return 0;
	}
change:

	if (user) {
#ifdef CONFIG_RT_GROUP_SCHED
		/*
		 * Do not allow realtime tasks into groups that have no runtime
		 * assigned.
		 */
		if (rt_bandwidth_enabled() && rt_policy(policy) &&
				task_group(p)->rt_bandwidth.rt_runtime == 0 &&
				!task_group_is_autogroup(task_group(p))) {
			task_rq_unlock(rq, p, &rf);
			return -EPERM;
		}
#endif
#ifdef CONFIG_SMP
		if (dl_bandwidth_enabled() && dl_policy(policy)) {
			cpumask_t *span = rq->rd->span;

			/*
			 * Don't allow tasks with an affinity mask smaller than
			 * the entire root_domain to become SCHED_DEADLINE. We
			 * will also fail if there's no bandwidth available.
			 */
			if (!cpumask_subset(span, &p->cpus_allowed) ||
			    rq->rd->dl_bw.bw == 0) {
				task_rq_unlock(rq, p, &rf);
				return -EPERM;
			}
		}
#endif
	}

	/* recheck policy now with rq lock held */
	if (unlikely(oldpolicy != -1 && oldpolicy != p->policy)) {
		policy = oldpolicy = -1;
		task_rq_unlock(rq, p, &rf);
		goto recheck;
	}

	/*
	 * If setscheduling to SCHED_DEADLINE (or changing the parameters
	 * of a SCHED_DEADLINE task) we need to check if enough bandwidth
	 * is available.
	 */
	if ((dl_policy(policy) || dl_task(p)) && dl_overflow(p, policy, attr)) {
		task_rq_unlock(rq, p, &rf);
		return -EBUSY;
	}

	p->sched_reset_on_fork = reset_on_fork;
	oldprio = p->prio;

	if (pi) {
		/*
		 * Take priority boosted tasks into account. If the new
		 * effective priority is unchanged, we just store the new
		 * normal parameters and do not touch the scheduler class and
		 * the runqueue. This will be done when the task deboost
		 * itself.
		 */
		new_effective_prio = rt_mutex_get_effective_prio(p, newprio);
		if (new_effective_prio == oldprio)
			queue_flags &= ~DEQUEUE_MOVE;
	}

	queued = task_on_rq_queued(p);
	running = task_current(rq, p);
	if (queued)
		dequeue_task(rq, p, queue_flags);
	if (running)
		put_prev_task(rq, p);

	prev_class = p->sched_class;
	__setscheduler(rq, p, attr, pi);

	if (queued) {
		/*
		 * We enqueue to tail when the priority of a task is
		 * increased (user space view).
		 */
		if (oldprio < p->prio)
			queue_flags |= ENQUEUE_HEAD;

		enqueue_task(rq, p, queue_flags);
	}
	if (running)
		set_curr_task(rq, p);

	check_class_changed(rq, p, prev_class, oldprio);
	preempt_disable(); /* avoid rq from going away on us */
	task_rq_unlock(rq, p, &rf);

	if (pi)
		rt_mutex_adjust_pi(p);

	/*
	 * Run balance callbacks after we've adjusted the PI chain.
	 */
	balance_callback(rq);
	preempt_enable();

	return 0;
}

static int _sched_setscheduler(struct task_struct *p, int policy,
			       const struct sched_param *param, bool check)
{
	struct sched_attr attr = {
		.sched_policy   = policy,
		.sched_priority = param->sched_priority,
		.sched_nice	= PRIO_TO_NICE(p->static_prio),
	};

	/* Fixup the legacy SCHED_RESET_ON_FORK hack. */
	if ((policy != SETPARAM_POLICY) && (policy & SCHED_RESET_ON_FORK)) {
		attr.sched_flags |= SCHED_FLAG_RESET_ON_FORK;
		policy &= ~SCHED_RESET_ON_FORK;
		attr.sched_policy = policy;
	}

	return __sched_setscheduler(p, &attr, check, true);
}
/**
 * sched_setscheduler - change the scheduling policy and/or RT priority of a thread.
 * @p: the task in question.
 * @policy: new policy.
 * @param: structure containing the new RT priority.
 *
 * Return: 0 on success. An error code otherwise.
 *
 * NOTE that the task may be already dead.
 */
int sched_setscheduler(struct task_struct *p, int policy,
		       const struct sched_param *param)
{
	return _sched_setscheduler(p, policy, param, true);
}
EXPORT_SYMBOL_GPL(sched_setscheduler);

int sched_setattr(struct task_struct *p, const struct sched_attr *attr)
{
	return __sched_setscheduler(p, attr, true, true);
}
EXPORT_SYMBOL_GPL(sched_setattr);

/**
 * sched_setscheduler_nocheck - change the scheduling policy and/or RT priority of a thread from kernelspace.
 * @p: the task in question.
 * @policy: new policy.
 * @param: structure containing the new RT priority.
 *
 * Just like sched_setscheduler, only don't bother checking if the
 * current context has permission.  For example, this is needed in
 * stop_machine(): we create temporary high priority worker threads,
 * but our caller might not have that capability.
 *
 * Return: 0 on success. An error code otherwise.
 */
int sched_setscheduler_nocheck(struct task_struct *p, int policy,
			       const struct sched_param *param)
{
	return _sched_setscheduler(p, policy, param, false);
}
EXPORT_SYMBOL_GPL(sched_setscheduler_nocheck);

static int
do_sched_setscheduler(pid_t pid, int policy, struct sched_param __user *param)
{
	struct sched_param lparam;
	struct task_struct *p;
	int retval;

	if (!param || pid < 0)
		return -EINVAL;
	if (copy_from_user(&lparam, param, sizeof(struct sched_param)))
		return -EFAULT;

	rcu_read_lock();
	retval = -ESRCH;
	p = find_process_by_pid(pid);
	if (p != NULL)
		retval = sched_setscheduler(p, policy, &lparam);
	rcu_read_unlock();

	return retval;
}

/*
 * Mimics kernel/events/core.c perf_copy_attr().
 */
static int sched_copy_attr(struct sched_attr __user *uattr,
			   struct sched_attr *attr)
{
	u32 size;
	int ret;

	if (!access_ok(VERIFY_WRITE, uattr, SCHED_ATTR_SIZE_VER0))
		return -EFAULT;

	/*
	 * zero the full structure, so that a short copy will be nice.
	 */
	memset(attr, 0, sizeof(*attr));

	ret = get_user(size, &uattr->size);
	if (ret)
		return ret;

	if (size > PAGE_SIZE)	/* silly large */
		goto err_size;

	if (!size)		/* abi compat */
		size = SCHED_ATTR_SIZE_VER0;

	if (size < SCHED_ATTR_SIZE_VER0)
		goto err_size;

	/*
	 * If we're handed a bigger struct than we know of,
	 * ensure all the unknown bits are 0 - i.e. new
	 * user-space does not rely on any kernel feature
	 * extensions we dont know about yet.
	 */
	if (size > sizeof(*attr)) {
		unsigned char __user *addr;
		unsigned char __user *end;
		unsigned char val;

		addr = (void __user *)uattr + sizeof(*attr);
		end  = (void __user *)uattr + size;

		for (; addr < end; addr++) {
			ret = get_user(val, addr);
			if (ret)
				return ret;
			if (val)
				goto err_size;
		}
		size = sizeof(*attr);
	}

	ret = copy_from_user(attr, uattr, size);
	if (ret)
		return -EFAULT;

	/*
	 * XXX: do we want to be lenient like existing syscalls; or do we want
	 * to be strict and return an error on out-of-bounds values?
	 */
	attr->sched_nice = clamp(attr->sched_nice, MIN_NICE, MAX_NICE);

	return 0;

err_size:
	put_user(sizeof(*attr), &uattr->size);
	return -E2BIG;
}

/**
 * sys_sched_setscheduler - set/change the scheduler policy and RT priority
 * @pid: the pid in question.
 * @policy: new policy.
 * @param: structure containing the new RT priority.
 *
 * Return: 0 on success. An error code otherwise.
 */
SYSCALL_DEFINE3(sched_setscheduler, pid_t, pid, int, policy,
		struct sched_param __user *, param)
{
	/* negative values for policy are not valid */
	if (policy < 0)
		return -EINVAL;

	return do_sched_setscheduler(pid, policy, param);
}

/**
 * sys_sched_setparam - set/change the RT priority of a thread
 * @pid: the pid in question.
 * @param: structure containing the new RT priority.
 *
 * Return: 0 on success. An error code otherwise.
 */
SYSCALL_DEFINE2(sched_setparam, pid_t, pid, struct sched_param __user *, param)
{
	return do_sched_setscheduler(pid, SETPARAM_POLICY, param);
}

/**
 * sys_sched_setattr - same as above, but with extended sched_attr
 * @pid: the pid in question.
 * @uattr: structure containing the extended parameters.
 * @flags: for future extension.
 */
SYSCALL_DEFINE3(sched_setattr, pid_t, pid, struct sched_attr __user *, uattr,
			       unsigned int, flags)
{
	struct sched_attr attr;
	struct task_struct *p;
	int retval;

	if (!uattr || pid < 0 || flags)
		return -EINVAL;

	retval = sched_copy_attr(uattr, &attr);
	if (retval)
		return retval;

	if ((int)attr.sched_policy < 0)
		return -EINVAL;

	rcu_read_lock();
	retval = -ESRCH;
	p = find_process_by_pid(pid);
	if (p != NULL)
		retval = sched_setattr(p, &attr);
	rcu_read_unlock();

	return retval;
}

/**
 * sys_sched_getscheduler - get the policy (scheduling class) of a thread
 * @pid: the pid in question.
 *
 * Return: On success, the policy of the thread. Otherwise, a negative error
 * code.
 */
SYSCALL_DEFINE1(sched_getscheduler, pid_t, pid)
{
	struct task_struct *p;
	int retval;

	if (pid < 0)
		return -EINVAL;

	retval = -ESRCH;
	rcu_read_lock();
	p = find_process_by_pid(pid);
	if (p) {
		retval = security_task_getscheduler(p);
		if (!retval)
			retval = p->policy
				| (p->sched_reset_on_fork ? SCHED_RESET_ON_FORK : 0);
	}
	rcu_read_unlock();
	return retval;
}

/**
 * sys_sched_getparam - get the RT priority of a thread
 * @pid: the pid in question.
 * @param: structure containing the RT priority.
 *
 * Return: On success, 0 and the RT priority is in @param. Otherwise, an error
 * code.
 */
SYSCALL_DEFINE2(sched_getparam, pid_t, pid, struct sched_param __user *, param)
{
	struct sched_param lp = { .sched_priority = 0 };
	struct task_struct *p;
	int retval;

	if (!param || pid < 0)
		return -EINVAL;

	rcu_read_lock();
	p = find_process_by_pid(pid);
	retval = -ESRCH;
	if (!p)
		goto out_unlock;

	retval = security_task_getscheduler(p);
	if (retval)
		goto out_unlock;

	if (task_has_rt_policy(p))
		lp.sched_priority = p->rt_priority;
	rcu_read_unlock();

	/*
	 * This one might sleep, we cannot do it with a spinlock held ...
	 */
	retval = copy_to_user(param, &lp, sizeof(*param)) ? -EFAULT : 0;

	return retval;

out_unlock:
	rcu_read_unlock();
	return retval;
}

static int sched_read_attr(struct sched_attr __user *uattr,
			   struct sched_attr *attr,
			   unsigned int usize)
{
	int ret;

	if (!access_ok(VERIFY_WRITE, uattr, usize))
		return -EFAULT;

	/*
	 * If we're handed a smaller struct than we know of,
	 * ensure all the unknown bits are 0 - i.e. old
	 * user-space does not get uncomplete information.
	 */
	if (usize < sizeof(*attr)) {
		unsigned char *addr;
		unsigned char *end;

		addr = (void *)attr + usize;
		end  = (void *)attr + sizeof(*attr);

		for (; addr < end; addr++) {
			if (*addr)
				return -EFBIG;
		}

		attr->size = usize;
	}

	ret = copy_to_user(uattr, attr, attr->size);
	if (ret)
		return -EFAULT;

	return 0;
}

/**
 * sys_sched_getattr - similar to sched_getparam, but with sched_attr
 * @pid: the pid in question.
 * @uattr: structure containing the extended parameters.
 * @size: sizeof(attr) for fwd/bwd comp.
 * @flags: for future extension.
 */
SYSCALL_DEFINE4(sched_getattr, pid_t, pid, struct sched_attr __user *, uattr,
		unsigned int, size, unsigned int, flags)
{
	struct sched_attr attr = {
		.size = sizeof(struct sched_attr),
	};
	struct task_struct *p;
	int retval;

	if (!uattr || pid < 0 || size > PAGE_SIZE ||
	    size < SCHED_ATTR_SIZE_VER0 || flags)
		return -EINVAL;

	rcu_read_lock();
	p = find_process_by_pid(pid);
	retval = -ESRCH;
	if (!p)
		goto out_unlock;

	retval = security_task_getscheduler(p);
	if (retval)
		goto out_unlock;

	attr.sched_policy = p->policy;
	if (p->sched_reset_on_fork)
		attr.sched_flags |= SCHED_FLAG_RESET_ON_FORK;
	if (task_has_dl_policy(p))
		__getparam_dl(p, &attr);
	else if (task_has_rt_policy(p))
		attr.sched_priority = p->rt_priority;
	else
		attr.sched_nice = task_nice(p);

	rcu_read_unlock();

	retval = sched_read_attr(uattr, &attr, size);
	return retval;

out_unlock:
	rcu_read_unlock();
	return retval;
}

long sched_setaffinity(pid_t pid, const struct cpumask *in_mask)
{
	cpumask_var_t cpus_allowed, new_mask;
	struct task_struct *p;
	int retval;
	int dest_cpu;
	cpumask_t allowed_mask;

	rcu_read_lock();

	p = find_process_by_pid(pid);
	if (!p) {
		rcu_read_unlock();
		return -ESRCH;
	}

	/* Prevent p going away */
	get_task_struct(p);
	rcu_read_unlock();

	if (p->flags & PF_NO_SETAFFINITY) {
		retval = -EINVAL;
		goto out_put_task;
	}
	if (!alloc_cpumask_var(&cpus_allowed, GFP_KERNEL)) {
		retval = -ENOMEM;
		goto out_put_task;
	}
	if (!alloc_cpumask_var(&new_mask, GFP_KERNEL)) {
		retval = -ENOMEM;
		goto out_free_cpus_allowed;
	}
	retval = -EPERM;
	if (!check_same_owner(p)) {
		rcu_read_lock();
		if (!ns_capable(__task_cred(p)->user_ns, CAP_SYS_NICE)) {
			rcu_read_unlock();
			goto out_free_new_mask;
		}
		rcu_read_unlock();
	}

	retval = security_task_setscheduler(p);
	if (retval)
		goto out_free_new_mask;


	cpuset_cpus_allowed(p, cpus_allowed);
	cpumask_and(new_mask, in_mask, cpus_allowed);

	/*
	 * Since bandwidth control happens on root_domain basis,
	 * if admission test is enabled, we only admit -deadline
	 * tasks allowed to run on all the CPUs in the task's
	 * root_domain.
	 */
#ifdef CONFIG_SMP
	if (task_has_dl_policy(p) && dl_bandwidth_enabled()) {
		rcu_read_lock();
		if (!cpumask_subset(task_rq(p)->rd->span, new_mask)) {
			retval = -EBUSY;
			rcu_read_unlock();
			goto out_free_new_mask;
		}
		rcu_read_unlock();
	}
#endif
again:
	cpumask_andnot(&allowed_mask, new_mask, cpu_isolated_mask);
	dest_cpu = cpumask_any_and(cpu_active_mask, &allowed_mask);
	if (dest_cpu < nr_cpu_ids) {
		retval = __set_cpus_allowed_ptr(p, new_mask, true);
		if (!retval) {
			cpuset_cpus_allowed(p, cpus_allowed);
			if (!cpumask_subset(new_mask, cpus_allowed)) {
				/*
				 * We must have raced with a concurrent cpuset
				 * update. Just reset the cpus_allowed to the
				 * cpuset's cpus_allowed
				 */
				cpumask_copy(new_mask, cpus_allowed);
				goto again;
			}
		}
	} else {
		retval = -EINVAL;
	}

out_free_new_mask:
	free_cpumask_var(new_mask);
out_free_cpus_allowed:
	free_cpumask_var(cpus_allowed);
out_put_task:
	put_task_struct(p);
	return retval;
}

static int get_user_cpu_mask(unsigned long __user *user_mask_ptr, unsigned len,
			     struct cpumask *new_mask)
{
	if (len < cpumask_size())
		cpumask_clear(new_mask);
	else if (len > cpumask_size())
		len = cpumask_size();

	return copy_from_user(new_mask, user_mask_ptr, len) ? -EFAULT : 0;
}

/**
 * sys_sched_setaffinity - set the cpu affinity of a process
 * @pid: pid of the process
 * @len: length in bytes of the bitmask pointed to by user_mask_ptr
 * @user_mask_ptr: user-space pointer to the new cpu mask
 *
 * Return: 0 on success. An error code otherwise.
 */
SYSCALL_DEFINE3(sched_setaffinity, pid_t, pid, unsigned int, len,
		unsigned long __user *, user_mask_ptr)
{
	cpumask_var_t new_mask;
	int retval;

	if (!alloc_cpumask_var(&new_mask, GFP_KERNEL))
		return -ENOMEM;

	retval = get_user_cpu_mask(user_mask_ptr, len, new_mask);
	if (retval == 0)
		retval = sched_setaffinity(pid, new_mask);
	free_cpumask_var(new_mask);
	return retval;
}

long sched_getaffinity(pid_t pid, struct cpumask *mask)
{
	struct task_struct *p;
	unsigned long flags;
	int retval;

	rcu_read_lock();

	retval = -ESRCH;
	p = find_process_by_pid(pid);
	if (!p)
		goto out_unlock;

	retval = security_task_getscheduler(p);
	if (retval)
		goto out_unlock;

	raw_spin_lock_irqsave(&p->pi_lock, flags);
	cpumask_and(mask, &p->cpus_allowed, cpu_active_mask);
	raw_spin_unlock_irqrestore(&p->pi_lock, flags);

out_unlock:
	rcu_read_unlock();

	return retval;
}

/**
 * sys_sched_getaffinity - get the cpu affinity of a process
 * @pid: pid of the process
 * @len: length in bytes of the bitmask pointed to by user_mask_ptr
 * @user_mask_ptr: user-space pointer to hold the current cpu mask
 *
 * Return: size of CPU mask copied to user_mask_ptr on success. An
 * error code otherwise.
 */
SYSCALL_DEFINE3(sched_getaffinity, pid_t, pid, unsigned int, len,
		unsigned long __user *, user_mask_ptr)
{
	int ret;
	cpumask_var_t mask;

	if ((len * BITS_PER_BYTE) < nr_cpu_ids)
		return -EINVAL;
	if (len & (sizeof(unsigned long)-1))
		return -EINVAL;

	if (!alloc_cpumask_var(&mask, GFP_KERNEL))
		return -ENOMEM;

	ret = sched_getaffinity(pid, mask);
	if (ret == 0) {
		size_t retlen = min_t(size_t, len, cpumask_size());

		if (copy_to_user(user_mask_ptr, mask, retlen))
			ret = -EFAULT;
		else
			ret = retlen;
	}
	free_cpumask_var(mask);

	return ret;
}

/**
 * sys_sched_yield - yield the current processor to other threads.
 *
 * This function yields the current CPU to other tasks. If there are no
 * other threads running on this CPU then this function will return.
 *
 * Return: 0.
 */
SYSCALL_DEFINE0(sched_yield)
{
	struct rq *rq = this_rq_lock();

	schedstat_inc(rq->yld_count);
	current->sched_class->yield_task(rq);

	/*
	 * Since we are going to call schedule() anyway, there's
	 * no need to preempt or enable interrupts:
	 */
	__release(rq->lock);
	spin_release(&rq->lock.dep_map, 1, _THIS_IP_);
	do_raw_spin_unlock(&rq->lock);
	sched_preempt_enable_no_resched();

	schedule();

	return 0;
}

#ifndef CONFIG_PREEMPT
int __sched _cond_resched(void)
{
	if (should_resched(0)) {
		preempt_schedule_common();
		return 1;
	}
	return 0;
}
EXPORT_SYMBOL(_cond_resched);
#endif

/*
 * __cond_resched_lock() - if a reschedule is pending, drop the given lock,
 * call schedule, and on return reacquire the lock.
 *
 * This works OK both with and without CONFIG_PREEMPT. We do strange low-level
 * operations here to prevent schedule() from being called twice (once via
 * spin_unlock(), once by hand).
 */
int __cond_resched_lock(spinlock_t *lock)
{
	int resched = should_resched(PREEMPT_LOCK_OFFSET);
	int ret = 0;

	lockdep_assert_held(lock);

	if (spin_needbreak(lock) || resched) {
		spin_unlock(lock);
		if (resched)
			preempt_schedule_common();
		else
			cpu_relax();
		ret = 1;
		spin_lock(lock);
	}
	return ret;
}
EXPORT_SYMBOL(__cond_resched_lock);

int __sched __cond_resched_softirq(void)
{
	BUG_ON(!in_softirq());

	if (should_resched(SOFTIRQ_DISABLE_OFFSET)) {
		local_bh_enable();
		preempt_schedule_common();
		local_bh_disable();
		return 1;
	}
	return 0;
}
EXPORT_SYMBOL(__cond_resched_softirq);

/**
 * yield - yield the current processor to other threads.
 *
 * Do not ever use this function, there's a 99% chance you're doing it wrong.
 *
 * The scheduler is at all times free to pick the calling task as the most
 * eligible task to run, if removing the yield() call from your code breaks
 * it, its already broken.
 *
 * Typical broken usage is:
 *
 * while (!event)
 * 	yield();
 *
 * where one assumes that yield() will let 'the other' process run that will
 * make event true. If the current task is a SCHED_FIFO task that will never
 * happen. Never use yield() as a progress guarantee!!
 *
 * If you want to use yield() to wait for something, use wait_event().
 * If you want to use yield() to be 'nice' for others, use cond_resched().
 * If you still want to use yield(), do not!
 */
void __sched yield(void)
{
	set_current_state(TASK_RUNNING);
	sys_sched_yield();
}
EXPORT_SYMBOL(yield);

/**
 * yield_to - yield the current processor to another thread in
 * your thread group, or accelerate that thread toward the
 * processor it's on.
 * @p: target task
 * @preempt: whether task preemption is allowed or not
 *
 * It's the caller's job to ensure that the target task struct
 * can't go away on us before we can do any checks.
 *
 * Return:
 *	true (>0) if we indeed boosted the target task.
 *	false (0) if we failed to boost the target.
 *	-ESRCH if there's no task to yield to.
 */
int __sched yield_to(struct task_struct *p, bool preempt)
{
	struct task_struct *curr = current;
	struct rq *rq, *p_rq;
	unsigned long flags;
	int yielded = 0;

	local_irq_save(flags);
	rq = this_rq();

again:
	p_rq = task_rq(p);
	/*
	 * If we're the only runnable task on the rq and target rq also
	 * has only one task, there's absolutely no point in yielding.
	 */
	if (rq->nr_running == 1 && p_rq->nr_running == 1) {
		yielded = -ESRCH;
		goto out_irq;
	}

	double_rq_lock(rq, p_rq);
	if (task_rq(p) != p_rq) {
		double_rq_unlock(rq, p_rq);
		goto again;
	}

	if (!curr->sched_class->yield_to_task)
		goto out_unlock;

	if (curr->sched_class != p->sched_class)
		goto out_unlock;

	if (task_running(p_rq, p) || p->state)
		goto out_unlock;

	yielded = curr->sched_class->yield_to_task(rq, p, preempt);
	if (yielded) {
		schedstat_inc(rq->yld_count);
		/*
		 * Make p's CPU reschedule; pick_next_entity takes care of
		 * fairness.
		 */
		if (preempt && rq != p_rq)
			resched_curr(p_rq);
	}

out_unlock:
	double_rq_unlock(rq, p_rq);
out_irq:
	local_irq_restore(flags);

	if (yielded > 0)
		schedule();

	return yielded;
}
EXPORT_SYMBOL_GPL(yield_to);

/*
 * This task is about to go to sleep on IO. Increment rq->nr_iowait so
 * that process accounting knows that this is a task in IO wait state.
 */
long __sched io_schedule_timeout(long timeout)
{
	int old_iowait = current->in_iowait;
	struct rq *rq;
	long ret;

	current->in_iowait = 1;
	blk_schedule_flush_plug(current);

	delayacct_blkio_start();
	rq = raw_rq();
	atomic_inc(&rq->nr_iowait);
	ret = schedule_timeout(timeout);
	current->in_iowait = old_iowait;
	atomic_dec(&rq->nr_iowait);
	delayacct_blkio_end();

	return ret;
}
EXPORT_SYMBOL(io_schedule_timeout);

/**
 * sys_sched_get_priority_max - return maximum RT priority.
 * @policy: scheduling class.
 *
 * Return: On success, this syscall returns the maximum
 * rt_priority that can be used by a given scheduling class.
 * On failure, a negative error code is returned.
 */
SYSCALL_DEFINE1(sched_get_priority_max, int, policy)
{
	int ret = -EINVAL;

	switch (policy) {
	case SCHED_FIFO:
	case SCHED_RR:
		ret = MAX_USER_RT_PRIO-1;
		break;
	case SCHED_DEADLINE:
	case SCHED_NORMAL:
	case SCHED_BATCH:
	case SCHED_IDLE:
		ret = 0;
		break;
	}
	return ret;
}

/**
 * sys_sched_get_priority_min - return minimum RT priority.
 * @policy: scheduling class.
 *
 * Return: On success, this syscall returns the minimum
 * rt_priority that can be used by a given scheduling class.
 * On failure, a negative error code is returned.
 */
SYSCALL_DEFINE1(sched_get_priority_min, int, policy)
{
	int ret = -EINVAL;

	switch (policy) {
	case SCHED_FIFO:
	case SCHED_RR:
		ret = 1;
		break;
	case SCHED_DEADLINE:
	case SCHED_NORMAL:
	case SCHED_BATCH:
	case SCHED_IDLE:
		ret = 0;
	}
	return ret;
}

/**
 * sys_sched_rr_get_interval - return the default timeslice of a process.
 * @pid: pid of the process.
 * @interval: userspace pointer to the timeslice value.
 *
 * this syscall writes the default timeslice value of a given process
 * into the user-space timespec buffer. A value of '0' means infinity.
 *
 * Return: On success, 0 and the timeslice is in @interval. Otherwise,
 * an error code.
 */
SYSCALL_DEFINE2(sched_rr_get_interval, pid_t, pid,
		struct timespec __user *, interval)
{
	struct task_struct *p;
	unsigned int time_slice;
	struct rq_flags rf;
	struct timespec t;
	struct rq *rq;
	int retval;

	if (pid < 0)
		return -EINVAL;

	retval = -ESRCH;
	rcu_read_lock();
	p = find_process_by_pid(pid);
	if (!p)
		goto out_unlock;

	retval = security_task_getscheduler(p);
	if (retval)
		goto out_unlock;

	rq = task_rq_lock(p, &rf);
	time_slice = 0;
	if (p->sched_class->get_rr_interval)
		time_slice = p->sched_class->get_rr_interval(rq, p);
	task_rq_unlock(rq, p, &rf);

	rcu_read_unlock();
	jiffies_to_timespec(time_slice, &t);
	retval = copy_to_user(interval, &t, sizeof(t)) ? -EFAULT : 0;
	return retval;

out_unlock:
	rcu_read_unlock();
	return retval;
}

static const char stat_nam[] = TASK_STATE_TO_CHAR_STR;

void sched_show_task(struct task_struct *p)
{
	unsigned long free = 0;
	int ppid;
	unsigned long state = p->state;

	if (!try_get_task_stack(p))
		return;
	if (state)
		state = __ffs(state) + 1;
	printk(KERN_INFO "%-15.15s %c", p->comm,
		state < sizeof(stat_nam) - 1 ? stat_nam[state] : '?');
	if (state == TASK_RUNNING)
		printk(KERN_CONT "  running task    ");
#ifdef CONFIG_DEBUG_STACK_USAGE
	free = stack_not_used(p);
#endif
	ppid = 0;
	rcu_read_lock();
	if (pid_alive(p))
		ppid = task_pid_nr(rcu_dereference(p->real_parent));
	rcu_read_unlock();
	printk(KERN_CONT "%5lu %5d %6d 0x%08lx\n", free,
		task_pid_nr(p), ppid,
		(unsigned long)task_thread_info(p)->flags);

	print_worker_info(KERN_INFO, p);
	show_stack(p, NULL);
	put_task_stack(p);
}

void show_state_filter(unsigned long state_filter)
{
	struct task_struct *g, *p;

#if BITS_PER_LONG == 32
	printk(KERN_INFO
		"  task                PC stack   pid father\n");
#else
	printk(KERN_INFO
		"  task                        PC stack   pid father\n");
#endif
	rcu_read_lock();
	for_each_process_thread(g, p) {
		/*
		 * reset the NMI-timeout, listing all files on a slow
		 * console might take a lot of time:
		 * Also, reset softlockup watchdogs on all CPUs, because
		 * another CPU might be blocked waiting for us to process
		 * an IPI.
		 */
		touch_nmi_watchdog();
		touch_all_softlockup_watchdogs();
		if (!state_filter || (p->state & state_filter))
			sched_show_task(p);
	}

#ifdef CONFIG_SCHED_DEBUG
	if (!state_filter)
		sysrq_sched_debug_show();
#endif
	rcu_read_unlock();
	/*
	 * Only show locks if all tasks are dumped:
	 */
	if (!state_filter)
		debug_show_all_locks();
}

void init_idle_bootup_task(struct task_struct *idle)
{
	idle->sched_class = &idle_sched_class;
}

/**
 * init_idle - set up an idle thread for a given CPU
 * @idle: task in question
 * @cpu: cpu the idle task belongs to
 * @cpu_up: differentiate between initial boot vs hotplug
 *
 * NOTE: this function does not set the idle thread's NEED_RESCHED
 * flag, to make booting more robust.
 */
void init_idle(struct task_struct *idle, int cpu, bool cpu_up)
{
	struct rq *rq = cpu_rq(cpu);
	unsigned long flags;

	__sched_fork(0, idle);

	if (!cpu_up)
		init_new_task_load(idle, true);

	raw_spin_lock_irqsave(&idle->pi_lock, flags);
	raw_spin_lock(&rq->lock);

	idle->state = TASK_RUNNING;
	idle->se.exec_start = sched_clock();

	kasan_unpoison_task_stack(idle);

#ifdef CONFIG_SMP
	/*
	 * Its possible that init_idle() gets called multiple times on a task,
	 * in that case do_set_cpus_allowed() will not do the right thing.
	 *
	 * And since this is boot we can forgo the serialization.
	 */
	set_cpus_allowed_common(idle, cpumask_of(cpu));
#endif
	/*
	 * We're having a chicken and egg problem, even though we are
	 * holding rq->lock, the cpu isn't yet set to this cpu so the
	 * lockdep check in task_group() will fail.
	 *
	 * Similar case to sched_fork(). / Alternatively we could
	 * use task_rq_lock() here and obtain the other rq->lock.
	 *
	 * Silence PROVE_RCU
	 */
	rcu_read_lock();
	__set_task_cpu(idle, cpu);
	rcu_read_unlock();

	rq->curr = rq->idle = idle;
	idle->on_rq = TASK_ON_RQ_QUEUED;
#ifdef CONFIG_SMP
	idle->on_cpu = 1;
#endif
	raw_spin_unlock(&rq->lock);
	raw_spin_unlock_irqrestore(&idle->pi_lock, flags);

	/* Set the preempt count _outside_ the spinlocks! */
	init_idle_preempt_count(idle, cpu);

	/*
	 * The idle tasks have their own, simple scheduling class:
	 */
	idle->sched_class = &idle_sched_class;
	ftrace_graph_init_idle_task(idle, cpu);
	vtime_init_idle(idle, cpu);
#ifdef CONFIG_SMP
	sprintf(idle->comm, "%s/%d", INIT_TASK_COMM, cpu);
#endif
}

int cpuset_cpumask_can_shrink(const struct cpumask *cur,
			      const struct cpumask *trial)
{
	int ret = 1, trial_cpus;
	struct dl_bw *cur_dl_b;
	unsigned long flags;

	if (!cpumask_weight(cur))
		return ret;

	rcu_read_lock_sched();
	cur_dl_b = dl_bw_of(cpumask_any(cur));
	trial_cpus = cpumask_weight(trial);

	raw_spin_lock_irqsave(&cur_dl_b->lock, flags);
	if (cur_dl_b->bw != -1 &&
	    cur_dl_b->bw * trial_cpus < cur_dl_b->total_bw)
		ret = 0;
	raw_spin_unlock_irqrestore(&cur_dl_b->lock, flags);
	rcu_read_unlock_sched();

	return ret;
}

int task_can_attach(struct task_struct *p,
		    const struct cpumask *cs_cpus_allowed)
{
	int ret = 0;

	/*
	 * Kthreads which disallow setaffinity shouldn't be moved
	 * to a new cpuset; we don't want to change their cpu
	 * affinity and isolating such threads by their set of
	 * allowed nodes is unnecessary.  Thus, cpusets are not
	 * applicable for such threads.  This prevents checking for
	 * success of set_cpus_allowed_ptr() on all attached tasks
	 * before cpus_allowed may be changed.
	 */
	if (p->flags & PF_NO_SETAFFINITY) {
		ret = -EINVAL;
		goto out;
	}

#ifdef CONFIG_SMP
	if (dl_task(p) && !cpumask_intersects(task_rq(p)->rd->span,
					      cs_cpus_allowed)) {
		unsigned int dest_cpu = cpumask_any_and(cpu_active_mask,
							cs_cpus_allowed);
		struct dl_bw *dl_b;
		bool overflow;
		int cpus;
		unsigned long flags;

		rcu_read_lock_sched();
		dl_b = dl_bw_of(dest_cpu);
		raw_spin_lock_irqsave(&dl_b->lock, flags);
		cpus = dl_bw_cpus(dest_cpu);
		overflow = __dl_overflow(dl_b, cpus, 0, p->dl.dl_bw);
		if (overflow)
			ret = -EBUSY;
		else {
			/*
			 * We reserve space for this task in the destination
			 * root_domain, as we can't fail after this point.
			 * We will free resources in the source root_domain
			 * later on (see set_cpus_allowed_dl()).
			 */
			__dl_add(dl_b, p->dl.dl_bw);
		}
		raw_spin_unlock_irqrestore(&dl_b->lock, flags);
		rcu_read_unlock_sched();

	}
#endif
out:
	return ret;
}

#ifdef CONFIG_SMP

static bool sched_smp_initialized __read_mostly;

#ifdef CONFIG_NUMA_BALANCING
/* Migrate current task p to target_cpu */
int migrate_task_to(struct task_struct *p, int target_cpu)
{
	struct migration_arg arg = { p, target_cpu };
	int curr_cpu = task_cpu(p);

	if (curr_cpu == target_cpu)
		return 0;

	if (!cpumask_test_cpu(target_cpu, tsk_cpus_allowed(p)))
		return -EINVAL;

	/* TODO: This is not properly updating schedstats */

	trace_sched_move_numa(p, curr_cpu, target_cpu);
	return stop_one_cpu(curr_cpu, migration_cpu_stop, &arg);
}

/*
 * Requeue a task on a given node and accurately track the number of NUMA
 * tasks on the runqueues
 */
void sched_setnuma(struct task_struct *p, int nid)
{
	bool queued, running;
	struct rq_flags rf;
	struct rq *rq;

	rq = task_rq_lock(p, &rf);
	queued = task_on_rq_queued(p);
	running = task_current(rq, p);

	if (queued)
		dequeue_task(rq, p, DEQUEUE_SAVE);
	if (running)
		put_prev_task(rq, p);

	p->numa_preferred_nid = nid;

	if (queued)
		enqueue_task(rq, p, ENQUEUE_RESTORE);
	if (running)
		set_curr_task(rq, p);
	task_rq_unlock(rq, p, &rf);
}
#endif /* CONFIG_NUMA_BALANCING */

#ifdef CONFIG_HOTPLUG_CPU
/*
 * Ensures that the idle task is using init_mm right before its cpu goes
 * offline.
 */
void idle_task_exit(void)
{
	struct mm_struct *mm = current->active_mm;

	BUG_ON(cpu_online(smp_processor_id()));

	if (mm != &init_mm) {
		switch_mm_irqs_off(mm, &init_mm, current);
		finish_arch_post_lock_switch();
	}
	mmdrop(mm);
}

/*
 * Since this CPU is going 'away' for a while, fold any nr_active delta
 * we might have. Assumes we're called after migrate_tasks() so that the
 * nr_active count is stable. We need to take the teardown thread which
 * is calling this into account, so we hand in adjust = 1 to the load
 * calculation.
 *
 * Also see the comment "Global load-average calculations".
 */
static void calc_load_migrate(struct rq *rq)
{
	long delta = calc_load_fold_active(rq, 1);
	if (delta)
		atomic_long_add(delta, &calc_load_tasks);
}

static void put_prev_task_fake(struct rq *rq, struct task_struct *prev)
{
}

static const struct sched_class fake_sched_class = {
	.put_prev_task = put_prev_task_fake,
};

static struct task_struct fake_task = {
	/*
	 * Avoid pull_{rt,dl}_task()
	 */
	.prio = MAX_PRIO + 1,
	.sched_class = &fake_sched_class,
};

/*
 * Remove a task from the runqueue and pretend that it's migrating. This
 * should prevent migrations for the detached task and disallow further
 * changes to tsk_cpus_allowed.
 */
static void
detach_one_task(struct task_struct *p, struct rq *rq, struct list_head *tasks)
{
	lockdep_assert_held(&rq->lock);

	p->on_rq = TASK_ON_RQ_MIGRATING;
	deactivate_task(rq, p, 0);
	list_add(&p->se.group_node, tasks);
}

static void attach_tasks(struct list_head *tasks, struct rq *rq)
{
	struct task_struct *p;

	lockdep_assert_held(&rq->lock);

	while (!list_empty(tasks)) {
		p = list_first_entry(tasks, struct task_struct, se.group_node);
		list_del_init(&p->se.group_node);

		BUG_ON(task_rq(p) != rq);
		activate_task(rq, p, 0);
		p->on_rq = TASK_ON_RQ_QUEUED;
	}
}

/*
 * Migrate all tasks (not pinned if pinned argument say so) from the rq,
 * sleeping tasks will be migrated by try_to_wake_up()->select_task_rq().
 *
 * Called with rq->lock held even though we'er in stop_machine() and
 * there's no concurrency possible, we hold the required locks anyway
 * because of lock validation efforts.
 */
static void migrate_tasks(struct rq *dead_rq, bool migrate_pinned_tasks)
{
	struct rq *rq = dead_rq;
	struct task_struct *next, *stop = rq->stop;
	struct pin_cookie cookie;
	int dest_cpu;
	unsigned int num_pinned_kthreads = 1; /* this thread */
	LIST_HEAD(tasks);
	cpumask_t avail_cpus;

	cpumask_andnot(&avail_cpus, cpu_online_mask, cpu_isolated_mask);

	/*
	 * Fudge the rq selection such that the below task selection loop
	 * doesn't get stuck on the currently eligible stop task.
	 *
	 * We're currently inside stop_machine() and the rq is either stuck
	 * in the stop_machine_cpu_stop() loop, or we're executing this code,
	 * either way we should never end up calling schedule() until we're
	 * done here.
	 */
	rq->stop = NULL;

	/*
	 * put_prev_task() and pick_next_task() sched
	 * class method both need to have an up-to-date
	 * value of rq->clock[_task]
	 */
	update_rq_clock(rq);

	for (;;) {
		/*
		 * There's this thread running, bail when that's the only
		 * remaining thread.
		 */
		if (rq->nr_running == 1)
			break;

		/*
		 * pick_next_task assumes pinned rq->lock.
		 */
		cookie = lockdep_pin_lock(&rq->lock);
		next = pick_next_task(rq, &fake_task, cookie);
		BUG_ON(!next);
		next->sched_class->put_prev_task(rq, next);

		if (!migrate_pinned_tasks && next->flags & PF_KTHREAD &&
			!cpumask_intersects(&avail_cpus, &next->cpus_allowed)) {
			detach_one_task(next, rq, &tasks);
			num_pinned_kthreads += 1;
			lockdep_unpin_lock(&rq->lock, cookie);
			continue;
		}

		/*
		 * Rules for changing task_struct::cpus_allowed are holding
		 * both pi_lock and rq->lock, such that holding either
		 * stabilizes the mask.
		 *
		 * Drop rq->lock is not quite as disastrous as it usually is
		 * because !cpu_active at this point, which means load-balance
		 * will not interfere. Also, stop-machine.
		 */
		lockdep_unpin_lock(&rq->lock, cookie);
		raw_spin_unlock(&rq->lock);
		raw_spin_lock(&next->pi_lock);
		raw_spin_lock(&rq->lock);

		/*
		 * Since we're inside stop-machine, _nothing_ should have
		 * changed the task, WARN if weird stuff happened, because in
		 * that case the above rq->lock drop is a fail too.
		 * However, during cpu isolation the load balancer might have
		 * interferred since we don't stop all CPUs. Ignore warning for
		 * this case.
		 */
		if (task_rq(next) != rq || !task_on_rq_queued(next)) {
			WARN_ON(migrate_pinned_tasks);
			raw_spin_unlock(&next->pi_lock);
			continue;
		}

		/* Find suitable destination for @next, with force if needed. */
		dest_cpu = select_fallback_rq(dead_rq->cpu, next, false);

		rq = __migrate_task(rq, next, dest_cpu);
		if (rq != dead_rq) {
			raw_spin_unlock(&rq->lock);
			raw_spin_unlock(&next->pi_lock);
			notify_migration(dead_rq->cpu, dest_cpu, true, next);
			rq = dead_rq;
			raw_spin_lock(&next->pi_lock);
			raw_spin_lock(&rq->lock);
		}
		raw_spin_unlock(&next->pi_lock);
	}

	rq->stop = stop;

	if (num_pinned_kthreads > 1)
		attach_tasks(&tasks, rq);
}

static void set_rq_online(struct rq *rq);
static void set_rq_offline(struct rq *rq);

int do_isolation_work_cpu_stop(void *data)
{
	unsigned int cpu = smp_processor_id();
	struct rq *rq = cpu_rq(cpu);

	watchdog_disable(cpu);

	irq_migrate_all_off_this_cpu();

	local_irq_disable();

	sched_ttwu_pending();

	raw_spin_lock(&rq->lock);

	/*
	 * Temporarily mark the rq as offline. This will allow us to
	 * move tasks off the CPU.
	 */
	if (rq->rd) {
		BUG_ON(!cpumask_test_cpu(cpu, rq->rd->span));
		set_rq_offline(rq);
	}

	migrate_tasks(rq, false);

	if (rq->rd)
		set_rq_online(rq);
	raw_spin_unlock(&rq->lock);

	/*
	 * We might have been in tickless state. Clear NOHZ flags to avoid
	 * us being kicked for helping out with balancing
	 */
	nohz_balance_clear_nohz_mask(cpu);

	clear_hmp_request(cpu);
	local_irq_enable();
	return 0;
}

int do_unisolation_work_cpu_stop(void *data)
{
	watchdog_enable(smp_processor_id());
	return 0;
}

static void init_sched_groups_capacity(int cpu, struct sched_domain *sd);

static void sched_update_group_capacities(int cpu)
{
	struct sched_domain *sd;

	mutex_lock(&sched_domains_mutex);
	rcu_read_lock();

	for_each_domain(cpu, sd) {
		int balance_cpu = group_balance_cpu(sd->groups);

		init_sched_groups_capacity(cpu, sd);
		/*
		 * Need to ensure this is also called with balancing
		 * cpu.
		*/
		if (cpu != balance_cpu)
			init_sched_groups_capacity(balance_cpu, sd);
	}

	rcu_read_unlock();
	mutex_unlock(&sched_domains_mutex);
}

static unsigned int cpu_isolation_vote[NR_CPUS];

int sched_isolate_count(const cpumask_t *mask, bool include_offline)
{
	cpumask_t count_mask = CPU_MASK_NONE;

	if (include_offline) {
		cpumask_complement(&count_mask, cpu_online_mask);
		cpumask_or(&count_mask, &count_mask, cpu_isolated_mask);
		cpumask_and(&count_mask, &count_mask, mask);
	} else {
		cpumask_and(&count_mask, mask, cpu_isolated_mask);
	}

	return cpumask_weight(&count_mask);
}

/*
 * 1) CPU is isolated and cpu is offlined:
 *	Unisolate the core.
 * 2) CPU is not isolated and CPU is offlined:
 *	No action taken.
 * 3) CPU is offline and request to isolate
 *	Request ignored.
 * 4) CPU is offline and isolated:
 *	Not a possible state.
 * 5) CPU is online and request to isolate
 *	Normal case: Isolate the CPU
 * 6) CPU is not isolated and comes back online
 *	Nothing to do
 *
 * Note: The client calling sched_isolate_cpu() is repsonsible for ONLY
 * calling sched_unisolate_cpu() on a CPU that the client previously isolated.
 * Client is also responsible for unisolating when a core goes offline
 * (after CPU is marked offline).
 */
int sched_isolate_cpu(int cpu)
{
	struct rq *rq = cpu_rq(cpu);
	cpumask_t avail_cpus;
	int ret_code = 0;
	u64 start_time = 0;

	if (trace_sched_isolate_enabled())
		start_time = sched_clock();

	cpu_maps_update_begin();

	cpumask_andnot(&avail_cpus, cpu_online_mask, cpu_isolated_mask);

	/* We cannot isolate ALL cpus in the system */
	if (cpumask_weight(&avail_cpus) == 1) {
		ret_code = -EINVAL;
		goto out;
	}

	if (!cpu_online(cpu)) {
		ret_code = -EINVAL;
		goto out;
	}

	if (++cpu_isolation_vote[cpu] > 1)
		goto out;

	/*
	 * There is a race between watchdog being enabled by hotplug and
	 * core isolation disabling the watchdog. When a CPU is hotplugged in
	 * and the hotplug lock has been released the watchdog thread might
	 * not have run yet to enable the watchdog.
	 * We have to wait for the watchdog to be enabled before proceeding.
	 */
	if (!watchdog_configured(cpu)) {
		msleep(20);
		if (!watchdog_configured(cpu)) {
			--cpu_isolation_vote[cpu];
			ret_code = -EBUSY;
			goto out;
		}
	}

	set_cpu_isolated(cpu, true);
	cpumask_clear_cpu(cpu, &avail_cpus);

	/* Migrate timers */
	smp_call_function_any(&avail_cpus, hrtimer_quiesce_cpu, &cpu, 1);
	smp_call_function_any(&avail_cpus, timer_quiesce_cpu, &cpu, 1);

	stop_cpus(cpumask_of(cpu), do_isolation_work_cpu_stop, 0);

	calc_load_migrate(rq);
	update_max_interval();
	sched_update_group_capacities(cpu);

out:
	cpu_maps_update_done();
	trace_sched_isolate(cpu, cpumask_bits(cpu_isolated_mask)[0],
			    start_time, 1);
	return ret_code;
}

/*
 * Note: The client calling sched_isolate_cpu() is repsonsible for ONLY
 * calling sched_unisolate_cpu() on a CPU that the client previously isolated.
 * Client is also responsible for unisolating when a core goes offline
 * (after CPU is marked offline).
 */
int sched_unisolate_cpu_unlocked(int cpu)
{
	int ret_code = 0;
	struct rq *rq = cpu_rq(cpu);
	u64 start_time = 0;

	if (trace_sched_isolate_enabled())
		start_time = sched_clock();

	if (!cpu_isolation_vote[cpu]) {
		ret_code = -EINVAL;
		goto out;
	}

	if (--cpu_isolation_vote[cpu])
		goto out;

	if (cpu_online(cpu)) {
		unsigned long flags;

		raw_spin_lock_irqsave(&rq->lock, flags);
		rq->age_stamp = sched_clock_cpu(cpu);
		raw_spin_unlock_irqrestore(&rq->lock, flags);
	}

	set_cpu_isolated(cpu, false);
	update_max_interval();
	sched_update_group_capacities(cpu);

	if (cpu_online(cpu)) {
		stop_cpus(cpumask_of(cpu), do_unisolation_work_cpu_stop, 0);

		/* Kick CPU to immediately do load balancing */
		if (!test_and_set_bit(NOHZ_BALANCE_KICK, nohz_flags(cpu)))
			smp_send_reschedule(cpu);
	}

out:
	trace_sched_isolate(cpu, cpumask_bits(cpu_isolated_mask)[0],
			    start_time, 0);
	return ret_code;
}

int sched_unisolate_cpu(int cpu)
{
	int ret_code;

	cpu_maps_update_begin();
	ret_code = sched_unisolate_cpu_unlocked(cpu);
	cpu_maps_update_done();
	return ret_code;
}

#endif /* CONFIG_HOTPLUG_CPU */

static void set_rq_online(struct rq *rq)
{
	if (!rq->online) {
		const struct sched_class *class;

		cpumask_set_cpu(rq->cpu, rq->rd->online);
		rq->online = 1;

		for_each_class(class) {
			if (class->rq_online)
				class->rq_online(rq);
		}
	}
}

static void set_rq_offline(struct rq *rq)
{
	if (rq->online) {
		const struct sched_class *class;

		for_each_class(class) {
			if (class->rq_offline)
				class->rq_offline(rq);
		}

		cpumask_clear_cpu(rq->cpu, rq->rd->online);
		rq->online = 0;
	}
}

static void set_cpu_rq_start_time(unsigned int cpu)
{
	struct rq *rq = cpu_rq(cpu);

	rq->age_stamp = sched_clock_cpu(cpu);
}

static cpumask_var_t sched_domains_tmpmask; /* sched_domains_mutex */

#ifdef CONFIG_SCHED_DEBUG

static __read_mostly int sched_debug_enabled;

static int __init sched_debug_setup(char *str)
{
	sched_debug_enabled = 1;

	return 0;
}
early_param("sched_debug", sched_debug_setup);

static inline bool sched_debug(void)
{
	return sched_debug_enabled;
}

static int sched_domain_debug_one(struct sched_domain *sd, int cpu, int level,
				  struct cpumask *groupmask)
{
	struct sched_group *group = sd->groups;

	cpumask_clear(groupmask);

	printk(KERN_DEBUG "%*s domain %d: ", level, "", level);

	if (!(sd->flags & SD_LOAD_BALANCE)) {
		printk("does not load-balance\n");
		if (sd->parent)
			printk(KERN_ERR "ERROR: !SD_LOAD_BALANCE domain"
					" has parent");
		return -1;
	}

	printk(KERN_CONT "span %*pbl level %s\n",
	       cpumask_pr_args(sched_domain_span(sd)), sd->name);

	if (!cpumask_test_cpu(cpu, sched_domain_span(sd))) {
		printk(KERN_ERR "ERROR: domain->span does not contain "
				"CPU%d\n", cpu);
	}
	if (!cpumask_test_cpu(cpu, sched_group_cpus(group))) {
		printk(KERN_ERR "ERROR: domain->groups does not contain"
				" CPU%d\n", cpu);
	}

	printk(KERN_DEBUG "%*s groups:", level + 1, "");
	do {
		if (!group) {
			printk("\n");
			printk(KERN_ERR "ERROR: group is NULL\n");
			break;
		}

		if (!cpumask_weight(sched_group_cpus(group))) {
			printk(KERN_CONT "\n");
			printk(KERN_ERR "ERROR: empty group\n");
			break;
		}

		if (!(sd->flags & SD_OVERLAP) &&
		    cpumask_intersects(groupmask, sched_group_cpus(group))) {
			printk(KERN_CONT "\n");
			printk(KERN_ERR "ERROR: repeated CPUs\n");
			break;
		}

		cpumask_or(groupmask, groupmask, sched_group_cpus(group));

		printk(KERN_CONT " %*pbl",
		       cpumask_pr_args(sched_group_cpus(group)));
		if (group->sgc->capacity != SCHED_CAPACITY_SCALE) {
			printk(KERN_CONT " (cpu_capacity = %lu)",
				group->sgc->capacity);
		}

		group = group->next;
	} while (group != sd->groups);
	printk(KERN_CONT "\n");

	if (!cpumask_equal(sched_domain_span(sd), groupmask))
		printk(KERN_ERR "ERROR: groups don't span domain->span\n");

	if (sd->parent &&
	    !cpumask_subset(groupmask, sched_domain_span(sd->parent)))
		printk(KERN_ERR "ERROR: parent span is not a superset "
			"of domain->span\n");
	return 0;
}

static void sched_domain_debug(struct sched_domain *sd, int cpu)
{
	int level = 0;

	if (!sched_debug_enabled)
		return;

	if (!sd) {
		printk(KERN_DEBUG "CPU%d attaching NULL sched-domain.\n", cpu);
		return;
	}

	printk(KERN_DEBUG "CPU%d attaching sched-domain:\n", cpu);

	for (;;) {
		if (sched_domain_debug_one(sd, cpu, level, sched_domains_tmpmask))
			break;
		level++;
		sd = sd->parent;
		if (!sd)
			break;
	}
}
#else /* !CONFIG_SCHED_DEBUG */

# define sched_debug_enabled 0
# define sched_domain_debug(sd, cpu) do { } while (0)
static inline bool sched_debug(void)
{
	return false;
}
#endif /* CONFIG_SCHED_DEBUG */

static int sd_degenerate(struct sched_domain *sd)
{
	if (cpumask_weight(sched_domain_span(sd)) == 1)
		return 1;

	/* Following flags need at least 2 groups */
	if (sd->flags & (SD_LOAD_BALANCE |
			 SD_BALANCE_NEWIDLE |
			 SD_BALANCE_FORK |
			 SD_BALANCE_EXEC |
			 SD_SHARE_CPUCAPACITY |
			 SD_ASYM_CPUCAPACITY |
			 SD_SHARE_PKG_RESOURCES |
			 SD_SHARE_POWERDOMAIN |
			 SD_SHARE_CAP_STATES)) {
		if (sd->groups != sd->groups->next)
			return 0;
	}

	/* Following flags don't use groups */
	if (sd->flags & (SD_WAKE_AFFINE))
		return 0;

	return 1;
}

static int
sd_parent_degenerate(struct sched_domain *sd, struct sched_domain *parent)
{
	unsigned long cflags = sd->flags, pflags = parent->flags;

	if (sd_degenerate(parent))
		return 1;

	if (!cpumask_equal(sched_domain_span(sd), sched_domain_span(parent)))
		return 0;

	/* Flags needing groups don't count if only 1 group in parent */
	if (parent->groups == parent->groups->next) {
		pflags &= ~(SD_LOAD_BALANCE |
				SD_BALANCE_NEWIDLE |
				SD_BALANCE_FORK |
				SD_BALANCE_EXEC |
				SD_ASYM_CPUCAPACITY |
				SD_SHARE_CPUCAPACITY |
				SD_SHARE_PKG_RESOURCES |
				SD_PREFER_SIBLING |
				SD_SHARE_POWERDOMAIN |
				SD_SHARE_CAP_STATES);
		if (nr_node_ids == 1)
			pflags &= ~SD_SERIALIZE;
	}
	if (~cflags & pflags)
		return 0;

	return 1;
}

static void free_rootdomain(struct rcu_head *rcu)
{
	struct root_domain *rd = container_of(rcu, struct root_domain, rcu);

	cpupri_cleanup(&rd->cpupri);
	cpudl_cleanup(&rd->cpudl);
	free_cpumask_var(rd->dlo_mask);
	free_cpumask_var(rd->rto_mask);
	free_cpumask_var(rd->online);
	free_cpumask_var(rd->span);
	kfree(rd);
}

static void rq_attach_root(struct rq *rq, struct root_domain *rd)
{
	struct root_domain *old_rd = NULL;
	unsigned long flags;

	raw_spin_lock_irqsave(&rq->lock, flags);

	if (rq->rd) {
		old_rd = rq->rd;

		if (cpumask_test_cpu(rq->cpu, old_rd->online))
			set_rq_offline(rq);

		cpumask_clear_cpu(rq->cpu, old_rd->span);

		/*
		 * If we dont want to free the old_rd yet then
		 * set old_rd to NULL to skip the freeing later
		 * in this function:
		 */
		if (!atomic_dec_and_test(&old_rd->refcount))
			old_rd = NULL;
	}

	atomic_inc(&rd->refcount);
	rq->rd = rd;

	cpumask_set_cpu(rq->cpu, rd->span);
	if (cpumask_test_cpu(rq->cpu, cpu_active_mask))
		set_rq_online(rq);

	raw_spin_unlock_irqrestore(&rq->lock, flags);

	if (old_rd)
		call_rcu_sched(&old_rd->rcu, free_rootdomain);
}

static int init_rootdomain(struct root_domain *rd)
{
	memset(rd, 0, sizeof(*rd));

	if (!zalloc_cpumask_var(&rd->span, GFP_KERNEL))
		goto out;
	if (!zalloc_cpumask_var(&rd->online, GFP_KERNEL))
		goto free_span;
	if (!zalloc_cpumask_var(&rd->dlo_mask, GFP_KERNEL))
		goto free_online;
	if (!zalloc_cpumask_var(&rd->rto_mask, GFP_KERNEL))
		goto free_dlo_mask;

	init_dl_bw(&rd->dl_bw);
	if (cpudl_init(&rd->cpudl) != 0)
		goto free_dlo_mask;

	if (cpupri_init(&rd->cpupri) != 0)
		goto free_rto_mask;

	init_max_cpu_capacity(&rd->max_cpu_capacity);
	return 0;

free_rto_mask:
	free_cpumask_var(rd->rto_mask);
free_dlo_mask:
	free_cpumask_var(rd->dlo_mask);
free_online:
	free_cpumask_var(rd->online);
free_span:
	free_cpumask_var(rd->span);
out:
	return -ENOMEM;
}

/*
 * By default the system creates a single root-domain with all cpus as
 * members (mimicking the global state we have today).
 */
struct root_domain def_root_domain;

static void init_defrootdomain(void)
{
	init_rootdomain(&def_root_domain);

	atomic_set(&def_root_domain.refcount, 1);
}

static struct root_domain *alloc_rootdomain(void)
{
	struct root_domain *rd;

	rd = kmalloc(sizeof(*rd), GFP_KERNEL);
	if (!rd)
		return NULL;

	if (init_rootdomain(rd) != 0) {
		kfree(rd);
		return NULL;
	}

	return rd;
}

static void free_sched_groups(struct sched_group *sg, int free_sgc)
{
	struct sched_group *tmp, *first;

	if (!sg)
		return;

	first = sg;
	do {
		tmp = sg->next;

		if (free_sgc && atomic_dec_and_test(&sg->sgc->ref))
			kfree(sg->sgc);

		kfree(sg);
		sg = tmp;
	} while (sg != first);
}

static void destroy_sched_domain(struct sched_domain *sd)
{
	/*
	 * If its an overlapping domain it has private groups, iterate and
	 * nuke them all.
	 */
	if (sd->flags & SD_OVERLAP) {
		free_sched_groups(sd->groups, 1);
	} else if (atomic_dec_and_test(&sd->groups->ref)) {
		kfree(sd->groups->sgc);
		kfree(sd->groups);
	}
	if (sd->shared && atomic_dec_and_test(&sd->shared->ref))
		kfree(sd->shared);
	kfree(sd);
}

static void destroy_sched_domains_rcu(struct rcu_head *rcu)
{
	struct sched_domain *sd = container_of(rcu, struct sched_domain, rcu);

	while (sd) {
		struct sched_domain *parent = sd->parent;
		destroy_sched_domain(sd);
		sd = parent;
	}
}

static void destroy_sched_domains(struct sched_domain *sd)
{
	if (sd)
		call_rcu(&sd->rcu, destroy_sched_domains_rcu);
}

/*
 * Keep a special pointer to the highest sched_domain that has
 * SD_SHARE_PKG_RESOURCE set (Last Level Cache Domain) for this
 * allows us to avoid some pointer chasing select_idle_sibling().
 *
 * Also keep a unique ID per domain (we use the first cpu number in
 * the cpumask of the domain), this allows us to quickly tell if
 * two cpus are in the same cache domain, see cpus_share_cache().
 */
DEFINE_PER_CPU(struct sched_domain *, sd_llc);
DEFINE_PER_CPU(int, sd_llc_size);
DEFINE_PER_CPU(int, sd_llc_id);
DEFINE_PER_CPU(struct sched_domain_shared *, sd_llc_shared);
DEFINE_PER_CPU(struct sched_domain *, sd_numa);
DEFINE_PER_CPU(struct sched_domain *, sd_asym);
DEFINE_PER_CPU(struct sched_domain *, sd_ea);
DEFINE_PER_CPU(struct sched_domain *, sd_scs);

static void update_top_cache_domain(int cpu)
{
	struct sched_domain_shared *sds = NULL;
	struct sched_domain *sd;
	struct sched_domain *ea_sd = NULL;
	int id = cpu;
	int size = 1;

	sd = highest_flag_domain(cpu, SD_SHARE_PKG_RESOURCES);
	if (sd) {
		id = cpumask_first(sched_domain_span(sd));
		size = cpumask_weight(sched_domain_span(sd));
		sds = sd->shared;
	}

	rcu_assign_pointer(per_cpu(sd_llc, cpu), sd);
	per_cpu(sd_llc_size, cpu) = size;
	per_cpu(sd_llc_id, cpu) = id;
	rcu_assign_pointer(per_cpu(sd_llc_shared, cpu), sds);

	sd = lowest_flag_domain(cpu, SD_NUMA);
	rcu_assign_pointer(per_cpu(sd_numa, cpu), sd);

	sd = highest_flag_domain(cpu, SD_ASYM_PACKING);
	rcu_assign_pointer(per_cpu(sd_asym, cpu), sd);

	for_each_domain(cpu, sd) {
		if (sd->groups->sge)
			ea_sd = sd;
		else
			break;
	}
	rcu_assign_pointer(per_cpu(sd_ea, cpu), ea_sd);

	sd = highest_flag_domain(cpu, SD_SHARE_CAP_STATES);
	rcu_assign_pointer(per_cpu(sd_scs, cpu), sd);
}

/*
 * Attach the domain 'sd' to 'cpu' as its base domain. Callers must
 * hold the hotplug lock.
 */
static void
cpu_attach_domain(struct sched_domain *sd, struct root_domain *rd, int cpu)
{
	struct rq *rq = cpu_rq(cpu);
	struct sched_domain *tmp;
	unsigned long next_balance = rq->next_balance;

	/* Remove the sched domains which do not contribute to scheduling. */
	for (tmp = sd; tmp; ) {
		struct sched_domain *parent = tmp->parent;
		if (!parent)
			break;

		if (sd_parent_degenerate(tmp, parent)) {
			tmp->parent = parent->parent;
			if (parent->parent)
				parent->parent->child = tmp;
			/*
			 * Transfer SD_PREFER_SIBLING down in case of a
			 * degenerate parent; the spans match for this
			 * so the property transfers.
			 */
			if (parent->flags & SD_PREFER_SIBLING)
				tmp->flags |= SD_PREFER_SIBLING;
			destroy_sched_domain(parent);
		} else
			tmp = tmp->parent;
	}

	if (sd && sd_degenerate(sd)) {
		tmp = sd;
		sd = sd->parent;
		destroy_sched_domain(tmp);
		if (sd)
			sd->child = NULL;
	}

	for (tmp = sd; tmp; ) {
		unsigned long interval;

		interval = msecs_to_jiffies(tmp->balance_interval);
		if (time_after(next_balance, tmp->last_balance + interval))
			next_balance = tmp->last_balance + interval;

		tmp = tmp->parent;
	}
	rq->next_balance = next_balance;

	sched_domain_debug(sd, cpu);

	rq_attach_root(rq, rd);
	tmp = rq->sd;
	rcu_assign_pointer(rq->sd, sd);
	destroy_sched_domains(tmp);

	update_top_cache_domain(cpu);
}

/* Setup the mask of cpus configured for isolated domains */
static int __init isolated_cpu_setup(char *str)
{
	int ret;

	alloc_bootmem_cpumask_var(&cpu_isolated_map);
	ret = cpulist_parse(str, cpu_isolated_map);
	if (ret) {
		pr_err("sched: Error, all isolcpus= values must be between 0 and %d\n", nr_cpu_ids);
		return 0;
	}
	return 1;
}
__setup("isolcpus=", isolated_cpu_setup);

struct s_data {
	struct sched_domain ** __percpu sd;
	struct root_domain	*rd;
};

enum s_alloc {
	sa_rootdomain,
	sa_sd,
	sa_sd_storage,
	sa_none,
};

/*
 * Build an iteration mask that can exclude certain CPUs from the upwards
 * domain traversal.
 *
 * Asymmetric node setups can result in situations where the domain tree is of
 * unequal depth, make sure to skip domains that already cover the entire
 * range.
 *
 * In that case build_sched_domains() will have terminated the iteration early
 * and our sibling sd spans will be empty. Domains should always include the
 * cpu they're built on, so check that.
 *
 */
static void build_group_mask(struct sched_domain *sd, struct sched_group *sg)
{
	const struct cpumask *span = sched_domain_span(sd);
	struct sd_data *sdd = sd->private;
	struct sched_domain *sibling;
	int i;

	for_each_cpu(i, span) {
		sibling = *per_cpu_ptr(sdd->sd, i);
		if (!cpumask_test_cpu(i, sched_domain_span(sibling)))
			continue;

		cpumask_set_cpu(i, sched_group_mask(sg));
	}
}

/*
 * Return the canonical balance cpu for this group, this is the first cpu
 * of this group that's also in the iteration mask.
 */
int group_balance_cpu(struct sched_group *sg)
{
	return cpumask_first_and(sched_group_cpus(sg), sched_group_mask(sg));
}

static int
build_overlap_sched_groups(struct sched_domain *sd, int cpu)
{
	struct sched_group *first = NULL, *last = NULL, *groups = NULL, *sg;
	const struct cpumask *span = sched_domain_span(sd);
	struct cpumask *covered = sched_domains_tmpmask;
	struct sd_data *sdd = sd->private;
	struct sched_domain *sibling;
	int i;

	cpumask_clear(covered);

	for_each_cpu(i, span) {
		struct cpumask *sg_span;

		if (cpumask_test_cpu(i, covered))
			continue;

		sibling = *per_cpu_ptr(sdd->sd, i);

		/* See the comment near build_group_mask(). */
		if (!cpumask_test_cpu(i, sched_domain_span(sibling)))
			continue;

		sg = kzalloc_node(sizeof(struct sched_group) + cpumask_size(),
				GFP_KERNEL, cpu_to_node(cpu));

		if (!sg)
			goto fail;

		sg_span = sched_group_cpus(sg);
		if (sibling->child)
			cpumask_copy(sg_span, sched_domain_span(sibling->child));
		else
			cpumask_set_cpu(i, sg_span);

		cpumask_or(covered, covered, sg_span);

		sg->sgc = *per_cpu_ptr(sdd->sgc, i);
		if (atomic_inc_return(&sg->sgc->ref) == 1)
			build_group_mask(sd, sg);

		/*
		 * Initialize sgc->capacity such that even if we mess up the
		 * domains and no possible iteration will get us here, we won't
		 * die on a /0 trap.
		 */
		sg->sgc->capacity = SCHED_CAPACITY_SCALE * cpumask_weight(sg_span);
		sg->sgc->max_capacity = SCHED_CAPACITY_SCALE;

		/*
		 * Make sure the first group of this domain contains the
		 * canonical balance cpu. Otherwise the sched_domain iteration
		 * breaks. See update_sg_lb_stats().
		 */
		if ((!groups && cpumask_test_cpu(cpu, sg_span)) ||
		    group_balance_cpu(sg) == cpu)
			groups = sg;

		if (!first)
			first = sg;
		if (last)
			last->next = sg;
		last = sg;
		last->next = first;
	}
	sd->groups = groups;

	return 0;

fail:
	free_sched_groups(first, 0);

	return -ENOMEM;
}

static int get_group(int cpu, struct sd_data *sdd, struct sched_group **sg)
{
	struct sched_domain *sd = *per_cpu_ptr(sdd->sd, cpu);
	struct sched_domain *child = sd->child;

	if (child)
		cpu = cpumask_first(sched_domain_span(child));

	if (sg) {
		*sg = *per_cpu_ptr(sdd->sg, cpu);
		(*sg)->sgc = *per_cpu_ptr(sdd->sgc, cpu);
		atomic_set(&(*sg)->sgc->ref, 1); /* for claim_allocations */
	}

	return cpu;
}

/*
 * build_sched_groups will build a circular linked list of the groups
 * covered by the given span, and will set each group's ->cpumask correctly,
 * and ->cpu_capacity to 0.
 *
 * Assumes the sched_domain tree is fully constructed
 */
static int
build_sched_groups(struct sched_domain *sd, int cpu)
{
	struct sched_group *first = NULL, *last = NULL;
	struct sd_data *sdd = sd->private;
	const struct cpumask *span = sched_domain_span(sd);
	struct cpumask *covered;
	int i;

	get_group(cpu, sdd, &sd->groups);
	atomic_inc(&sd->groups->ref);

	if (cpu != cpumask_first(span))
		return 0;

	lockdep_assert_held(&sched_domains_mutex);
	covered = sched_domains_tmpmask;

	cpumask_clear(covered);

	for_each_cpu(i, span) {
		struct sched_group *sg;
		int group, j;

		if (cpumask_test_cpu(i, covered))
			continue;

		group = get_group(i, sdd, &sg);
		cpumask_setall(sched_group_mask(sg));

		for_each_cpu(j, span) {
			if (get_group(j, sdd, NULL) != group)
				continue;

			cpumask_set_cpu(j, covered);
			cpumask_set_cpu(j, sched_group_cpus(sg));
		}

		if (!first)
			first = sg;
		if (last)
			last->next = sg;
		last = sg;
	}
	last->next = first;

	return 0;
}

/*
 * Initialize sched groups cpu_capacity.
 *
 * cpu_capacity indicates the capacity of sched group, which is used while
 * distributing the load between different sched groups in a sched domain.
 * Typically cpu_capacity for all the groups in a sched domain will be same
 * unless there are asymmetries in the topology. If there are asymmetries,
 * group having more cpu_capacity will pickup more load compared to the
 * group having less cpu_capacity.
 */
static void init_sched_groups_capacity(int cpu, struct sched_domain *sd)
{
	struct sched_group *sg = sd->groups;
	cpumask_t avail_mask;

	WARN_ON(!sg);

	do {
		cpumask_andnot(&avail_mask, sched_group_cpus(sg),
							cpu_isolated_mask);
		sg->group_weight = cpumask_weight(&avail_mask);
		sg = sg->next;
	} while (sg != sd->groups);

	if (cpu != group_balance_cpu(sg))
		return;

	update_group_capacity(sd, cpu);
}

/*
 * Check that the per-cpu provided sd energy data is consistent for all cpus
 * within the mask.
 */
static inline void check_sched_energy_data(int cpu, sched_domain_energy_f fn,
					   const struct cpumask *cpumask)
{
	const struct sched_group_energy * const sge = fn(cpu);
	struct cpumask mask;
	int i;

	if (cpumask_weight(cpumask) <= 1)
		return;

	cpumask_xor(&mask, cpumask, get_cpu_mask(cpu));

	for_each_cpu(i, &mask) {
		const struct sched_group_energy * const e = fn(i);
		int y;

		BUG_ON(e->nr_idle_states != sge->nr_idle_states);

		for (y = 0; y < (e->nr_idle_states); y++) {
			BUG_ON(e->idle_states[y].power !=
					sge->idle_states[y].power);
		}

		BUG_ON(e->nr_cap_states != sge->nr_cap_states);

		for (y = 0; y < (e->nr_cap_states); y++) {
			BUG_ON(e->cap_states[y].cap != sge->cap_states[y].cap);
			BUG_ON(e->cap_states[y].power !=
					sge->cap_states[y].power);
		}
	}
}

static void init_sched_energy(int cpu, struct sched_domain *sd,
			      sched_domain_energy_f fn)
{
	if (!(fn && fn(cpu)))
		return;

	if (cpu != group_balance_cpu(sd->groups))
		return;

	if (sd->child && !sd->child->groups->sge) {
		pr_err("BUG: EAS setup broken for CPU%d\n", cpu);
#ifdef CONFIG_SCHED_DEBUG
		pr_err("     energy data on %s but not on %s domain\n",
			sd->name, sd->child->name);
#endif
		return;
	}

	check_sched_energy_data(cpu, fn, sched_group_cpus(sd->groups));

	sd->groups->sge = fn(cpu);
}

/*
 * Initializers for schedule domains
 * Non-inlined to reduce accumulated stack pressure in build_sched_domains()
 */

static int default_relax_domain_level = -1;
int sched_domain_level_max;

static int __init setup_relax_domain_level(char *str)
{
	if (kstrtoint(str, 0, &default_relax_domain_level))
		pr_warn("Unable to set relax_domain_level\n");

	return 1;
}
__setup("relax_domain_level=", setup_relax_domain_level);

static void set_domain_attribute(struct sched_domain *sd,
				 struct sched_domain_attr *attr)
{
	int request;

	if (!attr || attr->relax_domain_level < 0) {
		if (default_relax_domain_level < 0)
			return;
		else
			request = default_relax_domain_level;
	} else
		request = attr->relax_domain_level;
	if (request < sd->level) {
		/* turn off idle balance on this domain */
		sd->flags &= ~(SD_BALANCE_WAKE|SD_BALANCE_NEWIDLE);
	} else {
		/* turn on idle balance on this domain */
		sd->flags |= (SD_BALANCE_WAKE|SD_BALANCE_NEWIDLE);
	}
}

static void __sdt_free(const struct cpumask *cpu_map);
static int __sdt_alloc(const struct cpumask *cpu_map);

static void __free_domain_allocs(struct s_data *d, enum s_alloc what,
				 const struct cpumask *cpu_map)
{
	switch (what) {
	case sa_rootdomain:
		if (!atomic_read(&d->rd->refcount))
			free_rootdomain(&d->rd->rcu); /* fall through */
	case sa_sd:
		free_percpu(d->sd); /* fall through */
	case sa_sd_storage:
		__sdt_free(cpu_map); /* fall through */
	case sa_none:
		break;
	}
}

static enum s_alloc __visit_domain_allocation_hell(struct s_data *d,
						   const struct cpumask *cpu_map)
{
	memset(d, 0, sizeof(*d));

	if (__sdt_alloc(cpu_map))
		return sa_sd_storage;
	d->sd = alloc_percpu(struct sched_domain *);
	if (!d->sd)
		return sa_sd_storage;
	d->rd = alloc_rootdomain();
	if (!d->rd)
		return sa_sd;
	return sa_rootdomain;
}

/*
 * NULL the sd_data elements we've used to build the sched_domain and
 * sched_group structure so that the subsequent __free_domain_allocs()
 * will not free the data we're using.
 */
static void claim_allocations(int cpu, struct sched_domain *sd)
{
	struct sd_data *sdd = sd->private;

	WARN_ON_ONCE(*per_cpu_ptr(sdd->sd, cpu) != sd);
	*per_cpu_ptr(sdd->sd, cpu) = NULL;

	if (atomic_read(&(*per_cpu_ptr(sdd->sds, cpu))->ref))
		*per_cpu_ptr(sdd->sds, cpu) = NULL;

	if (atomic_read(&(*per_cpu_ptr(sdd->sg, cpu))->ref))
		*per_cpu_ptr(sdd->sg, cpu) = NULL;

	if (atomic_read(&(*per_cpu_ptr(sdd->sgc, cpu))->ref))
		*per_cpu_ptr(sdd->sgc, cpu) = NULL;
}

#ifdef CONFIG_NUMA
static int sched_domains_numa_levels;
enum numa_topology_type sched_numa_topology_type;
static int *sched_domains_numa_distance;
int sched_max_numa_distance;
static struct cpumask ***sched_domains_numa_masks;
static int sched_domains_curr_level;
#endif

/*
 * SD_flags allowed in topology descriptions.
 *
 * These flags are purely descriptive of the topology and do not prescribe
 * behaviour. Behaviour is artificial and mapped in the below sd_init()
 * function:
 *
 *   SD_SHARE_CPUCAPACITY   - describes SMT topologies
 *   SD_SHARE_PKG_RESOURCES - describes shared caches
 *   SD_NUMA                - describes NUMA topologies
 *   SD_SHARE_POWERDOMAIN   - describes shared power domain
 *   SD_ASYM_CPUCAPACITY    - describes mixed capacity topologies
 *   SD_SHARE_CAP_STATES    - describes shared capacity states
 *
 * Odd one out, which beside describing the topology has a quirk also
 * prescribes the desired behaviour that goes along with it:
 *
 *   SD_ASYM_PACKING        - describes SMT quirks
 */
#define TOPOLOGY_SD_FLAGS		\
	(SD_SHARE_CPUCAPACITY |		\
	 SD_SHARE_PKG_RESOURCES |	\
	 SD_NUMA |			\
	 SD_ASYM_PACKING |		\
	 SD_ASYM_CPUCAPACITY |		\
	 SD_SHARE_POWERDOMAIN |		\
	 SD_SHARE_CAP_STATES)

static struct sched_domain *
sd_init(struct sched_domain_topology_level *tl,
	const struct cpumask *cpu_map,
	struct sched_domain *child, int cpu)
{
	struct sd_data *sdd = &tl->data;
	struct sched_domain *sd = *per_cpu_ptr(sdd->sd, cpu);
	int sd_id, sd_weight, sd_flags = 0;

#ifdef CONFIG_NUMA
	/*
	 * Ugly hack to pass state to sd_numa_mask()...
	 */
	sched_domains_curr_level = tl->numa_level;
#endif

	sd_weight = cpumask_weight(tl->mask(cpu));

	if (tl->sd_flags)
		sd_flags = (*tl->sd_flags)();
	if (WARN_ONCE(sd_flags & ~TOPOLOGY_SD_FLAGS,
			"wrong sd_flags in topology description\n"))
		sd_flags &= ~TOPOLOGY_SD_FLAGS;

	*sd = (struct sched_domain){
		.min_interval		= sd_weight,
		.max_interval		= 2*sd_weight,
		.busy_factor		= 32,
		.imbalance_pct		= 125,

		.cache_nice_tries	= 0,
		.busy_idx		= 0,
		.idle_idx		= 0,
		.newidle_idx		= 0,
		.wake_idx		= 0,
		.forkexec_idx		= 0,

		.flags			= 1*SD_LOAD_BALANCE
					| 1*SD_BALANCE_NEWIDLE
					| 1*SD_BALANCE_EXEC
					| 1*SD_BALANCE_FORK
					| 0*SD_BALANCE_WAKE
					| 1*SD_WAKE_AFFINE
					| 0*SD_SHARE_CPUCAPACITY
					| 0*SD_SHARE_PKG_RESOURCES
					| 0*SD_SERIALIZE
					| 0*SD_PREFER_SIBLING
					| 0*SD_NUMA
					| sd_flags
					,

		.last_balance		= jiffies,
		.balance_interval	= sd_weight,
		.smt_gain		= 0,
		.max_newidle_lb_cost	= 0,
		.next_decay_max_lb_cost	= jiffies,
		.child			= child,
#ifdef CONFIG_SCHED_DEBUG
		.name			= tl->name,
#endif
	};

	cpumask_and(sched_domain_span(sd), cpu_map, tl->mask(cpu));
	sd_id = cpumask_first(sched_domain_span(sd));

	/*
	 * Convert topological properties into behaviour.
	 */

	if (sd->flags & SD_ASYM_CPUCAPACITY) {
		struct sched_domain *t = sd;

		for_each_lower_domain(t)
			t->flags |= SD_BALANCE_WAKE;
	}

	if (sd->flags & SD_SHARE_CPUCAPACITY) {
		sd->flags |= SD_PREFER_SIBLING;
		sd->imbalance_pct = 110;
		sd->smt_gain = 1178; /* ~15% */

	} else if (sd->flags & SD_SHARE_PKG_RESOURCES) {
		sd->imbalance_pct = 117;
		sd->cache_nice_tries = 1;
		sd->busy_idx = 2;

#ifdef CONFIG_NUMA
	} else if (sd->flags & SD_NUMA) {
		sd->cache_nice_tries = 2;
		sd->busy_idx = 3;
		sd->idle_idx = 2;

		sd->flags |= SD_SERIALIZE;
		if (sched_domains_numa_distance[tl->numa_level] > RECLAIM_DISTANCE) {
			sd->flags &= ~(SD_BALANCE_EXEC |
				       SD_BALANCE_FORK |
				       SD_WAKE_AFFINE);
		}

#endif
	} else {
		sd->flags |= SD_PREFER_SIBLING;
		sd->cache_nice_tries = 1;
		sd->busy_idx = 2;
		sd->idle_idx = 1;
	}

	/*
	 * For all levels sharing cache; connect a sched_domain_shared
	 * instance.
	 */
	if (sd->flags & SD_SHARE_PKG_RESOURCES) {
		sd->shared = *per_cpu_ptr(sdd->sds, sd_id);
		atomic_inc(&sd->shared->ref);
		atomic_set(&sd->shared->nr_busy_cpus, sd_weight);
	}

	sd->private = sdd;

	return sd;
}

/*
 * Topology list, bottom-up.
 */
static struct sched_domain_topology_level default_topology[] = {
#ifdef CONFIG_SCHED_SMT
	{ cpu_smt_mask, cpu_smt_flags, SD_INIT_NAME(SMT) },
#endif
#ifdef CONFIG_SCHED_MC
	{ cpu_coregroup_mask, cpu_core_flags, SD_INIT_NAME(MC) },
#endif
	{ cpu_cpu_mask, SD_INIT_NAME(DIE) },
	{ NULL, },
};

static struct sched_domain_topology_level *sched_domain_topology =
	default_topology;

#define for_each_sd_topology(tl)			\
	for (tl = sched_domain_topology; tl->mask; tl++)

void set_sched_topology(struct sched_domain_topology_level *tl)
{
	if (WARN_ON_ONCE(sched_smp_initialized))
		return;

	sched_domain_topology = tl;
}

#ifdef CONFIG_NUMA

static const struct cpumask *sd_numa_mask(int cpu)
{
	return sched_domains_numa_masks[sched_domains_curr_level][cpu_to_node(cpu)];
}

static void sched_numa_warn(const char *str)
{
	static int done = false;
	int i,j;

	if (done)
		return;

	done = true;

	printk(KERN_WARNING "ERROR: %s\n\n", str);

	for (i = 0; i < nr_node_ids; i++) {
		printk(KERN_WARNING "  ");
		for (j = 0; j < nr_node_ids; j++)
			printk(KERN_CONT "%02d ", node_distance(i,j));
		printk(KERN_CONT "\n");
	}
	printk(KERN_WARNING "\n");
}

bool find_numa_distance(int distance)
{
	int i;

	if (distance == node_distance(0, 0))
		return true;

	for (i = 0; i < sched_domains_numa_levels; i++) {
		if (sched_domains_numa_distance[i] == distance)
			return true;
	}

	return false;
}

/*
 * A system can have three types of NUMA topology:
 * NUMA_DIRECT: all nodes are directly connected, or not a NUMA system
 * NUMA_GLUELESS_MESH: some nodes reachable through intermediary nodes
 * NUMA_BACKPLANE: nodes can reach other nodes through a backplane
 *
 * The difference between a glueless mesh topology and a backplane
 * topology lies in whether communication between not directly
 * connected nodes goes through intermediary nodes (where programs
 * could run), or through backplane controllers. This affects
 * placement of programs.
 *
 * The type of topology can be discerned with the following tests:
 * - If the maximum distance between any nodes is 1 hop, the system
 *   is directly connected.
 * - If for two nodes A and B, located N > 1 hops away from each other,
 *   there is an intermediary node C, which is < N hops away from both
 *   nodes A and B, the system is a glueless mesh.
 */
static void init_numa_topology_type(void)
{
	int a, b, c, n;

	n = sched_max_numa_distance;

	if (sched_domains_numa_levels <= 1) {
		sched_numa_topology_type = NUMA_DIRECT;
		return;
	}

	for_each_online_node(a) {
		for_each_online_node(b) {
			/* Find two nodes furthest removed from each other. */
			if (node_distance(a, b) < n)
				continue;

			/* Is there an intermediary node between a and b? */
			for_each_online_node(c) {
				if (node_distance(a, c) < n &&
				    node_distance(b, c) < n) {
					sched_numa_topology_type =
							NUMA_GLUELESS_MESH;
					return;
				}
			}

			sched_numa_topology_type = NUMA_BACKPLANE;
			return;
		}
	}
}

static void sched_init_numa(void)
{
	int next_distance, curr_distance = node_distance(0, 0);
	struct sched_domain_topology_level *tl;
	int level = 0;
	int i, j, k;

	sched_domains_numa_distance = kzalloc(sizeof(int) * nr_node_ids, GFP_KERNEL);
	if (!sched_domains_numa_distance)
		return;

	/*
	 * O(nr_nodes^2) deduplicating selection sort -- in order to find the
	 * unique distances in the node_distance() table.
	 *
	 * Assumes node_distance(0,j) includes all distances in
	 * node_distance(i,j) in order to avoid cubic time.
	 */
	next_distance = curr_distance;
	for (i = 0; i < nr_node_ids; i++) {
		for (j = 0; j < nr_node_ids; j++) {
			for (k = 0; k < nr_node_ids; k++) {
				int distance = node_distance(i, k);

				if (distance > curr_distance &&
				    (distance < next_distance ||
				     next_distance == curr_distance))
					next_distance = distance;

				/*
				 * While not a strong assumption it would be nice to know
				 * about cases where if node A is connected to B, B is not
				 * equally connected to A.
				 */
				if (sched_debug() && node_distance(k, i) != distance)
					sched_numa_warn("Node-distance not symmetric");

				if (sched_debug() && i && !find_numa_distance(distance))
					sched_numa_warn("Node-0 not representative");
			}
			if (next_distance != curr_distance) {
				sched_domains_numa_distance[level++] = next_distance;
				sched_domains_numa_levels = level;
				curr_distance = next_distance;
			} else break;
		}

		/*
		 * In case of sched_debug() we verify the above assumption.
		 */
		if (!sched_debug())
			break;
	}

	if (!level)
		return;

	/*
	 * 'level' contains the number of unique distances, excluding the
	 * identity distance node_distance(i,i).
	 *
	 * The sched_domains_numa_distance[] array includes the actual distance
	 * numbers.
	 */

	/*
	 * Here, we should temporarily reset sched_domains_numa_levels to 0.
	 * If it fails to allocate memory for array sched_domains_numa_masks[][],
	 * the array will contain less then 'level' members. This could be
	 * dangerous when we use it to iterate array sched_domains_numa_masks[][]
	 * in other functions.
	 *
	 * We reset it to 'level' at the end of this function.
	 */
	sched_domains_numa_levels = 0;

	sched_domains_numa_masks = kzalloc(sizeof(void *) * level, GFP_KERNEL);
	if (!sched_domains_numa_masks)
		return;

	/*
	 * Now for each level, construct a mask per node which contains all
	 * cpus of nodes that are that many hops away from us.
	 */
	for (i = 0; i < level; i++) {
		sched_domains_numa_masks[i] =
			kzalloc(nr_node_ids * sizeof(void *), GFP_KERNEL);
		if (!sched_domains_numa_masks[i])
			return;

		for (j = 0; j < nr_node_ids; j++) {
			struct cpumask *mask = kzalloc(cpumask_size(), GFP_KERNEL);
			if (!mask)
				return;

			sched_domains_numa_masks[i][j] = mask;

			for_each_node(k) {
				if (node_distance(j, k) > sched_domains_numa_distance[i])
					continue;

				cpumask_or(mask, mask, cpumask_of_node(k));
			}
		}
	}

	/* Compute default topology size */
	for (i = 0; sched_domain_topology[i].mask; i++);

	tl = kzalloc((i + level + 1) *
			sizeof(struct sched_domain_topology_level), GFP_KERNEL);
	if (!tl)
		return;

	/*
	 * Copy the default topology bits..
	 */
	for (i = 0; sched_domain_topology[i].mask; i++)
		tl[i] = sched_domain_topology[i];

	/*
	 * .. and append 'j' levels of NUMA goodness.
	 */
	for (j = 0; j < level; i++, j++) {
		tl[i] = (struct sched_domain_topology_level){
			.mask = sd_numa_mask,
			.sd_flags = cpu_numa_flags,
			.flags = SDTL_OVERLAP,
			.numa_level = j,
			SD_INIT_NAME(NUMA)
		};
	}

	sched_domain_topology = tl;

	sched_domains_numa_levels = level;
	sched_max_numa_distance = sched_domains_numa_distance[level - 1];

	init_numa_topology_type();
}

static void sched_domains_numa_masks_set(unsigned int cpu)
{
	int node = cpu_to_node(cpu);
	int i, j;

	for (i = 0; i < sched_domains_numa_levels; i++) {
		for (j = 0; j < nr_node_ids; j++) {
			if (node_distance(j, node) <= sched_domains_numa_distance[i])
				cpumask_set_cpu(cpu, sched_domains_numa_masks[i][j]);
		}
	}
}

static void sched_domains_numa_masks_clear(unsigned int cpu)
{
	int i, j;

	for (i = 0; i < sched_domains_numa_levels; i++) {
		for (j = 0; j < nr_node_ids; j++)
			cpumask_clear_cpu(cpu, sched_domains_numa_masks[i][j]);
	}
}

#else
static inline void sched_init_numa(void) { }
static void sched_domains_numa_masks_set(unsigned int cpu) { }
static void sched_domains_numa_masks_clear(unsigned int cpu) { }
#endif /* CONFIG_NUMA */

static int __sdt_alloc(const struct cpumask *cpu_map)
{
	struct sched_domain_topology_level *tl;
	int j;

	for_each_sd_topology(tl) {
		struct sd_data *sdd = &tl->data;

		sdd->sd = alloc_percpu(struct sched_domain *);
		if (!sdd->sd)
			return -ENOMEM;

		sdd->sds = alloc_percpu(struct sched_domain_shared *);
		if (!sdd->sds)
			return -ENOMEM;

		sdd->sg = alloc_percpu(struct sched_group *);
		if (!sdd->sg)
			return -ENOMEM;

		sdd->sgc = alloc_percpu(struct sched_group_capacity *);
		if (!sdd->sgc)
			return -ENOMEM;

		for_each_cpu(j, cpu_map) {
			struct sched_domain *sd;
			struct sched_domain_shared *sds;
			struct sched_group *sg;
			struct sched_group_capacity *sgc;

			sd = kzalloc_node(sizeof(struct sched_domain) + cpumask_size(),
					GFP_KERNEL, cpu_to_node(j));
			if (!sd)
				return -ENOMEM;

			*per_cpu_ptr(sdd->sd, j) = sd;

			sds = kzalloc_node(sizeof(struct sched_domain_shared),
					GFP_KERNEL, cpu_to_node(j));
			if (!sds)
				return -ENOMEM;

			*per_cpu_ptr(sdd->sds, j) = sds;

			sg = kzalloc_node(sizeof(struct sched_group) + cpumask_size(),
					GFP_KERNEL, cpu_to_node(j));
			if (!sg)
				return -ENOMEM;

			sg->next = sg;

			*per_cpu_ptr(sdd->sg, j) = sg;

			sgc = kzalloc_node(sizeof(struct sched_group_capacity) + cpumask_size(),
					GFP_KERNEL, cpu_to_node(j));
			if (!sgc)
				return -ENOMEM;

			*per_cpu_ptr(sdd->sgc, j) = sgc;
		}
	}

	return 0;
}

static void __sdt_free(const struct cpumask *cpu_map)
{
	struct sched_domain_topology_level *tl;
	int j;

	for_each_sd_topology(tl) {
		struct sd_data *sdd = &tl->data;

		for_each_cpu(j, cpu_map) {
			struct sched_domain *sd;

			if (sdd->sd) {
				sd = *per_cpu_ptr(sdd->sd, j);
				if (sd && (sd->flags & SD_OVERLAP))
					free_sched_groups(sd->groups, 0);
				kfree(*per_cpu_ptr(sdd->sd, j));
			}

			if (sdd->sds)
				kfree(*per_cpu_ptr(sdd->sds, j));
			if (sdd->sg)
				kfree(*per_cpu_ptr(sdd->sg, j));
			if (sdd->sgc)
				kfree(*per_cpu_ptr(sdd->sgc, j));
		}
		free_percpu(sdd->sd);
		sdd->sd = NULL;
		free_percpu(sdd->sds);
		sdd->sds = NULL;
		free_percpu(sdd->sg);
		sdd->sg = NULL;
		free_percpu(sdd->sgc);
		sdd->sgc = NULL;
	}
}

struct sched_domain *build_sched_domain(struct sched_domain_topology_level *tl,
		const struct cpumask *cpu_map, struct sched_domain_attr *attr,
		struct sched_domain *child, int cpu)
{
	struct sched_domain *sd = sd_init(tl, cpu_map, child, cpu);

	if (child) {
		sd->level = child->level + 1;
		sched_domain_level_max = max(sched_domain_level_max, sd->level);
		child->parent = sd;

		if (!cpumask_subset(sched_domain_span(child),
				    sched_domain_span(sd))) {
			pr_err("BUG: arch topology borken\n");
#ifdef CONFIG_SCHED_DEBUG
			pr_err("     the %s domain not a subset of the %s domain\n",
					child->name, sd->name);
#endif
			/* Fixup, ensure @sd has at least @child cpus. */
			cpumask_or(sched_domain_span(sd),
				   sched_domain_span(sd),
				   sched_domain_span(child));
		}

	}
	set_domain_attribute(sd, attr);

	return sd;
}

/*
 * Build sched domains for a given set of cpus and attach the sched domains
 * to the individual cpus
 */
static int build_sched_domains(const struct cpumask *cpu_map,
			       struct sched_domain_attr *attr)
{
	enum s_alloc alloc_state;
	struct sched_domain *sd;
	struct s_data d;
	struct rq *rq = NULL;
	int i, ret = -ENOMEM;

	alloc_state = __visit_domain_allocation_hell(&d, cpu_map);
	if (alloc_state != sa_rootdomain)
		goto error;

	/* Set up domains for cpus specified by the cpu_map. */
	for_each_cpu(i, cpu_map) {
		struct sched_domain_topology_level *tl;

		sd = NULL;
		for_each_sd_topology(tl) {
			sd = build_sched_domain(tl, cpu_map, attr, sd, i);
			if (tl == sched_domain_topology)
				*per_cpu_ptr(d.sd, i) = sd;
			if (tl->flags & SDTL_OVERLAP || sched_feat(FORCE_SD_OVERLAP))
				sd->flags |= SD_OVERLAP;
			if (cpumask_equal(cpu_map, sched_domain_span(sd)))
				break;
		}
	}

	/* Build the groups for the domains */
	for_each_cpu(i, cpu_map) {
		for (sd = *per_cpu_ptr(d.sd, i); sd; sd = sd->parent) {
			sd->span_weight = cpumask_weight(sched_domain_span(sd));
			if (sd->flags & SD_OVERLAP) {
				if (build_overlap_sched_groups(sd, i))
					goto error;
			} else {
				if (build_sched_groups(sd, i))
					goto error;
			}
		}
	}

	/* Calculate CPU capacity for physical packages and nodes */
	for (i = nr_cpumask_bits-1; i >= 0; i--) {
		struct sched_domain_topology_level *tl = sched_domain_topology;

		if (!cpumask_test_cpu(i, cpu_map))
			continue;

		for (sd = *per_cpu_ptr(d.sd, i); sd; sd = sd->parent, tl++) {
			init_sched_energy(i, sd, tl->energy);
			claim_allocations(i, sd);
			init_sched_groups_capacity(i, sd);
		}
	}

	/* Attach the domains */
	rcu_read_lock();
	for_each_cpu(i, cpu_map) {
		rq = cpu_rq(i);
		sd = *per_cpu_ptr(d.sd, i);
		cpu_attach_domain(sd, d.rd, i);
	}
	rcu_read_unlock();

	ret = 0;
error:
	__free_domain_allocs(&d, alloc_state, cpu_map);
	return ret;
}

static cpumask_var_t *doms_cur;	/* current sched domains */
static int ndoms_cur;		/* number of sched domains in 'doms_cur' */
static struct sched_domain_attr *dattr_cur;
				/* attribues of custom domains in 'doms_cur' */

/*
 * Special case: If a kmalloc of a doms_cur partition (array of
 * cpumask) fails, then fallback to a single sched domain,
 * as determined by the single cpumask fallback_doms.
 */
static cpumask_var_t fallback_doms;

/*
 * arch_update_cpu_topology lets virtualized architectures update the
 * cpu core maps. It is supposed to return 1 if the topology changed
 * or 0 if it stayed the same.
 */
int __weak arch_update_cpu_topology(void)
{
	return 0;
}

cpumask_var_t *alloc_sched_domains(unsigned int ndoms)
{
	int i;
	cpumask_var_t *doms;

	doms = kmalloc(sizeof(*doms) * ndoms, GFP_KERNEL);
	if (!doms)
		return NULL;
	for (i = 0; i < ndoms; i++) {
		if (!alloc_cpumask_var(&doms[i], GFP_KERNEL)) {
			free_sched_domains(doms, i);
			return NULL;
		}
	}
	return doms;
}

void free_sched_domains(cpumask_var_t doms[], unsigned int ndoms)
{
	unsigned int i;
	for (i = 0; i < ndoms; i++)
		free_cpumask_var(doms[i]);
	kfree(doms);
}

/*
 * Set up scheduler domains and groups. Callers must hold the hotplug lock.
 * For now this just excludes isolated cpus, but could be used to
 * exclude other special cases in the future.
 */
static int init_sched_domains(const struct cpumask *cpu_map)
{
	int err;

	arch_update_cpu_topology();
	ndoms_cur = 1;
	doms_cur = alloc_sched_domains(ndoms_cur);
	if (!doms_cur)
		doms_cur = &fallback_doms;
	cpumask_andnot(doms_cur[0], cpu_map, cpu_isolated_map);
	err = build_sched_domains(doms_cur[0], NULL);
	register_sched_domain_sysctl();

	return err;
}

/*
 * Detach sched domains from a group of cpus specified in cpu_map
 * These cpus will now be attached to the NULL domain
 */
static void detach_destroy_domains(const struct cpumask *cpu_map)
{
	int i;

	rcu_read_lock();
	for_each_cpu(i, cpu_map)
		cpu_attach_domain(NULL, &def_root_domain, i);
	rcu_read_unlock();
}

/* handle null as "default" */
static int dattrs_equal(struct sched_domain_attr *cur, int idx_cur,
			struct sched_domain_attr *new, int idx_new)
{
	struct sched_domain_attr tmp;

	/* fast path */
	if (!new && !cur)
		return 1;

	tmp = SD_ATTR_INIT;
	return !memcmp(cur ? (cur + idx_cur) : &tmp,
			new ? (new + idx_new) : &tmp,
			sizeof(struct sched_domain_attr));
}

/*
 * Partition sched domains as specified by the 'ndoms_new'
 * cpumasks in the array doms_new[] of cpumasks. This compares
 * doms_new[] to the current sched domain partitioning, doms_cur[].
 * It destroys each deleted domain and builds each new domain.
 *
 * 'doms_new' is an array of cpumask_var_t's of length 'ndoms_new'.
 * The masks don't intersect (don't overlap.) We should setup one
 * sched domain for each mask. CPUs not in any of the cpumasks will
 * not be load balanced. If the same cpumask appears both in the
 * current 'doms_cur' domains and in the new 'doms_new', we can leave
 * it as it is.
 *
 * The passed in 'doms_new' should be allocated using
 * alloc_sched_domains.  This routine takes ownership of it and will
 * free_sched_domains it when done with it. If the caller failed the
 * alloc call, then it can pass in doms_new == NULL && ndoms_new == 1,
 * and partition_sched_domains() will fallback to the single partition
 * 'fallback_doms', it also forces the domains to be rebuilt.
 *
 * If doms_new == NULL it will be replaced with cpu_online_mask.
 * ndoms_new == 0 is a special case for destroying existing domains,
 * and it will not create the default domain.
 *
 * Call with hotplug lock held
 */
void partition_sched_domains(int ndoms_new, cpumask_var_t doms_new[],
			     struct sched_domain_attr *dattr_new)
{
	int i, j, n;
	int new_topology;

	mutex_lock(&sched_domains_mutex);

	/* always unregister in case we don't destroy any domains */
	unregister_sched_domain_sysctl();

	/* Let architecture update cpu core mappings. */
	new_topology = arch_update_cpu_topology();

	n = doms_new ? ndoms_new : 0;

	/* Destroy deleted domains */
	for (i = 0; i < ndoms_cur; i++) {
		for (j = 0; j < n && !new_topology; j++) {
			if (cpumask_equal(doms_cur[i], doms_new[j])
			    && dattrs_equal(dattr_cur, i, dattr_new, j))
				goto match1;
		}
		/* no match - a current sched domain not in new doms_new[] */
		detach_destroy_domains(doms_cur[i]);
match1:
		;
	}

	n = ndoms_cur;
	if (doms_new == NULL) {
		n = 0;
		doms_new = &fallback_doms;
		cpumask_andnot(doms_new[0], cpu_active_mask, cpu_isolated_map);
		WARN_ON_ONCE(dattr_new);
	}

	/* Build new domains */
	for (i = 0; i < ndoms_new; i++) {
		for (j = 0; j < n && !new_topology; j++) {
			if (cpumask_equal(doms_new[i], doms_cur[j])
			    && dattrs_equal(dattr_new, i, dattr_cur, j))
				goto match2;
		}
		/* no match - add a new doms_new */
		build_sched_domains(doms_new[i], dattr_new ? dattr_new + i : NULL);
match2:
		;
	}

	/* Remember the new sched domains */
	if (doms_cur != &fallback_doms)
		free_sched_domains(doms_cur, ndoms_cur);
	kfree(dattr_cur);	/* kfree(NULL) is safe */
	doms_cur = doms_new;
	dattr_cur = dattr_new;
	ndoms_cur = ndoms_new;

	register_sched_domain_sysctl();

	mutex_unlock(&sched_domains_mutex);
}

static int num_cpus_frozen;	/* used to mark begin/end of suspend/resume */

/*
 * Update cpusets according to cpu_active mask.  If cpusets are
 * disabled, cpuset_update_active_cpus() becomes a simple wrapper
 * around partition_sched_domains().
 *
 * If we come here as part of a suspend/resume, don't touch cpusets because we
 * want to restore it back to its original state upon resume anyway.
 */
static void cpuset_cpu_active(void)
{
	if (cpuhp_tasks_frozen) {
		/*
		 * num_cpus_frozen tracks how many CPUs are involved in suspend
		 * resume sequence. As long as this is not the last online
		 * operation in the resume sequence, just build a single sched
		 * domain, ignoring cpusets.
		 */
		num_cpus_frozen--;
		if (likely(num_cpus_frozen)) {
			partition_sched_domains(1, NULL, NULL);
			return;
		}
		/*
		 * This is the last CPU online operation. So fall through and
		 * restore the original sched domains by considering the
		 * cpuset configurations.
		 */
	}
	cpuset_update_active_cpus(true);
}

static int cpuset_cpu_inactive(unsigned int cpu)
{
	unsigned long flags;
	struct dl_bw *dl_b;
	bool overflow;
	int cpus;

	if (!cpuhp_tasks_frozen) {
		rcu_read_lock_sched();
		dl_b = dl_bw_of(cpu);

		raw_spin_lock_irqsave(&dl_b->lock, flags);
		cpus = dl_bw_cpus(cpu);
		overflow = __dl_overflow(dl_b, cpus, 0, 0);
		raw_spin_unlock_irqrestore(&dl_b->lock, flags);

		rcu_read_unlock_sched();

		if (overflow)
			return -EBUSY;
		cpuset_update_active_cpus(false);
	} else {
		num_cpus_frozen++;
		partition_sched_domains(1, NULL, NULL);
	}
	return 0;
}

int sched_cpu_activate(unsigned int cpu)
{
	struct rq *rq = cpu_rq(cpu);
	unsigned long flags;

	set_cpu_active(cpu, true);

	if (sched_smp_initialized) {
		sched_domains_numa_masks_set(cpu);
		cpuset_cpu_active();
	}

	/*
	 * Put the rq online, if not already. This happens:
	 *
	 * 1) In the early boot process, because we build the real domains
	 *    after all cpus have been brought up.
	 *
	 * 2) At runtime, if cpuset_cpu_active() fails to rebuild the
	 *    domains.
	 */
	raw_spin_lock_irqsave(&rq->lock, flags);
	if (rq->rd) {
		BUG_ON(!cpumask_test_cpu(cpu, rq->rd->span));
		set_rq_online(rq);
	}
	raw_spin_unlock_irqrestore(&rq->lock, flags);

	update_max_interval();

	return 0;
}

int sched_cpu_deactivate(unsigned int cpu)
{
	int ret;

	set_cpu_active(cpu, false);
	/*
	 * We've cleared cpu_active_mask, wait for all preempt-disabled and RCU
	 * users of this state to go away such that all new such users will
	 * observe it.
	 *
	 * For CONFIG_PREEMPT we have preemptible RCU and its sync_rcu() might
	 * not imply sync_sched(), so wait for both.
	 *
	 * Do sync before park smpboot threads to take care the rcu boost case.
	 */
	if (IS_ENABLED(CONFIG_PREEMPT))
		synchronize_rcu_mult(call_rcu, call_rcu_sched);
	else
		synchronize_rcu();

	if (!sched_smp_initialized)
		return 0;

	ret = cpuset_cpu_inactive(cpu);
	if (ret) {
		set_cpu_active(cpu, true);
		return ret;
	}
	sched_domains_numa_masks_clear(cpu);
	return 0;
}

static void sched_rq_cpu_starting(unsigned int cpu)
{
	struct rq *rq = cpu_rq(cpu);
	unsigned long flags;

	raw_spin_lock_irqsave(&rq->lock, flags);
	set_window_start(rq);
	raw_spin_unlock_irqrestore(&rq->lock, flags);
	rq->calc_load_update = calc_load_update;
	update_max_interval();
}

int sched_cpu_starting(unsigned int cpu)
{
	set_cpu_rq_start_time(cpu);
	sched_rq_cpu_starting(cpu);
	return 0;
}

#ifdef CONFIG_HOTPLUG_CPU
int sched_cpu_dying(unsigned int cpu)
{
	struct rq *rq = cpu_rq(cpu);
	unsigned long flags;

	/* Handle pending wakeups and then migrate everything off */
	sched_ttwu_pending();
	raw_spin_lock_irqsave(&rq->lock, flags);

	if (rq->rd) {
		BUG_ON(!cpumask_test_cpu(cpu, rq->rd->span));
		set_rq_offline(rq);
	}
	migrate_tasks(rq, true);
	BUG_ON(rq->nr_running != 1);
	raw_spin_unlock_irqrestore(&rq->lock, flags);

	clear_hmp_request(cpu);

	calc_load_migrate(rq);
	update_max_interval();
	nohz_balance_exit_idle(cpu);
	hrtick_clear(rq);
	return 0;
}
#endif

#ifdef CONFIG_SCHED_SMT
DEFINE_STATIC_KEY_FALSE(sched_smt_present);

static void sched_init_smt(void)
{
	/*
	 * We've enumerated all CPUs and will assume that if any CPU
	 * has SMT siblings, CPU0 will too.
	 */
	if (cpumask_weight(cpu_smt_mask(0)) > 1)
		static_branch_enable(&sched_smt_present);
}
#else
static inline void sched_init_smt(void) { }
#endif

void __init sched_init_smp(void)
{
	cpumask_var_t non_isolated_cpus;

	alloc_cpumask_var(&non_isolated_cpus, GFP_KERNEL);
	alloc_cpumask_var(&fallback_doms, GFP_KERNEL);

	sched_init_numa();

	/*
	 * There's no userspace yet to cause hotplug operations; hence all the
	 * cpu masks are stable and all blatant races in the below code cannot
	 * happen.
	 */
	mutex_lock(&sched_domains_mutex);
	init_sched_domains(cpu_active_mask);
	cpumask_andnot(non_isolated_cpus, cpu_possible_mask, cpu_isolated_map);
	if (cpumask_empty(non_isolated_cpus))
		cpumask_set_cpu(smp_processor_id(), non_isolated_cpus);
	mutex_unlock(&sched_domains_mutex);

	update_cluster_topology();

	/* Move init over to a non-isolated CPU */
	if (set_cpus_allowed_ptr(current, non_isolated_cpus) < 0)
		BUG();
	sched_init_granularity();
	free_cpumask_var(non_isolated_cpus);

	init_sched_rt_class();
	init_sched_dl_class();

	sched_init_smt();

	sched_smp_initialized = true;
}

static int __init migration_init(void)
{
	sched_rq_cpu_starting(smp_processor_id());
	return 0;
}
early_initcall(migration_init);

#else
void __init sched_init_smp(void)
{
	sched_init_granularity();
}
#endif /* CONFIG_SMP */

int in_sched_functions(unsigned long addr)
{
	return in_lock_functions(addr) ||
		(addr >= (unsigned long)__sched_text_start
		&& addr < (unsigned long)__sched_text_end);
}

#ifdef CONFIG_CGROUP_SCHED
/*
 * Default task group.
 * Every task in system belongs to this group at bootup.
 */
struct task_group root_task_group;
LIST_HEAD(task_groups);

/* Cacheline aligned slab cache for task_group */
static struct kmem_cache *task_group_cache __read_mostly;
#endif

DECLARE_PER_CPU(cpumask_var_t, load_balance_mask);
DECLARE_PER_CPU(cpumask_var_t, select_idle_mask);

#define WAIT_TABLE_BITS 8
#define WAIT_TABLE_SIZE (1 << WAIT_TABLE_BITS)
static wait_queue_head_t bit_wait_table[WAIT_TABLE_SIZE] __cacheline_aligned;

wait_queue_head_t *bit_waitqueue(void *word, int bit)
{
	const int shift = BITS_PER_LONG == 32 ? 5 : 6;
	unsigned long val = (unsigned long)word << shift | bit;

	return bit_wait_table + hash_long(val, WAIT_TABLE_BITS);
}
EXPORT_SYMBOL(bit_waitqueue);

void __init sched_init(void)
{
	int i, j;
	unsigned long alloc_size = 0, ptr;

	for (i = 0; i < WAIT_TABLE_SIZE; i++)
		init_waitqueue_head(bit_wait_table + i);

#ifdef CONFIG_SCHED_HMP
	pr_info("HMP scheduling enabled.\n");
#endif
	sched_boost_parse_dt();
	init_clusters();

#ifdef CONFIG_FAIR_GROUP_SCHED
	alloc_size += 2 * nr_cpu_ids * sizeof(void **);
#endif
#ifdef CONFIG_RT_GROUP_SCHED
	alloc_size += 2 * nr_cpu_ids * sizeof(void **);
#endif
	if (alloc_size) {
		ptr = (unsigned long)kzalloc(alloc_size, GFP_NOWAIT);

#ifdef CONFIG_FAIR_GROUP_SCHED
		root_task_group.se = (struct sched_entity **)ptr;
		ptr += nr_cpu_ids * sizeof(void **);

		root_task_group.cfs_rq = (struct cfs_rq **)ptr;
		ptr += nr_cpu_ids * sizeof(void **);

#endif /* CONFIG_FAIR_GROUP_SCHED */
#ifdef CONFIG_RT_GROUP_SCHED
		root_task_group.rt_se = (struct sched_rt_entity **)ptr;
		ptr += nr_cpu_ids * sizeof(void **);

		root_task_group.rt_rq = (struct rt_rq **)ptr;
		ptr += nr_cpu_ids * sizeof(void **);

#endif /* CONFIG_RT_GROUP_SCHED */
	}
#ifdef CONFIG_CPUMASK_OFFSTACK
	for_each_possible_cpu(i) {
		per_cpu(load_balance_mask, i) = (cpumask_var_t)kzalloc_node(
			cpumask_size(), GFP_KERNEL, cpu_to_node(i));
		per_cpu(select_idle_mask, i) = (cpumask_var_t)kzalloc_node(
			cpumask_size(), GFP_KERNEL, cpu_to_node(i));
	}
#endif /* CONFIG_CPUMASK_OFFSTACK */

	init_rt_bandwidth(&def_rt_bandwidth,
			global_rt_period(), global_rt_runtime());
	init_dl_bandwidth(&def_dl_bandwidth,
			global_rt_period(), global_rt_runtime());

#ifdef CONFIG_SMP
	init_defrootdomain();
#endif

#ifdef CONFIG_RT_GROUP_SCHED
	init_rt_bandwidth(&root_task_group.rt_bandwidth,
			global_rt_period(), global_rt_runtime());
#endif /* CONFIG_RT_GROUP_SCHED */

#ifdef CONFIG_CGROUP_SCHED
	task_group_cache = KMEM_CACHE(task_group, 0);

	list_add(&root_task_group.list, &task_groups);
	INIT_LIST_HEAD(&root_task_group.children);
	INIT_LIST_HEAD(&root_task_group.siblings);
	autogroup_init(&init_task);
#endif /* CONFIG_CGROUP_SCHED */

	for_each_possible_cpu(i) {
		struct rq *rq;

		rq = cpu_rq(i);
		raw_spin_lock_init(&rq->lock);
		rq->nr_running = 0;
		rq->calc_load_active = 0;
		rq->calc_load_update = jiffies + LOAD_FREQ;
		init_cfs_rq(&rq->cfs);
		init_rt_rq(&rq->rt);
		init_dl_rq(&rq->dl);
#ifdef CONFIG_FAIR_GROUP_SCHED
		root_task_group.shares = ROOT_TASK_GROUP_LOAD;
		INIT_LIST_HEAD(&rq->leaf_cfs_rq_list);
		/*
		 * How much cpu bandwidth does root_task_group get?
		 *
		 * In case of task-groups formed thr' the cgroup filesystem, it
		 * gets 100% of the cpu resources in the system. This overall
		 * system cpu resource is divided among the tasks of
		 * root_task_group and its child task-groups in a fair manner,
		 * based on each entity's (task or task-group's) weight
		 * (se->load.weight).
		 *
		 * In other words, if root_task_group has 10 tasks of weight
		 * 1024) and two child groups A0 and A1 (of weight 1024 each),
		 * then A0's share of the cpu resource is:
		 *
		 *	A0's bandwidth = 1024 / (10*1024 + 1024 + 1024) = 8.33%
		 *
		 * We achieve this by letting root_task_group's tasks sit
		 * directly in rq->cfs (i.e root_task_group->se[] = NULL).
		 */
		init_cfs_bandwidth(&root_task_group.cfs_bandwidth);
		init_tg_cfs_entry(&root_task_group, &rq->cfs, NULL, i, NULL);
#endif /* CONFIG_FAIR_GROUP_SCHED */

		rq->rt.rt_runtime = def_rt_bandwidth.rt_runtime;
#ifdef CONFIG_RT_GROUP_SCHED
		init_tg_rt_entry(&root_task_group, &rq->rt, NULL, i, NULL);
#endif

		for (j = 0; j < CPU_LOAD_IDX_MAX; j++)
			rq->cpu_load[j] = 0;

#ifdef CONFIG_SMP
		rq->sd = NULL;
		rq->rd = NULL;
		rq->cpu_capacity = rq->cpu_capacity_orig = SCHED_CAPACITY_SCALE;
		rq->balance_callback = NULL;
		rq->active_balance = 0;
		rq->next_balance = jiffies;
		rq->push_cpu = 0;
		rq->cpu = i;
		rq->online = 0;
		rq->idle_stamp = 0;
		rq->avg_idle = 2*sysctl_sched_migration_cost;
		rq->max_idle_balance_cost = sysctl_sched_migration_cost;
		rq->push_task = NULL;
#ifdef CONFIG_SCHED_WALT
		cpumask_set_cpu(i, &rq->freq_domain_cpumask);
		init_irq_work(&rq->irq_work, walt_irq_work);
		rq->hmp_stats.cumulative_runnable_avg = 0;
		rq->window_start = 0;
		rq->cum_window_start = 0;
		rq->hmp_stats.nr_big_tasks = 0;
		rq->hmp_flags = 0;
		rq->cur_irqload = 0;
		rq->avg_irqload = 0;
		rq->irqload_ts = 0;
		rq->static_cpu_pwr_cost = 0;
		rq->cc.cycles = 1;
		rq->cc.time = 1;
		rq->cstate = 0;
		rq->wakeup_latency = 0;
		rq->wakeup_energy = 0;

		/*
		 * All cpus part of same cluster by default. This avoids the
		 * need to check for rq->cluster being non-NULL in hot-paths
		 * like select_best_cpu()
		 */
		rq->cluster = &init_cluster;
		rq->curr_runnable_sum = rq->prev_runnable_sum = 0;
		rq->nt_curr_runnable_sum = rq->nt_prev_runnable_sum = 0;
		memset(&rq->grp_time, 0, sizeof(struct group_cpu_time));
		rq->old_busy_time = 0;
		rq->old_estimated_time = 0;
		rq->old_busy_time_group = 0;
		rq->hmp_stats.pred_demands_sum = 0;
		rq->ed_task = NULL;
		rq->curr_table = 0;
		rq->prev_top = 0;
		rq->curr_top = 0;

		for (j = 0; j < NUM_TRACKED_WINDOWS; j++) {
			memset(&rq->load_subs[j], 0,
					sizeof(struct load_subtractions));

			rq->top_tasks[j] = kcalloc(NUM_LOAD_INDICES,
						sizeof(u8), GFP_NOWAIT);

			/* No other choice */
			BUG_ON(!rq->top_tasks[j]);

			clear_top_tasks_bitmap(rq->top_tasks_bitmap[j]);
		}
		rq->cum_window_demand = 0;
#endif
		INIT_LIST_HEAD(&rq->cfs_tasks);

		rq_attach_root(rq, &def_root_domain);
#ifdef CONFIG_NO_HZ_COMMON
		rq->last_load_update_tick = jiffies;
		rq->nohz_flags = 0;
#endif
#ifdef CONFIG_NO_HZ_FULL
		rq->last_sched_tick = 0;
#endif
#endif /* CONFIG_SMP */
		init_rq_hrtick(rq);
		atomic_set(&rq->nr_iowait, 0);
	}

	i = alloc_related_thread_groups();
	BUG_ON(i);

	set_hmp_defaults();

	set_load_weight(&init_task);

	/*
	 * The boot idle thread does lazy MMU switching as well:
	 */
	atomic_inc(&init_mm.mm_count);
	enter_lazy_tlb(&init_mm, current);

	/*
	 * Make us the idle thread. Technically, schedule() should not be
	 * called from this thread, however somewhere below it might be,
	 * but because we are the idle thread, we just pick up running again
	 * when this runqueue becomes "idle".
	 */
	init_idle(current, smp_processor_id(), false);

	calc_load_update = jiffies + LOAD_FREQ;

#ifdef CONFIG_SMP
	zalloc_cpumask_var(&sched_domains_tmpmask, GFP_NOWAIT);
	/* May be allocated at isolcpus cmdline parse time */
	if (cpu_isolated_map == NULL)
		zalloc_cpumask_var(&cpu_isolated_map, GFP_NOWAIT);
	idle_thread_set_boot_cpu();
	set_cpu_rq_start_time(smp_processor_id());
#endif
	init_sched_fair_class();

	init_schedstats();

	scheduler_running = 1;
}

#ifdef CONFIG_DEBUG_ATOMIC_SLEEP
static inline int preempt_count_equals(int preempt_offset)
{
	int nested = preempt_count() + rcu_preempt_depth();

	return (nested == preempt_offset);
}

static int __might_sleep_init_called;
int __init __might_sleep_init(void)
{
	__might_sleep_init_called = 1;
	return 0;
}
early_initcall(__might_sleep_init);

void __might_sleep(const char *file, int line, int preempt_offset)
{
	/*
	 * Blocking primitives will set (and therefore destroy) current->state,
	 * since we will exit with TASK_RUNNING make sure we enter with it,
	 * otherwise we will destroy state.
	 */
	WARN_ONCE(current->state != TASK_RUNNING && current->task_state_change,
			"do not call blocking ops when !TASK_RUNNING; "
			"state=%lx set at [<%p>] %pS\n",
			current->state,
			(void *)current->task_state_change,
			(void *)current->task_state_change);

	___might_sleep(file, line, preempt_offset);
}
EXPORT_SYMBOL(__might_sleep);

void ___might_sleep(const char *file, int line, int preempt_offset)
{
	static unsigned long prev_jiffy;	/* ratelimiting */
	unsigned long preempt_disable_ip;

	rcu_sleep_check(); /* WARN_ON_ONCE() by default, no rate limit reqd. */
	if ((preempt_count_equals(preempt_offset) && !irqs_disabled() &&
	     !is_idle_task(current)) || oops_in_progress)
		return;
	if (system_state != SYSTEM_RUNNING &&
	    (!__might_sleep_init_called || system_state != SYSTEM_BOOTING))
		return;
	if (time_before(jiffies, prev_jiffy + HZ) && prev_jiffy)
		return;
	prev_jiffy = jiffies;

	/* Save this before calling printk(), since that will clobber it */
	preempt_disable_ip = get_preempt_disable_ip(current);

	printk(KERN_ERR
		"BUG: sleeping function called from invalid context at %s:%d\n",
			file, line);
	printk(KERN_ERR
		"in_atomic(): %d, irqs_disabled(): %d, pid: %d, name: %s\n",
			in_atomic(), irqs_disabled(),
			current->pid, current->comm);

	if (task_stack_end_corrupted(current))
		printk(KERN_EMERG "Thread overran stack, or stack corrupted\n");

	debug_show_held_locks(current);
	if (irqs_disabled())
		print_irqtrace_events(current);
	if (IS_ENABLED(CONFIG_DEBUG_PREEMPT)
	    && !preempt_count_equals(preempt_offset)) {
		pr_err("Preemption disabled at:");
		print_ip_sym(preempt_disable_ip);
		pr_cont("\n");
	}
#ifdef CONFIG_PANIC_ON_SCHED_BUG
	BUG();
#endif
	dump_stack();
	add_taint(TAINT_WARN, LOCKDEP_STILL_OK);
}
EXPORT_SYMBOL(___might_sleep);
#endif

#ifdef CONFIG_MAGIC_SYSRQ
void normalize_rt_tasks(void)
{
	struct task_struct *g, *p;
	struct sched_attr attr = {
		.sched_policy = SCHED_NORMAL,
	};

	read_lock(&tasklist_lock);
	for_each_process_thread(g, p) {
		/*
		 * Only normalize user tasks:
		 */
		if (p->flags & PF_KTHREAD)
			continue;

		p->se.exec_start = 0;
		schedstat_set(p->se.statistics.wait_start,  0);
		schedstat_set(p->se.statistics.sleep_start, 0);
		schedstat_set(p->se.statistics.block_start, 0);

		if (!dl_task(p) && !rt_task(p)) {
			/*
			 * Renice negative nice level userspace
			 * tasks back to 0:
			 */
			if (task_nice(p) < 0)
				set_user_nice(p, 0);
			continue;
		}

		__sched_setscheduler(p, &attr, false, false);
	}
	read_unlock(&tasklist_lock);
}

#endif /* CONFIG_MAGIC_SYSRQ */

#if defined(CONFIG_IA64) || defined(CONFIG_KGDB_KDB)
/*
 * These functions are only useful for the IA64 MCA handling, or kdb.
 *
 * They can only be called when the whole system has been
 * stopped - every CPU needs to be quiescent, and no scheduling
 * activity can take place. Using them for anything else would
 * be a serious bug, and as a result, they aren't even visible
 * under any other configuration.
 */

/**
 * curr_task - return the current task for a given cpu.
 * @cpu: the processor in question.
 *
 * ONLY VALID WHEN THE WHOLE SYSTEM IS STOPPED!
 *
 * Return: The current task for @cpu.
 */
struct task_struct *curr_task(int cpu)
{
	return cpu_curr(cpu);
}

#endif /* defined(CONFIG_IA64) || defined(CONFIG_KGDB_KDB) */

#ifdef CONFIG_IA64
/**
 * set_curr_task - set the current task for a given cpu.
 * @cpu: the processor in question.
 * @p: the task pointer to set.
 *
 * Description: This function must only be used when non-maskable interrupts
 * are serviced on a separate stack. It allows the architecture to switch the
 * notion of the current task on a cpu in a non-blocking manner. This function
 * must be called with all CPU's synchronized, and interrupts disabled, the
 * and caller must save the original value of the current task (see
 * curr_task() above) and restore that value before reenabling interrupts and
 * re-starting the system.
 *
 * ONLY VALID WHEN THE WHOLE SYSTEM IS STOPPED!
 */
void ia64_set_curr_task(int cpu, struct task_struct *p)
{
	cpu_curr(cpu) = p;
}

#endif

#ifdef CONFIG_CGROUP_SCHED
/* task_group_lock serializes the addition/removal of task groups */
static DEFINE_SPINLOCK(task_group_lock);

static void sched_free_group(struct task_group *tg)
{
	free_fair_sched_group(tg);
	free_rt_sched_group(tg);
	autogroup_free(tg);
	kmem_cache_free(task_group_cache, tg);
}

/* allocate runqueue etc for a new task group */
struct task_group *sched_create_group(struct task_group *parent)
{
	struct task_group *tg;

	tg = kmem_cache_alloc(task_group_cache, GFP_KERNEL | __GFP_ZERO);
	if (!tg)
		return ERR_PTR(-ENOMEM);

	if (!alloc_fair_sched_group(tg, parent))
		goto err;

	if (!alloc_rt_sched_group(tg, parent))
		goto err;

	return tg;

err:
	sched_free_group(tg);
	return ERR_PTR(-ENOMEM);
}

void sched_online_group(struct task_group *tg, struct task_group *parent)
{
	unsigned long flags;

	spin_lock_irqsave(&task_group_lock, flags);
	list_add_rcu(&tg->list, &task_groups);

	WARN_ON(!parent); /* root should already exist */

	tg->parent = parent;
	INIT_LIST_HEAD(&tg->children);
	list_add_rcu(&tg->siblings, &parent->children);
	spin_unlock_irqrestore(&task_group_lock, flags);

	online_fair_sched_group(tg);
}

/* rcu callback to free various structures associated with a task group */
static void sched_free_group_rcu(struct rcu_head *rhp)
{
	/* now it should be safe to free those cfs_rqs */
	sched_free_group(container_of(rhp, struct task_group, rcu));
}

void sched_destroy_group(struct task_group *tg)
{
	/* wait for possible concurrent references to cfs_rqs complete */
	call_rcu(&tg->rcu, sched_free_group_rcu);
}

void sched_offline_group(struct task_group *tg)
{
	unsigned long flags;

	/* end participation in shares distribution */
	unregister_fair_sched_group(tg);

	spin_lock_irqsave(&task_group_lock, flags);
	list_del_rcu(&tg->list);
	list_del_rcu(&tg->siblings);
	spin_unlock_irqrestore(&task_group_lock, flags);
}

static void sched_change_group(struct task_struct *tsk, int type)
{
	struct task_group *tg;

	/*
	 * All callers are synchronized by task_rq_lock(); we do not use RCU
	 * which is pointless here. Thus, we pass "true" to task_css_check()
	 * to prevent lockdep warnings.
	 */
	tg = container_of(task_css_check(tsk, cpu_cgrp_id, true),
			  struct task_group, css);
	tg = autogroup_task_group(tsk, tg);
	tsk->sched_task_group = tg;

#ifdef CONFIG_FAIR_GROUP_SCHED
	if (tsk->sched_class->task_change_group)
		tsk->sched_class->task_change_group(tsk, type);
	else
#endif
		set_task_rq(tsk, task_cpu(tsk));
}

/*
 * Change task's runqueue when it moves between groups.
 *
 * The caller of this function should have put the task in its new group by
 * now. This function just updates tsk->se.cfs_rq and tsk->se.parent to reflect
 * its new group.
 */
void sched_move_task(struct task_struct *tsk)
{
	int queued, running;
	struct rq_flags rf;
	struct rq *rq;

	rq = task_rq_lock(tsk, &rf);

	running = task_current(rq, tsk);
	queued = task_on_rq_queued(tsk);

	if (queued)
		dequeue_task(rq, tsk, DEQUEUE_SAVE | DEQUEUE_MOVE);
	if (unlikely(running))
		put_prev_task(rq, tsk);

	sched_change_group(tsk, TASK_MOVE_GROUP);

	if (queued)
		enqueue_task(rq, tsk, ENQUEUE_RESTORE | ENQUEUE_MOVE);
	if (unlikely(running))
		set_curr_task(rq, tsk);

	task_rq_unlock(rq, tsk, &rf);
}
#endif /* CONFIG_CGROUP_SCHED */

#ifdef CONFIG_RT_GROUP_SCHED
/*
 * Ensure that the real time constraints are schedulable.
 */
static DEFINE_MUTEX(rt_constraints_mutex);

/* Must be called with tasklist_lock held */
static inline int tg_has_rt_tasks(struct task_group *tg)
{
	struct task_struct *g, *p;

	/*
	 * Autogroups do not have RT tasks; see autogroup_create().
	 */
	if (task_group_is_autogroup(tg))
		return 0;

	for_each_process_thread(g, p) {
		if (rt_task(p) && task_group(p) == tg)
			return 1;
	}

	return 0;
}

struct rt_schedulable_data {
	struct task_group *tg;
	u64 rt_period;
	u64 rt_runtime;
};

static int tg_rt_schedulable(struct task_group *tg, void *data)
{
	struct rt_schedulable_data *d = data;
	struct task_group *child;
	unsigned long total, sum = 0;
	u64 period, runtime;

	period = ktime_to_ns(tg->rt_bandwidth.rt_period);
	runtime = tg->rt_bandwidth.rt_runtime;

	if (tg == d->tg) {
		period = d->rt_period;
		runtime = d->rt_runtime;
	}

	/*
	 * Cannot have more runtime than the period.
	 */
	if (runtime > period && runtime != RUNTIME_INF)
		return -EINVAL;

	/*
	 * Ensure we don't starve existing RT tasks.
	 */
	if (rt_bandwidth_enabled() && !runtime && tg_has_rt_tasks(tg))
		return -EBUSY;

	total = to_ratio(period, runtime);

	/*
	 * Nobody can have more than the global setting allows.
	 */
	if (total > to_ratio(global_rt_period(), global_rt_runtime()))
		return -EINVAL;

	/*
	 * The sum of our children's runtime should not exceed our own.
	 */
	list_for_each_entry_rcu(child, &tg->children, siblings) {
		period = ktime_to_ns(child->rt_bandwidth.rt_period);
		runtime = child->rt_bandwidth.rt_runtime;

		if (child == d->tg) {
			period = d->rt_period;
			runtime = d->rt_runtime;
		}

		sum += to_ratio(period, runtime);
	}

	if (sum > total)
		return -EINVAL;

	return 0;
}

static int __rt_schedulable(struct task_group *tg, u64 period, u64 runtime)
{
	int ret;

	struct rt_schedulable_data data = {
		.tg = tg,
		.rt_period = period,
		.rt_runtime = runtime,
	};

	rcu_read_lock();
	ret = walk_tg_tree(tg_rt_schedulable, tg_nop, &data);
	rcu_read_unlock();

	return ret;
}

static int tg_set_rt_bandwidth(struct task_group *tg,
		u64 rt_period, u64 rt_runtime)
{
	int i, err = 0;

	/*
	 * Disallowing the root group RT runtime is BAD, it would disallow the
	 * kernel creating (and or operating) RT threads.
	 */
	if (tg == &root_task_group && rt_runtime == 0)
		return -EINVAL;

	/* No period doesn't make any sense. */
	if (rt_period == 0)
		return -EINVAL;

	mutex_lock(&rt_constraints_mutex);
	read_lock(&tasklist_lock);
	err = __rt_schedulable(tg, rt_period, rt_runtime);
	if (err)
		goto unlock;

	raw_spin_lock_irq(&tg->rt_bandwidth.rt_runtime_lock);
	tg->rt_bandwidth.rt_period = ns_to_ktime(rt_period);
	tg->rt_bandwidth.rt_runtime = rt_runtime;

	for_each_possible_cpu(i) {
		struct rt_rq *rt_rq = tg->rt_rq[i];

		raw_spin_lock(&rt_rq->rt_runtime_lock);
		rt_rq->rt_runtime = rt_runtime;
		raw_spin_unlock(&rt_rq->rt_runtime_lock);
	}
	raw_spin_unlock_irq(&tg->rt_bandwidth.rt_runtime_lock);
unlock:
	read_unlock(&tasklist_lock);
	mutex_unlock(&rt_constraints_mutex);

	return err;
}

static int sched_group_set_rt_runtime(struct task_group *tg, long rt_runtime_us)
{
	u64 rt_runtime, rt_period;

	rt_period = ktime_to_ns(tg->rt_bandwidth.rt_period);
	rt_runtime = (u64)rt_runtime_us * NSEC_PER_USEC;
	if (rt_runtime_us < 0)
		rt_runtime = RUNTIME_INF;

	return tg_set_rt_bandwidth(tg, rt_period, rt_runtime);
}

static long sched_group_rt_runtime(struct task_group *tg)
{
	u64 rt_runtime_us;

	if (tg->rt_bandwidth.rt_runtime == RUNTIME_INF)
		return -1;

	rt_runtime_us = tg->rt_bandwidth.rt_runtime;
	do_div(rt_runtime_us, NSEC_PER_USEC);
	return rt_runtime_us;
}

static int sched_group_set_rt_period(struct task_group *tg, u64 rt_period_us)
{
	u64 rt_runtime, rt_period;

	rt_period = rt_period_us * NSEC_PER_USEC;
	rt_runtime = tg->rt_bandwidth.rt_runtime;

	return tg_set_rt_bandwidth(tg, rt_period, rt_runtime);
}

static long sched_group_rt_period(struct task_group *tg)
{
	u64 rt_period_us;

	rt_period_us = ktime_to_ns(tg->rt_bandwidth.rt_period);
	do_div(rt_period_us, NSEC_PER_USEC);
	return rt_period_us;
}
#endif /* CONFIG_RT_GROUP_SCHED */

#ifdef CONFIG_RT_GROUP_SCHED
static int sched_rt_global_constraints(void)
{
	int ret = 0;

	mutex_lock(&rt_constraints_mutex);
	read_lock(&tasklist_lock);
	ret = __rt_schedulable(NULL, 0, 0);
	read_unlock(&tasklist_lock);
	mutex_unlock(&rt_constraints_mutex);

	return ret;
}

static int sched_rt_can_attach(struct task_group *tg, struct task_struct *tsk)
{
	/* Don't accept realtime tasks when there is no way for them to run */
	if (rt_task(tsk) && tg->rt_bandwidth.rt_runtime == 0)
		return 0;

	return 1;
}

#else /* !CONFIG_RT_GROUP_SCHED */
static int sched_rt_global_constraints(void)
{
	unsigned long flags;
	int i;

	raw_spin_lock_irqsave(&def_rt_bandwidth.rt_runtime_lock, flags);
	for_each_possible_cpu(i) {
		struct rt_rq *rt_rq = &cpu_rq(i)->rt;

		raw_spin_lock(&rt_rq->rt_runtime_lock);
		rt_rq->rt_runtime = global_rt_runtime();
		raw_spin_unlock(&rt_rq->rt_runtime_lock);
	}
	raw_spin_unlock_irqrestore(&def_rt_bandwidth.rt_runtime_lock, flags);

	return 0;
}
#endif /* CONFIG_RT_GROUP_SCHED */

static int sched_dl_global_validate(void)
{
	u64 runtime = global_rt_runtime();
	u64 period = global_rt_period();
	u64 new_bw = to_ratio(period, runtime);
	struct dl_bw *dl_b;
	int cpu, ret = 0;
	unsigned long flags;

	/*
	 * Here we want to check the bandwidth not being set to some
	 * value smaller than the currently allocated bandwidth in
	 * any of the root_domains.
	 *
	 * FIXME: Cycling on all the CPUs is overdoing, but simpler than
	 * cycling on root_domains... Discussion on different/better
	 * solutions is welcome!
	 */
	for_each_possible_cpu(cpu) {
		rcu_read_lock_sched();
		dl_b = dl_bw_of(cpu);

		raw_spin_lock_irqsave(&dl_b->lock, flags);
		if (new_bw < dl_b->total_bw)
			ret = -EBUSY;
		raw_spin_unlock_irqrestore(&dl_b->lock, flags);

		rcu_read_unlock_sched();

		if (ret)
			break;
	}

	return ret;
}

static void sched_dl_do_global(void)
{
	u64 new_bw = -1;
	struct dl_bw *dl_b;
	int cpu;
	unsigned long flags;

	def_dl_bandwidth.dl_period = global_rt_period();
	def_dl_bandwidth.dl_runtime = global_rt_runtime();

	if (global_rt_runtime() != RUNTIME_INF)
		new_bw = to_ratio(global_rt_period(), global_rt_runtime());

	/*
	 * FIXME: As above...
	 */
	for_each_possible_cpu(cpu) {
		rcu_read_lock_sched();
		dl_b = dl_bw_of(cpu);

		raw_spin_lock_irqsave(&dl_b->lock, flags);
		dl_b->bw = new_bw;
		raw_spin_unlock_irqrestore(&dl_b->lock, flags);

		rcu_read_unlock_sched();
	}
}

static int sched_rt_global_validate(void)
{
	if (sysctl_sched_rt_period <= 0)
		return -EINVAL;

	if ((sysctl_sched_rt_runtime != RUNTIME_INF) &&
		(sysctl_sched_rt_runtime > sysctl_sched_rt_period))
		return -EINVAL;

	return 0;
}

static void sched_rt_do_global(void)
{
	def_rt_bandwidth.rt_runtime = global_rt_runtime();
	def_rt_bandwidth.rt_period = ns_to_ktime(global_rt_period());
}

int sched_rt_handler(struct ctl_table *table, int write,
		void __user *buffer, size_t *lenp,
		loff_t *ppos)
{
	int old_period, old_runtime;
	static DEFINE_MUTEX(mutex);
	int ret;

	mutex_lock(&mutex);
	old_period = sysctl_sched_rt_period;
	old_runtime = sysctl_sched_rt_runtime;

	ret = proc_dointvec(table, write, buffer, lenp, ppos);

	if (!ret && write) {
		ret = sched_rt_global_validate();
		if (ret)
			goto undo;

		ret = sched_dl_global_validate();
		if (ret)
			goto undo;

		ret = sched_rt_global_constraints();
		if (ret)
			goto undo;

		sched_rt_do_global();
		sched_dl_do_global();
	}
	if (0) {
undo:
		sysctl_sched_rt_period = old_period;
		sysctl_sched_rt_runtime = old_runtime;
	}
	mutex_unlock(&mutex);

	return ret;
}

int sched_rr_handler(struct ctl_table *table, int write,
		void __user *buffer, size_t *lenp,
		loff_t *ppos)
{
	int ret;
	static DEFINE_MUTEX(mutex);

	mutex_lock(&mutex);
	ret = proc_dointvec(table, write, buffer, lenp, ppos);
	/* make sure that internally we keep jiffies */
	/* also, writing zero resets timeslice to default */
	if (!ret && write) {
		sched_rr_timeslice = sched_rr_timeslice <= 0 ?
			RR_TIMESLICE : msecs_to_jiffies(sched_rr_timeslice);
	}
	mutex_unlock(&mutex);
	return ret;
}

#ifdef CONFIG_CGROUP_SCHED

inline struct task_group *css_tg(struct cgroup_subsys_state *css)
{
	return css ? container_of(css, struct task_group, css) : NULL;
}

static struct cgroup_subsys_state *
cpu_cgroup_css_alloc(struct cgroup_subsys_state *parent_css)
{
	struct task_group *parent = css_tg(parent_css);
	struct task_group *tg;

	if (!parent) {
		/* This is early initialization for the top cgroup */
		return &root_task_group.css;
	}

	tg = sched_create_group(parent);
	if (IS_ERR(tg))
		return ERR_PTR(-ENOMEM);

	sched_online_group(tg, parent);

	return &tg->css;
}

static void cpu_cgroup_css_released(struct cgroup_subsys_state *css)
{
	struct task_group *tg = css_tg(css);

	sched_offline_group(tg);
}

static void cpu_cgroup_css_free(struct cgroup_subsys_state *css)
{
	struct task_group *tg = css_tg(css);

	/*
	 * Relies on the RCU grace period between css_released() and this.
	 */
	sched_free_group(tg);
}

/*
 * This is called before wake_up_new_task(), therefore we really only
 * have to set its group bits, all the other stuff does not apply.
 */
static void cpu_cgroup_fork(struct task_struct *task)
{
	struct rq_flags rf;
	struct rq *rq;

	rq = task_rq_lock(task, &rf);

	sched_change_group(task, TASK_SET_GROUP);

	task_rq_unlock(rq, task, &rf);
}

static int cpu_cgroup_can_attach(struct cgroup_taskset *tset)
{
	struct task_struct *task;
	struct cgroup_subsys_state *css;
	int ret = 0;

	cgroup_taskset_for_each(task, css, tset) {
#ifdef CONFIG_RT_GROUP_SCHED
		if (!sched_rt_can_attach(css_tg(css), task))
			return -EINVAL;
#else
		/* We don't support RT-tasks being in separate groups */
		if (task->sched_class != &fair_sched_class)
			return -EINVAL;
#endif
		/*
		 * Serialize against wake_up_new_task() such that if its
		 * running, we're sure to observe its full state.
		 */
		raw_spin_lock_irq(&task->pi_lock);
		/*
		 * Avoid calling sched_move_task() before wake_up_new_task()
		 * has happened. This would lead to problems with PELT, due to
		 * move wanting to detach+attach while we're not attached yet.
		 */
		if (task->state == TASK_NEW)
			ret = -EINVAL;
		raw_spin_unlock_irq(&task->pi_lock);

		if (ret)
			break;
	}
	return ret;
}

static void cpu_cgroup_attach(struct cgroup_taskset *tset)
{
	struct task_struct *task;
	struct cgroup_subsys_state *css;

	cgroup_taskset_for_each(task, css, tset)
		sched_move_task(task);
}

#ifdef CONFIG_FAIR_GROUP_SCHED
static int cpu_shares_write_u64(struct cgroup_subsys_state *css,
				struct cftype *cftype, u64 shareval)
{
	return sched_group_set_shares(css_tg(css), scale_load(shareval));
}

static u64 cpu_shares_read_u64(struct cgroup_subsys_state *css,
			       struct cftype *cft)
{
	struct task_group *tg = css_tg(css);

	return (u64) scale_load_down(tg->shares);
}

#ifdef CONFIG_CFS_BANDWIDTH
static DEFINE_MUTEX(cfs_constraints_mutex);

const u64 max_cfs_quota_period = 1 * NSEC_PER_SEC; /* 1s */
const u64 min_cfs_quota_period = 1 * NSEC_PER_MSEC; /* 1ms */

static int __cfs_schedulable(struct task_group *tg, u64 period, u64 runtime);

static int tg_set_cfs_bandwidth(struct task_group *tg, u64 period, u64 quota)
{
	int i, ret = 0, runtime_enabled, runtime_was_enabled;
	struct cfs_bandwidth *cfs_b = &tg->cfs_bandwidth;

	if (tg == &root_task_group)
		return -EINVAL;

	/*
	 * Ensure we have at some amount of bandwidth every period.  This is
	 * to prevent reaching a state of large arrears when throttled via
	 * entity_tick() resulting in prolonged exit starvation.
	 */
	if (quota < min_cfs_quota_period || period < min_cfs_quota_period)
		return -EINVAL;

	/*
	 * Likewise, bound things on the otherside by preventing insane quota
	 * periods.  This also allows us to normalize in computing quota
	 * feasibility.
	 */
	if (period > max_cfs_quota_period)
		return -EINVAL;

	/*
	 * Prevent race between setting of cfs_rq->runtime_enabled and
	 * unthrottle_offline_cfs_rqs().
	 */
	get_online_cpus();
	mutex_lock(&cfs_constraints_mutex);
	ret = __cfs_schedulable(tg, period, quota);
	if (ret)
		goto out_unlock;

	runtime_enabled = quota != RUNTIME_INF;
	runtime_was_enabled = cfs_b->quota != RUNTIME_INF;
	/*
	 * If we need to toggle cfs_bandwidth_used, off->on must occur
	 * before making related changes, and on->off must occur afterwards
	 */
	if (runtime_enabled && !runtime_was_enabled)
		cfs_bandwidth_usage_inc();
	raw_spin_lock_irq(&cfs_b->lock);
	cfs_b->period = ns_to_ktime(period);
	cfs_b->quota = quota;

	__refill_cfs_bandwidth_runtime(cfs_b);
	/* restart the period timer (if active) to handle new period expiry */
	if (runtime_enabled)
		start_cfs_bandwidth(cfs_b);
	raw_spin_unlock_irq(&cfs_b->lock);

	for_each_online_cpu(i) {
		struct cfs_rq *cfs_rq = tg->cfs_rq[i];
		struct rq *rq = cfs_rq->rq;

		raw_spin_lock_irq(&rq->lock);
		cfs_rq->runtime_enabled = runtime_enabled;
		cfs_rq->runtime_remaining = 0;

		if (cfs_rq->throttled)
			unthrottle_cfs_rq(cfs_rq);
		raw_spin_unlock_irq(&rq->lock);
	}
	if (runtime_was_enabled && !runtime_enabled)
		cfs_bandwidth_usage_dec();
out_unlock:
	mutex_unlock(&cfs_constraints_mutex);
	put_online_cpus();

	return ret;
}

int tg_set_cfs_quota(struct task_group *tg, long cfs_quota_us)
{
	u64 quota, period;

	period = ktime_to_ns(tg->cfs_bandwidth.period);
	if (cfs_quota_us < 0)
		quota = RUNTIME_INF;
	else
		quota = (u64)cfs_quota_us * NSEC_PER_USEC;

	return tg_set_cfs_bandwidth(tg, period, quota);
}

long tg_get_cfs_quota(struct task_group *tg)
{
	u64 quota_us;

	if (tg->cfs_bandwidth.quota == RUNTIME_INF)
		return -1;

	quota_us = tg->cfs_bandwidth.quota;
	do_div(quota_us, NSEC_PER_USEC);

	return quota_us;
}

int tg_set_cfs_period(struct task_group *tg, long cfs_period_us)
{
	u64 quota, period;

	period = (u64)cfs_period_us * NSEC_PER_USEC;
	quota = tg->cfs_bandwidth.quota;

	return tg_set_cfs_bandwidth(tg, period, quota);
}

long tg_get_cfs_period(struct task_group *tg)
{
	u64 cfs_period_us;

	cfs_period_us = ktime_to_ns(tg->cfs_bandwidth.period);
	do_div(cfs_period_us, NSEC_PER_USEC);

	return cfs_period_us;
}

static s64 cpu_cfs_quota_read_s64(struct cgroup_subsys_state *css,
				  struct cftype *cft)
{
	return tg_get_cfs_quota(css_tg(css));
}

static int cpu_cfs_quota_write_s64(struct cgroup_subsys_state *css,
				   struct cftype *cftype, s64 cfs_quota_us)
{
	return tg_set_cfs_quota(css_tg(css), cfs_quota_us);
}

static u64 cpu_cfs_period_read_u64(struct cgroup_subsys_state *css,
				   struct cftype *cft)
{
	return tg_get_cfs_period(css_tg(css));
}

static int cpu_cfs_period_write_u64(struct cgroup_subsys_state *css,
				    struct cftype *cftype, u64 cfs_period_us)
{
	return tg_set_cfs_period(css_tg(css), cfs_period_us);
}

struct cfs_schedulable_data {
	struct task_group *tg;
	u64 period, quota;
};

/*
 * normalize group quota/period to be quota/max_period
 * note: units are usecs
 */
static u64 normalize_cfs_quota(struct task_group *tg,
			       struct cfs_schedulable_data *d)
{
	u64 quota, period;

	if (tg == d->tg) {
		period = d->period;
		quota = d->quota;
	} else {
		period = tg_get_cfs_period(tg);
		quota = tg_get_cfs_quota(tg);
	}

	/* note: these should typically be equivalent */
	if (quota == RUNTIME_INF || quota == -1)
		return RUNTIME_INF;

	return to_ratio(period, quota);
}

static int tg_cfs_schedulable_down(struct task_group *tg, void *data)
{
	struct cfs_schedulable_data *d = data;
	struct cfs_bandwidth *cfs_b = &tg->cfs_bandwidth;
	s64 quota = 0, parent_quota = -1;

	if (!tg->parent) {
		quota = RUNTIME_INF;
	} else {
		struct cfs_bandwidth *parent_b = &tg->parent->cfs_bandwidth;

		quota = normalize_cfs_quota(tg, d);
		parent_quota = parent_b->hierarchical_quota;

		/*
		 * ensure max(child_quota) <= parent_quota, inherit when no
		 * limit is set
		 */
		if (quota == RUNTIME_INF)
			quota = parent_quota;
		else if (parent_quota != RUNTIME_INF && quota > parent_quota)
			return -EINVAL;
	}
	cfs_b->hierarchical_quota = quota;

	return 0;
}

static int __cfs_schedulable(struct task_group *tg, u64 period, u64 quota)
{
	int ret;
	struct cfs_schedulable_data data = {
		.tg = tg,
		.period = period,
		.quota = quota,
	};

	if (quota != RUNTIME_INF) {
		do_div(data.period, NSEC_PER_USEC);
		do_div(data.quota, NSEC_PER_USEC);
	}

	rcu_read_lock();
	ret = walk_tg_tree(tg_cfs_schedulable_down, tg_nop, &data);
	rcu_read_unlock();

	return ret;
}

static int cpu_stats_show(struct seq_file *sf, void *v)
{
	struct task_group *tg = css_tg(seq_css(sf));
	struct cfs_bandwidth *cfs_b = &tg->cfs_bandwidth;

	seq_printf(sf, "nr_periods %d\n", cfs_b->nr_periods);
	seq_printf(sf, "nr_throttled %d\n", cfs_b->nr_throttled);
	seq_printf(sf, "throttled_time %llu\n", cfs_b->throttled_time);

	return 0;
}
#endif /* CONFIG_CFS_BANDWIDTH */
#endif /* CONFIG_FAIR_GROUP_SCHED */

#ifdef CONFIG_RT_GROUP_SCHED
static int cpu_rt_runtime_write(struct cgroup_subsys_state *css,
				struct cftype *cft, s64 val)
{
	return sched_group_set_rt_runtime(css_tg(css), val);
}

static s64 cpu_rt_runtime_read(struct cgroup_subsys_state *css,
			       struct cftype *cft)
{
	return sched_group_rt_runtime(css_tg(css));
}

static int cpu_rt_period_write_uint(struct cgroup_subsys_state *css,
				    struct cftype *cftype, u64 rt_period_us)
{
	return sched_group_set_rt_period(css_tg(css), rt_period_us);
}

static u64 cpu_rt_period_read_uint(struct cgroup_subsys_state *css,
				   struct cftype *cft)
{
	return sched_group_rt_period(css_tg(css));
}
#endif /* CONFIG_RT_GROUP_SCHED */

static struct cftype cpu_files[] = {
#ifdef CONFIG_SCHED_HMP
	{
		.name = "upmigrate_discourage",
		.read_u64 = cpu_upmigrate_discourage_read_u64,
		.write_u64 = cpu_upmigrate_discourage_write_u64,
	},
#endif
#ifdef CONFIG_FAIR_GROUP_SCHED
	{
		.name = "shares",
		.read_u64 = cpu_shares_read_u64,
		.write_u64 = cpu_shares_write_u64,
	},
#endif
#ifdef CONFIG_CFS_BANDWIDTH
	{
		.name = "cfs_quota_us",
		.read_s64 = cpu_cfs_quota_read_s64,
		.write_s64 = cpu_cfs_quota_write_s64,
	},
	{
		.name = "cfs_period_us",
		.read_u64 = cpu_cfs_period_read_u64,
		.write_u64 = cpu_cfs_period_write_u64,
	},
	{
		.name = "stat",
		.seq_show = cpu_stats_show,
	},
#endif
#ifdef CONFIG_RT_GROUP_SCHED
	{
		.name = "rt_runtime_us",
		.read_s64 = cpu_rt_runtime_read,
		.write_s64 = cpu_rt_runtime_write,
	},
	{
		.name = "rt_period_us",
		.read_u64 = cpu_rt_period_read_uint,
		.write_u64 = cpu_rt_period_write_uint,
	},
#endif
	{ }	/* terminate */
};

struct cgroup_subsys cpu_cgrp_subsys = {
	.css_alloc	= cpu_cgroup_css_alloc,
	.css_released	= cpu_cgroup_css_released,
	.css_free	= cpu_cgroup_css_free,
	.fork		= cpu_cgroup_fork,
	.can_attach	= cpu_cgroup_can_attach,
	.attach		= cpu_cgroup_attach,
	.allow_attach   = subsys_cgroup_allow_attach,
	.legacy_cftypes	= cpu_files,
	.early_init	= true,
};

#endif	/* CONFIG_CGROUP_SCHED */

void dump_cpu_task(int cpu)
{
	pr_info("Task dump for CPU %d:\n", cpu);
	sched_show_task(cpu_curr(cpu));
}

/*
 * Nice levels are multiplicative, with a gentle 10% change for every
 * nice level changed. I.e. when a CPU-bound task goes from nice 0 to
 * nice 1, it will get ~10% less CPU time than another CPU-bound task
 * that remained on nice 0.
 *
 * The "10% effect" is relative and cumulative: from _any_ nice level,
 * if you go up 1 level, it's -10% CPU usage, if you go down 1 level
 * it's +10% CPU usage. (to achieve that we use a multiplier of 1.25.
 * If a task goes up by ~10% and another task goes down by ~10% then
 * the relative distance between them is ~25%.)
 */
const int sched_prio_to_weight[40] = {
 /* -20 */     88761,     71755,     56483,     46273,     36291,
 /* -15 */     29154,     23254,     18705,     14949,     11916,
 /* -10 */      9548,      7620,      6100,      4904,      3906,
 /*  -5 */      3121,      2501,      1991,      1586,      1277,
 /*   0 */      1024,       820,       655,       526,       423,
 /*   5 */       335,       272,       215,       172,       137,
 /*  10 */       110,        87,        70,        56,        45,
 /*  15 */        36,        29,        23,        18,        15,
};

/*
 * Inverse (2^32/x) values of the sched_prio_to_weight[] array, precalculated.
 *
 * In cases where the weight does not change often, we can use the
 * precalculated inverse to speed up arithmetics by turning divisions
 * into multiplications:
 */
const u32 sched_prio_to_wmult[40] = {
 /* -20 */     48388,     59856,     76040,     92818,    118348,
 /* -15 */    147320,    184698,    229616,    287308,    360437,
 /* -10 */    449829,    563644,    704093,    875809,   1099582,
 /*  -5 */   1376151,   1717300,   2157191,   2708050,   3363326,
 /*   0 */   4194304,   5237765,   6557202,   8165337,  10153587,
 /*   5 */  12820798,  15790321,  19976592,  24970740,  31350126,
 /*  10 */  39045157,  49367440,  61356676,  76695844,  95443717,
 /*  15 */ 119304647, 148102320, 186737708, 238609294, 286331153,
};

#ifdef CONFIG_SCHED_WALT
/*
 * sched_exit() - Set EXITING_TASK_MARKER in task's ravg.demand field
 *
 * Stop accounting (exiting) task's future cpu usage
 *
 * We need this so that reset_all_windows_stats() can function correctly.
 * reset_all_window_stats() depends on do_each_thread/for_each_thread task
 * iterators to reset *all* task's statistics. Exiting tasks however become
 * invisible to those iterators. sched_exit() is called on a exiting task prior
 * to being removed from task_list, which will let reset_all_window_stats()
 * function correctly.
 */
void sched_exit(struct task_struct *p)
{
	struct rq_flags rf;
	struct rq *rq;
	u64 wallclock;

	sched_set_group_id(p, 0);

	rq = task_rq_lock(p, &rf);

	/* rq->curr == p */
	wallclock = sched_ktime_clock();
	update_task_ravg(rq->curr, rq, TASK_UPDATE, wallclock, 0);
	dequeue_task(rq, p, 0);
	reset_task_stats(p);
	dec_cum_window_demand(rq, p);
	p->ravg.mark_start = wallclock;
	p->ravg.sum_history[0] = EXITING_TASK_MARKER;
	free_task_load_ptrs(p);

	enqueue_task(rq, p, 0);
	clear_ed_task(p, rq);
	task_rq_unlock(rq, p, &rf);
}
#endif /* CONFIG_SCHED_WALT */<|MERGE_RESOLUTION|>--- conflicted
+++ resolved
@@ -3355,14 +3355,11 @@
 	curr->sched_class->task_tick(rq, curr, 0);
 	cpu_load_update_active(rq);
 	calc_global_load_tick(rq);
-<<<<<<< HEAD
+	sched_freq_tick(cpu);
 	cpufreq_update_util(rq, 0);
 
 	early_notif = early_detection_notify(rq, wallclock);
 
-=======
-	sched_freq_tick(cpu);
->>>>>>> 77d35888
 	raw_spin_unlock(&rq->lock);
 
 	if (early_notif)
@@ -3375,7 +3372,6 @@
 	trigger_load_balance(rq);
 #endif
 	rq_last_tick_reset(rq);
-<<<<<<< HEAD
 
 	rcu_read_lock();
 	grp = task_related_thread_group(curr);
@@ -3385,10 +3381,6 @@
 
 	if (curr->sched_class == &fair_sched_class)
 		check_for_migration(rq, curr);
-
-	sched_freq_tick(cpu);
-=======
->>>>>>> 77d35888
 }
 
 #ifdef CONFIG_NO_HZ_FULL
