--- conflicted
+++ resolved
@@ -82,65 +82,6 @@
 
 /* Max window size (in ns) = 1s */
 #define MAX_SCHED_RAVG_WINDOW 1000000000
-
-static void acquire_rq_locks_irqsave(const cpumask_t *cpus,
-				     unsigned long *flags)
-{
-	int cpu;
-
-	local_irq_save(*flags);
-	for_each_cpu(cpu, cpus)
-		raw_spin_lock(&cpu_rq(cpu)->lock);
-}
-
-static void release_rq_locks_irqrestore(const cpumask_t *cpus,
-					unsigned long *flags)
-{
-	int cpu;
-
-	for_each_cpu(cpu, cpus)
-		raw_spin_unlock(&cpu_rq(cpu)->lock);
-	local_irq_restore(*flags);
-}
-
-struct timer_list sched_grp_timer;
-static void sched_agg_grp_load(unsigned long data)
-{
-	struct sched_cluster *cluster;
-	unsigned long flags;
-	int cpu;
-
-	acquire_rq_locks_irqsave(cpu_possible_mask, &flags);
-
-	for_each_sched_cluster(cluster) {
-		u64 aggr_grp_load = 0;
-
-		for_each_cpu(cpu, &cluster->cpus) {
-			struct rq *rq = cpu_rq(cpu);
-
-			if (rq->curr)
-				update_task_ravg(rq->curr, rq, TASK_UPDATE,
-						sched_ktime_clock(), 0);
-			aggr_grp_load +=
-				rq->grp_time.prev_runnable_sum;
-		}
-
-		cluster->aggr_grp_load = aggr_grp_load;
-	}
-
-	release_rq_locks_irqrestore(cpu_possible_mask, &flags);
-
-	if (sched_boost() == RESTRAINED_BOOST)
-		mod_timer(&sched_grp_timer, jiffies + 1);
-}
-
-static int __init setup_sched_grp_timer(void)
-{
-	init_timer_deferrable(&sched_grp_timer);
-	sched_grp_timer.function = sched_agg_grp_load;
-	return 0;
-}
-late_initcall(setup_sched_grp_timer);
 
 /* 1 -> use PELT based load stats, 0 -> use window-based load stats */
 unsigned int __read_mostly walt_disabled = 0;
@@ -257,13 +198,6 @@
 
 void dec_rq_walt_stats(struct rq *rq, struct task_struct *p)
 {
-<<<<<<< HEAD
-	stats->nr_big_tasks = 0; /* never happens on EAS */
-	if (reset_cra) {
-		stats->cumulative_runnable_avg = 0;
-		stats->pred_demands_sum = 0;
-	}
-=======
 	dec_nr_big_task(&rq->walt_stats, p);
 	walt_dec_cumulative_runnable_avg(rq, p);
 }
@@ -278,7 +212,6 @@
 				      pred_demand_delta);
 
 	walt_fixup_cum_window_demand(rq, task_load_delta);
->>>>>>> 11f2cc4d
 }
 
 /*
@@ -427,22 +360,13 @@
 {
 	struct rq *rq = cpu_rq(cpu);
 
-<<<<<<< HEAD
-	if (cpu_max_possible_capacity(cpu) != max_possible_capacity)
-		return rq->hmp_stats.nr_big_tasks;
-=======
 	if (!is_max_capacity_cpu(cpu))
 		return rq->walt_stats.nr_big_tasks;
->>>>>>> 11f2cc4d
 
 	return rq->nr_running;
 }
 
-<<<<<<< HEAD
-void clear_hmp_request(int cpu)
-=======
 void clear_walt_request(int cpu)
->>>>>>> 11f2cc4d
 {
 	struct rq *rq = cpu_rq(cpu);
 	unsigned long flags;
@@ -532,13 +456,6 @@
 u64 freq_policy_load(struct rq *rq)
 {
 	unsigned int reporting_policy = sysctl_sched_freq_reporting_policy;
-<<<<<<< HEAD
-	struct sched_cluster *cluster = rq->cluster;
-	u64 aggr_grp_load = cluster->aggr_grp_load;
-	u64 load;
-
-	if (aggr_grp_load > sched_freq_aggregate_threshold)
-=======
 	int freq_aggr_thresh = sched_freq_aggregate_threshold;
 	struct sched_cluster *cluster = rq->cluster;
 	u64 aggr_grp_load = cluster->aggr_grp_load;
@@ -550,7 +467,6 @@
 	}
 
 	if (aggr_grp_load > freq_aggr_thresh)
->>>>>>> 11f2cc4d
 		load = rq->prev_runnable_sum + aggr_grp_load;
 	else
 		load = rq->prev_runnable_sum + rq->grp_time.prev_runnable_sum;
@@ -2047,8 +1963,6 @@
 	for (i = 0; i < RAVG_HIST_SIZE_MAX; ++i)
 		p->ravg.sum_history[i] = init_load_windows;
 	p->misfit = false;
-<<<<<<< HEAD
-=======
 }
 
 /*
@@ -2067,7 +1981,6 @@
 	 */
 	p->ravg.curr_window_cpu = NULL;
 	p->ravg.prev_window_cpu = NULL;
->>>>>>> 11f2cc4d
 }
 
 void reset_task_stats(struct task_struct *p)
@@ -3090,11 +3003,7 @@
 	bool new_task;
 	int i;
 
-<<<<<<< HEAD
-	wallclock = sched_ktime_clock();
-=======
 	wallclock = ktime_get_ns();
->>>>>>> 11f2cc4d
 
 	update_task_ravg(rq->curr, rq, TASK_UPDATE, wallclock, 0);
 	update_task_ravg(p, rq, TASK_UPDATE, wallclock, 0);
@@ -3188,11 +3097,6 @@
  */
 void walt_irq_work(struct irq_work *irq_work)
 {
-<<<<<<< HEAD
-	struct rq *rq;
-	int cpu;
-	u64 wc;
-=======
 	struct sched_cluster *cluster;
 	struct rq *rq;
 	int cpu;
@@ -3202,28 +3106,10 @@
 	/* Am I the window rollover work or the migration work? */
 	if (irq_work == &walt_migration_irq_work)
 		flag |= SCHED_CPUFREQ_INTERCLUSTER_MIG;
->>>>>>> 11f2cc4d
 
 	for_each_cpu(cpu, cpu_possible_mask)
 		raw_spin_lock(&cpu_rq(cpu)->lock);
 
-<<<<<<< HEAD
-	wc = sched_ktime_clock();
-
-	for_each_cpu(cpu, cpu_possible_mask) {
-		if (cpu == smp_processor_id())
-			continue;
-		rq = cpu_rq(cpu);
-		if (rq->curr)
-			update_task_ravg(rq->curr, rq, TASK_UPDATE, wc, 0);
-		cpufreq_update_util(rq, 0);
-	}
-
-	for_each_cpu(cpu, cpu_possible_mask)
-		raw_spin_unlock(&cpu_rq(cpu)->lock);
-
-	core_ctl_check(this_rq()->window_start);
-=======
 	wc = ktime_get_ns();
 
 	for_each_sched_cluster(cluster) {
@@ -3341,5 +3227,4 @@
 	sched_init_task_load_windows =
 		div64_u64((u64)sysctl_sched_init_task_load_pct *
 			  (u64)sched_ravg_window, 100);
->>>>>>> 11f2cc4d
 }