/*
 *  linux/kernel/timer.c
 *
 *  Kernel internal timers
 *
 *  Copyright (C) 1991, 1992  Linus Torvalds
 *
 *  1997-01-28  Modified by Finn Arne Gangstad to make timers scale better.
 *
 *  1997-09-10  Updated NTP code according to technical memorandum Jan '96
 *              "A Kernel Model for Precision Timekeeping" by Dave Mills
 *  1998-12-24  Fixed a xtime SMP race (we need the xtime_lock rw spinlock to
 *              serialize accesses to xtime/lost_ticks).
 *                              Copyright (C) 1998  Andrea Arcangeli
 *  1999-03-10  Improved NTP compatibility by Ulrich Windl
 *  2002-05-31	Move sys_sysinfo here and make its locking sane, Robert Love
 *  2000-10-05  Implemented scalable SMP per-CPU timer handling.
 *                              Copyright (C) 2000, 2001, 2002  Ingo Molnar
 *              Designed by David S. Miller, Alexey Kuznetsov and Ingo Molnar
 */

#include <linux/kernel_stat.h>
#include <linux/export.h>
#include <linux/interrupt.h>
#include <linux/percpu.h>
#include <linux/init.h>
#include <linux/mm.h>
#include <linux/swap.h>
#include <linux/pid_namespace.h>
#include <linux/notifier.h>
#include <linux/thread_info.h>
#include <linux/time.h>
#include <linux/jiffies.h>
#include <linux/posix-timers.h>
#include <linux/cpu.h>
#include <linux/syscalls.h>
#include <linux/delay.h>
#include <linux/tick.h>
#include <linux/kallsyms.h>
#include <linux/irq_work.h>
#include <linux/sched.h>
#include <linux/sched/sysctl.h>
#include <linux/slab.h>
#include <linux/compat.h>

#include <asm/uaccess.h>
#include <asm/unistd.h>
#include <asm/div64.h>
#include <asm/timex.h>
#include <asm/io.h>

#include "tick-internal.h"

#define CREATE_TRACE_POINTS
#include <trace/events/timer.h>

__visible u64 jiffies_64 __cacheline_aligned_in_smp = INITIAL_JIFFIES;

EXPORT_SYMBOL(jiffies_64);

/*
 * The timer wheel has LVL_DEPTH array levels. Each level provides an array of
 * LVL_SIZE buckets. Each level is driven by its own clock and therefor each
 * level has a different granularity.
 *
 * The level granularity is:		LVL_CLK_DIV ^ lvl
 * The level clock frequency is:	HZ / (LVL_CLK_DIV ^ level)
 *
 * The array level of a newly armed timer depends on the relative expiry
 * time. The farther the expiry time is away the higher the array level and
 * therefor the granularity becomes.
 *
 * Contrary to the original timer wheel implementation, which aims for 'exact'
 * expiry of the timers, this implementation removes the need for recascading
 * the timers into the lower array levels. The previous 'classic' timer wheel
 * implementation of the kernel already violated the 'exact' expiry by adding
 * slack to the expiry time to provide batched expiration. The granularity
 * levels provide implicit batching.
 *
 * This is an optimization of the original timer wheel implementation for the
 * majority of the timer wheel use cases: timeouts. The vast majority of
 * timeout timers (networking, disk I/O ...) are canceled before expiry. If
 * the timeout expires it indicates that normal operation is disturbed, so it
 * does not matter much whether the timeout comes with a slight delay.
 *
 * The only exception to this are networking timers with a small expiry
 * time. They rely on the granularity. Those fit into the first wheel level,
 * which has HZ granularity.
 *
 * We don't have cascading anymore. timers with a expiry time above the
 * capacity of the last wheel level are force expired at the maximum timeout
 * value of the last wheel level. From data sampling we know that the maximum
 * value observed is 5 days (network connection tracking), so this should not
 * be an issue.
 *
 * The currently chosen array constants values are a good compromise between
 * array size and granularity.
 *
 * This results in the following granularity and range levels:
 *
 * HZ 1000 steps
 * Level Offset  Granularity            Range
 *  0      0         1 ms                0 ms -         63 ms
 *  1     64         8 ms               64 ms -        511 ms
 *  2    128        64 ms              512 ms -       4095 ms (512ms - ~4s)
 *  3    192       512 ms             4096 ms -      32767 ms (~4s - ~32s)
 *  4    256      4096 ms (~4s)      32768 ms -     262143 ms (~32s - ~4m)
 *  5    320     32768 ms (~32s)    262144 ms -    2097151 ms (~4m - ~34m)
 *  6    384    262144 ms (~4m)    2097152 ms -   16777215 ms (~34m - ~4h)
 *  7    448   2097152 ms (~34m)  16777216 ms -  134217727 ms (~4h - ~1d)
 *  8    512  16777216 ms (~4h)  134217728 ms - 1073741822 ms (~1d - ~12d)
 *
 * HZ  300
 * Level Offset  Granularity            Range
 *  0	   0         3 ms                0 ms -        210 ms
 *  1	  64        26 ms              213 ms -       1703 ms (213ms - ~1s)
 *  2	 128       213 ms             1706 ms -      13650 ms (~1s - ~13s)
 *  3	 192      1706 ms (~1s)      13653 ms -     109223 ms (~13s - ~1m)
 *  4	 256     13653 ms (~13s)    109226 ms -     873810 ms (~1m - ~14m)
 *  5	 320    109226 ms (~1m)     873813 ms -    6990503 ms (~14m - ~1h)
 *  6	 384    873813 ms (~14m)   6990506 ms -   55924050 ms (~1h - ~15h)
 *  7	 448   6990506 ms (~1h)   55924053 ms -  447392423 ms (~15h - ~5d)
 *  8    512  55924053 ms (~15h) 447392426 ms - 3579139406 ms (~5d - ~41d)
 *
 * HZ  250
 * Level Offset  Granularity            Range
 *  0	   0         4 ms                0 ms -        255 ms
 *  1	  64        32 ms              256 ms -       2047 ms (256ms - ~2s)
 *  2	 128       256 ms             2048 ms -      16383 ms (~2s - ~16s)
 *  3	 192      2048 ms (~2s)      16384 ms -     131071 ms (~16s - ~2m)
 *  4	 256     16384 ms (~16s)    131072 ms -    1048575 ms (~2m - ~17m)
 *  5	 320    131072 ms (~2m)    1048576 ms -    8388607 ms (~17m - ~2h)
 *  6	 384   1048576 ms (~17m)   8388608 ms -   67108863 ms (~2h - ~18h)
 *  7	 448   8388608 ms (~2h)   67108864 ms -  536870911 ms (~18h - ~6d)
 *  8    512  67108864 ms (~18h) 536870912 ms - 4294967288 ms (~6d - ~49d)
 *
 * HZ  100
 * Level Offset  Granularity            Range
 *  0	   0         10 ms               0 ms -        630 ms
 *  1	  64         80 ms             640 ms -       5110 ms (640ms - ~5s)
 *  2	 128        640 ms            5120 ms -      40950 ms (~5s - ~40s)
 *  3	 192       5120 ms (~5s)     40960 ms -     327670 ms (~40s - ~5m)
 *  4	 256      40960 ms (~40s)   327680 ms -    2621430 ms (~5m - ~43m)
 *  5	 320     327680 ms (~5m)   2621440 ms -   20971510 ms (~43m - ~5h)
 *  6	 384    2621440 ms (~43m) 20971520 ms -  167772150 ms (~5h - ~1d)
 *  7	 448   20971520 ms (~5h) 167772160 ms - 1342177270 ms (~1d - ~15d)
 */

/* Clock divisor for the next level */
#define LVL_CLK_SHIFT	3
#define LVL_CLK_DIV	(1UL << LVL_CLK_SHIFT)
#define LVL_CLK_MASK	(LVL_CLK_DIV - 1)
#define LVL_SHIFT(n)	((n) * LVL_CLK_SHIFT)
#define LVL_GRAN(n)	(1UL << LVL_SHIFT(n))

/*
 * The time start value for each level to select the bucket at enqueue
 * time.
 */
#define LVL_START(n)	((LVL_SIZE - 1) << (((n) - 1) * LVL_CLK_SHIFT))

/* Size of each clock level */
#define LVL_BITS	6
#define LVL_SIZE	(1UL << LVL_BITS)
#define LVL_MASK	(LVL_SIZE - 1)
#define LVL_OFFS(n)	((n) * LVL_SIZE)

/* Level depth */
#if HZ > 100
# define LVL_DEPTH	9
# else
# define LVL_DEPTH	8
#endif

/* The cutoff (max. capacity of the wheel) */
#define WHEEL_TIMEOUT_CUTOFF	(LVL_START(LVL_DEPTH))
#define WHEEL_TIMEOUT_MAX	(WHEEL_TIMEOUT_CUTOFF - LVL_GRAN(LVL_DEPTH - 1))

/*
 * The resulting wheel size. If NOHZ is configured we allocate two
 * wheels so we have a separate storage for the deferrable timers.
 */
#define WHEEL_SIZE	(LVL_SIZE * LVL_DEPTH)

#ifdef CONFIG_NO_HZ_COMMON
# define NR_BASES	2
# define BASE_STD	0
# define BASE_DEF	1
#else
# define NR_BASES	1
# define BASE_STD	0
# define BASE_DEF	0
#endif

struct timer_base {
	spinlock_t		lock;
	struct timer_list	*running_timer;
	unsigned long		clk;
	unsigned long		next_expiry;
	unsigned int		cpu;
	bool			migration_enabled;
	bool			nohz_active;
	bool			is_idle;
	bool			must_forward_clk;
	DECLARE_BITMAP(pending_map, WHEEL_SIZE);
	struct hlist_head	vectors[WHEEL_SIZE];
} ____cacheline_aligned;

static DEFINE_PER_CPU(struct timer_base, timer_bases[NR_BASES]);
struct timer_base timer_base_deferrable;
static atomic_t deferrable_pending;

#if defined(CONFIG_SMP) && defined(CONFIG_NO_HZ_COMMON)
unsigned int sysctl_timer_migration = 1;

void timers_update_migration(bool update_nohz)
{
	bool on = sysctl_timer_migration && tick_nohz_active;
	unsigned int cpu;

	/* Avoid the loop, if nothing to update */
	if (this_cpu_read(timer_bases[BASE_STD].migration_enabled) == on)
		return;

	for_each_possible_cpu(cpu) {
		per_cpu(timer_bases[BASE_STD].migration_enabled, cpu) = on;
		per_cpu(timer_bases[BASE_DEF].migration_enabled, cpu) = on;
		per_cpu(hrtimer_bases.migration_enabled, cpu) = on;
		if (!update_nohz)
			continue;
		per_cpu(timer_bases[BASE_STD].nohz_active, cpu) = true;
		per_cpu(timer_bases[BASE_DEF].nohz_active, cpu) = true;
		per_cpu(hrtimer_bases.nohz_active, cpu) = true;
	}

	timer_base_deferrable.migration_enabled = on;
	timer_base_deferrable.nohz_active = true;
}

int timer_migration_handler(struct ctl_table *table, int write,
			    void __user *buffer, size_t *lenp,
			    loff_t *ppos)
{
	static DEFINE_MUTEX(mutex);
	int ret;

	mutex_lock(&mutex);
	ret = proc_dointvec_minmax(table, write, buffer, lenp, ppos);
	if (!ret && write)
		timers_update_migration(false);
	mutex_unlock(&mutex);
	return ret;
}
#endif

static unsigned long round_jiffies_common(unsigned long j, int cpu,
		bool force_up)
{
	int rem;
	unsigned long original = j;

	/*
	 * We don't want all cpus firing their timers at once hitting the
	 * same lock or cachelines, so we skew each extra cpu with an extra
	 * 3 jiffies. This 3 jiffies came originally from the mm/ code which
	 * already did this.
	 * The skew is done by adding 3*cpunr, then round, then subtract this
	 * extra offset again.
	 */
	j += cpu * 3;

	rem = j % HZ;

	/*
	 * If the target jiffie is just after a whole second (which can happen
	 * due to delays of the timer irq, long irq off times etc etc) then
	 * we should round down to the whole second, not up. Use 1/4th second
	 * as cutoff for this rounding as an extreme upper bound for this.
	 * But never round down if @force_up is set.
	 */
	if (rem < HZ/4 && !force_up) /* round down */
		j = j - rem;
	else /* round up */
		j = j - rem + HZ;

	/* now that we have rounded, subtract the extra skew again */
	j -= cpu * 3;

	/*
	 * Make sure j is still in the future. Otherwise return the
	 * unmodified value.
	 */
	return time_is_after_jiffies(j) ? j : original;
}

/**
 * __round_jiffies - function to round jiffies to a full second
 * @j: the time in (absolute) jiffies that should be rounded
 * @cpu: the processor number on which the timeout will happen
 *
 * __round_jiffies() rounds an absolute time in the future (in jiffies)
 * up or down to (approximately) full seconds. This is useful for timers
 * for which the exact time they fire does not matter too much, as long as
 * they fire approximately every X seconds.
 *
 * By rounding these timers to whole seconds, all such timers will fire
 * at the same time, rather than at various times spread out. The goal
 * of this is to have the CPU wake up less, which saves power.
 *
 * The exact rounding is skewed for each processor to avoid all
 * processors firing at the exact same time, which could lead
 * to lock contention or spurious cache line bouncing.
 *
 * The return value is the rounded version of the @j parameter.
 */
unsigned long __round_jiffies(unsigned long j, int cpu)
{
	return round_jiffies_common(j, cpu, false);
}
EXPORT_SYMBOL_GPL(__round_jiffies);

/**
 * __round_jiffies_relative - function to round jiffies to a full second
 * @j: the time in (relative) jiffies that should be rounded
 * @cpu: the processor number on which the timeout will happen
 *
 * __round_jiffies_relative() rounds a time delta  in the future (in jiffies)
 * up or down to (approximately) full seconds. This is useful for timers
 * for which the exact time they fire does not matter too much, as long as
 * they fire approximately every X seconds.
 *
 * By rounding these timers to whole seconds, all such timers will fire
 * at the same time, rather than at various times spread out. The goal
 * of this is to have the CPU wake up less, which saves power.
 *
 * The exact rounding is skewed for each processor to avoid all
 * processors firing at the exact same time, which could lead
 * to lock contention or spurious cache line bouncing.
 *
 * The return value is the rounded version of the @j parameter.
 */
unsigned long __round_jiffies_relative(unsigned long j, int cpu)
{
	unsigned long j0 = jiffies;

	/* Use j0 because jiffies might change while we run */
	return round_jiffies_common(j + j0, cpu, false) - j0;
}
EXPORT_SYMBOL_GPL(__round_jiffies_relative);

/**
 * round_jiffies - function to round jiffies to a full second
 * @j: the time in (absolute) jiffies that should be rounded
 *
 * round_jiffies() rounds an absolute time in the future (in jiffies)
 * up or down to (approximately) full seconds. This is useful for timers
 * for which the exact time they fire does not matter too much, as long as
 * they fire approximately every X seconds.
 *
 * By rounding these timers to whole seconds, all such timers will fire
 * at the same time, rather than at various times spread out. The goal
 * of this is to have the CPU wake up less, which saves power.
 *
 * The return value is the rounded version of the @j parameter.
 */
unsigned long round_jiffies(unsigned long j)
{
	return round_jiffies_common(j, raw_smp_processor_id(), false);
}
EXPORT_SYMBOL_GPL(round_jiffies);

/**
 * round_jiffies_relative - function to round jiffies to a full second
 * @j: the time in (relative) jiffies that should be rounded
 *
 * round_jiffies_relative() rounds a time delta  in the future (in jiffies)
 * up or down to (approximately) full seconds. This is useful for timers
 * for which the exact time they fire does not matter too much, as long as
 * they fire approximately every X seconds.
 *
 * By rounding these timers to whole seconds, all such timers will fire
 * at the same time, rather than at various times spread out. The goal
 * of this is to have the CPU wake up less, which saves power.
 *
 * The return value is the rounded version of the @j parameter.
 */
unsigned long round_jiffies_relative(unsigned long j)
{
	return __round_jiffies_relative(j, raw_smp_processor_id());
}
EXPORT_SYMBOL_GPL(round_jiffies_relative);

/**
 * __round_jiffies_up - function to round jiffies up to a full second
 * @j: the time in (absolute) jiffies that should be rounded
 * @cpu: the processor number on which the timeout will happen
 *
 * This is the same as __round_jiffies() except that it will never
 * round down.  This is useful for timeouts for which the exact time
 * of firing does not matter too much, as long as they don't fire too
 * early.
 */
unsigned long __round_jiffies_up(unsigned long j, int cpu)
{
	return round_jiffies_common(j, cpu, true);
}
EXPORT_SYMBOL_GPL(__round_jiffies_up);

/**
 * __round_jiffies_up_relative - function to round jiffies up to a full second
 * @j: the time in (relative) jiffies that should be rounded
 * @cpu: the processor number on which the timeout will happen
 *
 * This is the same as __round_jiffies_relative() except that it will never
 * round down.  This is useful for timeouts for which the exact time
 * of firing does not matter too much, as long as they don't fire too
 * early.
 */
unsigned long __round_jiffies_up_relative(unsigned long j, int cpu)
{
	unsigned long j0 = jiffies;

	/* Use j0 because jiffies might change while we run */
	return round_jiffies_common(j + j0, cpu, true) - j0;
}
EXPORT_SYMBOL_GPL(__round_jiffies_up_relative);

/**
 * round_jiffies_up - function to round jiffies up to a full second
 * @j: the time in (absolute) jiffies that should be rounded
 *
 * This is the same as round_jiffies() except that it will never
 * round down.  This is useful for timeouts for which the exact time
 * of firing does not matter too much, as long as they don't fire too
 * early.
 */
unsigned long round_jiffies_up(unsigned long j)
{
	return round_jiffies_common(j, raw_smp_processor_id(), true);
}
EXPORT_SYMBOL_GPL(round_jiffies_up);

/**
 * round_jiffies_up_relative - function to round jiffies up to a full second
 * @j: the time in (relative) jiffies that should be rounded
 *
 * This is the same as round_jiffies_relative() except that it will never
 * round down.  This is useful for timeouts for which the exact time
 * of firing does not matter too much, as long as they don't fire too
 * early.
 */
unsigned long round_jiffies_up_relative(unsigned long j)
{
	return __round_jiffies_up_relative(j, raw_smp_processor_id());
}
EXPORT_SYMBOL_GPL(round_jiffies_up_relative);


static inline unsigned int timer_get_idx(struct timer_list *timer)
{
	return (timer->flags & TIMER_ARRAYMASK) >> TIMER_ARRAYSHIFT;
}

static inline void timer_set_idx(struct timer_list *timer, unsigned int idx)
{
	timer->flags = (timer->flags & ~TIMER_ARRAYMASK) |
			idx << TIMER_ARRAYSHIFT;
}

/*
 * Helper function to calculate the array index for a given expiry
 * time.
 */
static inline unsigned calc_index(unsigned expires, unsigned lvl)
{
	if (expires & ~(UINT_MAX << LVL_SHIFT(lvl)))
		expires = (expires + LVL_GRAN(lvl)) >> LVL_SHIFT(lvl);
	else
		expires = expires >> LVL_SHIFT(lvl);

	return LVL_OFFS(lvl) + (expires & LVL_MASK);
}

static inline unsigned int calc_index_min_granularity(unsigned int  expires)
{
	return LVL_OFFS(0) + ((expires >> LVL_SHIFT(0)) & LVL_MASK);
}

static int calc_wheel_index(unsigned long expires, unsigned long clk)
{
	unsigned long delta = expires - clk;
	unsigned int idx;

	if (delta < LVL_START(1)) {
		idx = calc_index_min_granularity(expires);
	} else if (delta < LVL_START(2)) {
		idx = calc_index(expires, 1);
	} else if (delta < LVL_START(3)) {
		idx = calc_index(expires, 2);
	} else if (delta < LVL_START(4)) {
		idx = calc_index(expires, 3);
	} else if (delta < LVL_START(5)) {
		idx = calc_index(expires, 4);
	} else if (delta < LVL_START(6)) {
		idx = calc_index(expires, 5);
	} else if (delta < LVL_START(7)) {
		idx = calc_index(expires, 6);
	} else if (LVL_DEPTH > 8 && delta < LVL_START(8)) {
		idx = calc_index(expires, 7);
	} else if ((long) delta < 0) {
		idx = clk & LVL_MASK;
	} else {
		/*
		 * Force expire obscene large timeouts to expire at the
		 * capacity limit of the wheel.
		 */
		if (expires >= WHEEL_TIMEOUT_CUTOFF)
			expires = WHEEL_TIMEOUT_MAX;

		idx = calc_index(expires, LVL_DEPTH - 1);
	}
	return idx;
}

/*
 * Enqueue the timer into the hash bucket, mark it pending in
 * the bitmap and store the index in the timer flags.
 */
static void enqueue_timer(struct timer_base *base, struct timer_list *timer,
			  unsigned int idx)
{
	hlist_add_head(&timer->entry, base->vectors + idx);
	__set_bit(idx, base->pending_map);
	timer_set_idx(timer, idx);
}

static void
__internal_add_timer(struct timer_base *base, struct timer_list *timer)
{
	unsigned int idx;

	idx = calc_wheel_index(timer->expires, base->clk);
	enqueue_timer(base, timer, idx);
}

static void
trigger_dyntick_cpu(struct timer_base *base, struct timer_list *timer)
{
	if (!IS_ENABLED(CONFIG_NO_HZ_COMMON) || !base->nohz_active)
		return;

	/*
	 * TODO: This wants some optimizing similar to the code below, but we
	 * will do that when we switch from push to pull for deferrable timers.
	 */
	if (timer->flags & TIMER_DEFERRABLE) {
		if (tick_nohz_full_cpu(base->cpu))
			wake_up_nohz_cpu(base->cpu);
		return;
	}

	/*
	 * We might have to IPI the remote CPU if the base is idle and the
	 * timer is not deferrable. If the other CPU is on the way to idle
	 * then it can't set base->is_idle as we hold the base lock:
	 */
	if (!base->is_idle)
		return;

	/* Check whether this is the new first expiring timer: */
	if (time_after_eq(timer->expires, base->next_expiry))
		return;

	/*
	 * Set the next expiry time and kick the CPU so it can reevaluate the
	 * wheel:
	 */
	base->next_expiry = timer->expires;
		wake_up_nohz_cpu(base->cpu);
}

static void
internal_add_timer(struct timer_base *base, struct timer_list *timer)
{
	__internal_add_timer(base, timer);
	trigger_dyntick_cpu(base, timer);
}

#ifdef CONFIG_DEBUG_OBJECTS_TIMERS

static struct debug_obj_descr timer_debug_descr;

static void *timer_debug_hint(void *addr)
{
	return ((struct timer_list *) addr)->function;
}

static bool timer_is_static_object(void *addr)
{
	struct timer_list *timer = addr;

	return (timer->entry.pprev == NULL &&
		timer->entry.next == TIMER_ENTRY_STATIC);
}

/*
 * fixup_init is called when:
 * - an active object is initialized
 */
static bool timer_fixup_init(void *addr, enum debug_obj_state state)
{
	struct timer_list *timer = addr;

	switch (state) {
	case ODEBUG_STATE_ACTIVE:
		del_timer_sync(timer);
		debug_object_init(timer, &timer_debug_descr);
		return true;
	default:
		return false;
	}
}

/* Stub timer callback for improperly used timers. */
static void stub_timer(unsigned long data)
{
	WARN_ON(1);
}

/*
 * fixup_activate is called when:
 * - an active object is activated
 * - an unknown non-static object is activated
 */
static bool timer_fixup_activate(void *addr, enum debug_obj_state state)
{
	struct timer_list *timer = addr;

	switch (state) {
	case ODEBUG_STATE_NOTAVAILABLE:
		setup_timer(timer, stub_timer, 0);
		return true;

	case ODEBUG_STATE_ACTIVE:
		WARN_ON(1);

	default:
		return false;
	}
}

/*
 * fixup_free is called when:
 * - an active object is freed
 */
static bool timer_fixup_free(void *addr, enum debug_obj_state state)
{
	struct timer_list *timer = addr;

	switch (state) {
	case ODEBUG_STATE_ACTIVE:
		del_timer_sync(timer);
		debug_object_free(timer, &timer_debug_descr);
		return true;
	default:
		return false;
	}
}

/*
 * fixup_assert_init is called when:
 * - an untracked/uninit-ed object is found
 */
static bool timer_fixup_assert_init(void *addr, enum debug_obj_state state)
{
	struct timer_list *timer = addr;

	switch (state) {
	case ODEBUG_STATE_NOTAVAILABLE:
		setup_timer(timer, stub_timer, 0);
		return true;
	default:
		return false;
	}
}

static struct debug_obj_descr timer_debug_descr = {
	.name			= "timer_list",
	.debug_hint		= timer_debug_hint,
	.is_static_object	= timer_is_static_object,
	.fixup_init		= timer_fixup_init,
	.fixup_activate		= timer_fixup_activate,
	.fixup_free		= timer_fixup_free,
	.fixup_assert_init	= timer_fixup_assert_init,
};

static inline void debug_timer_init(struct timer_list *timer)
{
	debug_object_init(timer, &timer_debug_descr);
}

static inline void debug_timer_activate(struct timer_list *timer)
{
	debug_object_activate(timer, &timer_debug_descr);
}

static inline void debug_timer_deactivate(struct timer_list *timer)
{
	debug_object_deactivate(timer, &timer_debug_descr);
}

static inline void debug_timer_free(struct timer_list *timer)
{
	debug_object_free(timer, &timer_debug_descr);
}

static inline void debug_timer_assert_init(struct timer_list *timer)
{
	debug_object_assert_init(timer, &timer_debug_descr);
}

static void do_init_timer(struct timer_list *timer, unsigned int flags,
			  const char *name, struct lock_class_key *key);

void init_timer_on_stack_key(struct timer_list *timer, unsigned int flags,
			     const char *name, struct lock_class_key *key)
{
	debug_object_init_on_stack(timer, &timer_debug_descr);
	do_init_timer(timer, flags, name, key);
}
EXPORT_SYMBOL_GPL(init_timer_on_stack_key);

void destroy_timer_on_stack(struct timer_list *timer)
{
	debug_object_free(timer, &timer_debug_descr);
}
EXPORT_SYMBOL_GPL(destroy_timer_on_stack);

#else
static inline void debug_timer_init(struct timer_list *timer) { }
static inline void debug_timer_activate(struct timer_list *timer) { }
static inline void debug_timer_deactivate(struct timer_list *timer) { }
static inline void debug_timer_assert_init(struct timer_list *timer) { }
#endif

static inline void debug_init(struct timer_list *timer)
{
	debug_timer_init(timer);
	trace_timer_init(timer);
}

static inline void
debug_activate(struct timer_list *timer, unsigned long expires)
{
	debug_timer_activate(timer);
	trace_timer_start(timer, expires, timer->flags);
}

static inline void debug_deactivate(struct timer_list *timer)
{
	debug_timer_deactivate(timer);
	trace_timer_cancel(timer);
}

static inline void debug_assert_init(struct timer_list *timer)
{
	debug_timer_assert_init(timer);
}

static void do_init_timer(struct timer_list *timer, unsigned int flags,
			  const char *name, struct lock_class_key *key)
{
	timer->entry.pprev = NULL;
	timer->flags = flags | raw_smp_processor_id();
	lockdep_init_map(&timer->lockdep_map, name, key, 0);
}

/**
 * init_timer_key - initialize a timer
 * @timer: the timer to be initialized
 * @flags: timer flags
 * @name: name of the timer
 * @key: lockdep class key of the fake lock used for tracking timer
 *       sync lock dependencies
 *
 * init_timer_key() must be done to a timer prior calling *any* of the
 * other timer functions.
 */
void init_timer_key(struct timer_list *timer, unsigned int flags,
		    const char *name, struct lock_class_key *key)
{
	debug_init(timer);
	do_init_timer(timer, flags, name, key);
}
EXPORT_SYMBOL(init_timer_key);

static inline void detach_timer(struct timer_list *timer, bool clear_pending)
{
	struct hlist_node *entry = &timer->entry;

	debug_deactivate(timer);

	__hlist_del(entry);
	if (clear_pending)
		entry->pprev = NULL;
	entry->next = LIST_POISON2;
}

static int detach_if_pending(struct timer_list *timer, struct timer_base *base,
			     bool clear_pending)
{
	unsigned idx = timer_get_idx(timer);

	if (!timer_pending(timer))
		return 0;

	if (hlist_is_singular_node(&timer->entry, base->vectors + idx))
		__clear_bit(idx, base->pending_map);

	detach_timer(timer, clear_pending);
	return 1;
}

static inline struct timer_base *get_timer_cpu_base(u32 tflags, u32 cpu)
{
	struct timer_base *base = per_cpu_ptr(&timer_bases[BASE_STD], cpu);

	/*
	 * If the timer is deferrable and NO_HZ_COMMON is set then we need
	 * to use the deferrable base.
	 */
	if (IS_ENABLED(CONFIG_NO_HZ_COMMON) && (tflags & TIMER_DEFERRABLE)) {
		base = &timer_base_deferrable;
		if (tflags & TIMER_PINNED)
			base = per_cpu_ptr(&timer_bases[BASE_DEF], cpu);
	}
	return base;
}

static inline struct timer_base *get_timer_this_cpu_base(u32 tflags)
{
	struct timer_base *base = this_cpu_ptr(&timer_bases[BASE_STD]);

	/*
	 * If the timer is deferrable and NO_HZ_COMMON is set then we need
	 * to use the deferrable base.
	 */
	if (IS_ENABLED(CONFIG_NO_HZ_COMMON) && (tflags & TIMER_DEFERRABLE)) {
		base = &timer_base_deferrable;
		if (tflags & TIMER_PINNED)
			base = this_cpu_ptr(&timer_bases[BASE_DEF]);
	}
	return base;
}

static inline struct timer_base *get_timer_base(u32 tflags)
{
	return get_timer_cpu_base(tflags, tflags & TIMER_CPUMASK);
}

#ifdef CONFIG_NO_HZ_COMMON
static inline struct timer_base *
get_target_base(struct timer_base *base, unsigned tflags)
{
#ifdef CONFIG_SMP
	if ((tflags & TIMER_PINNED) || !base->migration_enabled)
		return get_timer_this_cpu_base(tflags);
	return get_timer_cpu_base(tflags, get_nohz_timer_target());
#else
	return get_timer_this_cpu_base(tflags);
#endif
}

static inline void forward_timer_base(struct timer_base *base)
{
	unsigned long jnow;

	/*
	 * We only forward the base when we are idle or have just come out of
	 * idle (must_forward_clk logic), and have a delta between base clock
	 * and jiffies. In the common case, run_timers will take care of it.
	 */
	if (likely(!base->must_forward_clk))
		return;

	jnow = READ_ONCE(jiffies);
	base->must_forward_clk = base->is_idle;
	if ((long)(jnow - base->clk) < 2)
		return;

	/*
	 * If the next expiry value is > jiffies, then we fast forward to
	 * jiffies otherwise we forward to the next expiry value.
	 */
	if (time_after(base->next_expiry, jnow))
		base->clk = jnow;
	else
		base->clk = base->next_expiry;
}
#else
static inline struct timer_base *
get_target_base(struct timer_base *base, unsigned tflags)
{
	return get_timer_this_cpu_base(tflags);
}

static inline void forward_timer_base(struct timer_base *base) { }
#endif


/*
 * We are using hashed locking: Holding per_cpu(timer_bases[x]).lock means
 * that all timers which are tied to this base are locked, and the base itself
 * is locked too.
 *
 * So __run_timers/migrate_timers can safely modify all timers which could
 * be found in the base->vectors array.
 *
 * When a timer is migrating then the TIMER_MIGRATING flag is set and we need
 * to wait until the migration is done.
 */
static struct timer_base *lock_timer_base(struct timer_list *timer,
					  unsigned long *flags)
	__acquires(timer->base->lock)
{
	for (;;) {
		struct timer_base *base;
		u32 tf;

		/*
		 * We need to use READ_ONCE() here, otherwise the compiler
		 * might re-read @tf between the check for TIMER_MIGRATING
		 * and spin_lock().
		 */
		tf = READ_ONCE(timer->flags);

		if (!(tf & TIMER_MIGRATING)) {
			base = get_timer_base(tf);
			spin_lock_irqsave(&base->lock, *flags);
			if (timer->flags == tf)
				return base;
			spin_unlock_irqrestore(&base->lock, *flags);
		}
		cpu_relax();
	}
}

static inline int
__mod_timer(struct timer_list *timer, unsigned long expires, bool pending_only)
{
	struct timer_base *base, *new_base;
	unsigned int idx = UINT_MAX;
	unsigned long clk = 0, flags;
	int ret = 0;

	BUG_ON(!timer->function);

	/*
	 * This is a common optimization triggered by the networking code - if
	 * the timer is re-modified to have the same timeout or ends up in the
	 * same array bucket then just return:
	 */
	if (timer_pending(timer)) {
		/*
		 * The downside of this optimization is that it can result in
		 * larger granularity than you would get from adding a new
		 * timer with this expiry.
		 */
		if (timer->expires == expires)
			return 1;

		/*
		 * We lock timer base and calculate the bucket index right
		 * here. If the timer ends up in the same bucket, then we
		 * just update the expiry time and avoid the whole
		 * dequeue/enqueue dance.
		 */
		base = lock_timer_base(timer, &flags);
		forward_timer_base(base);

		clk = base->clk;
		idx = calc_wheel_index(expires, clk);

		/*
		 * Retrieve and compare the array index of the pending
		 * timer. If it matches set the expiry to the new value so a
		 * subsequent call will exit in the expires check above.
		 */
		if (idx == timer_get_idx(timer)) {
			timer->expires = expires;
			ret = 1;
			goto out_unlock;
		}
	} else {
		base = lock_timer_base(timer, &flags);
		forward_timer_base(base);
	}

	ret = detach_if_pending(timer, base, false);
	if (!ret && pending_only)
		goto out_unlock;

	new_base = get_target_base(base, timer->flags);

	if (base != new_base) {
		/*
		 * We are trying to schedule the timer on the new base.
		 * However we can't change timer's base while it is running,
		 * otherwise del_timer_sync() can't detect that the timer's
		 * handler yet has not finished. This also guarantees that the
		 * timer is serialized wrt itself.
		 */
		if (likely(base->running_timer != timer)) {
			/* See the comment in lock_timer_base() */
			timer->flags |= TIMER_MIGRATING;

			spin_unlock(&base->lock);
			base = new_base;
			spin_lock(&base->lock);
			WRITE_ONCE(timer->flags,
				   (timer->flags & ~TIMER_BASEMASK) | base->cpu);
			forward_timer_base(base);
		}
	}

	debug_activate(timer, expires);

	timer->expires = expires;
	/*
	 * If 'idx' was calculated above and the base time did not advance
	 * between calculating 'idx' and possibly switching the base, only
	 * enqueue_timer() and trigger_dyntick_cpu() is required. Otherwise
	 * we need to (re)calculate the wheel index via
	 * internal_add_timer().
	 */
	if (idx != UINT_MAX && clk == base->clk) {
		enqueue_timer(base, timer, idx);
		trigger_dyntick_cpu(base, timer);
	} else {
		internal_add_timer(base, timer);
	}

out_unlock:
	spin_unlock_irqrestore(&base->lock, flags);

	return ret;
}

/**
 * mod_timer_pending - modify a pending timer's timeout
 * @timer: the pending timer to be modified
 * @expires: new timeout in jiffies
 *
 * mod_timer_pending() is the same for pending timers as mod_timer(),
 * but will not re-activate and modify already deleted timers.
 *
 * It is useful for unserialized use of timers.
 */
int mod_timer_pending(struct timer_list *timer, unsigned long expires)
{
	return __mod_timer(timer, expires, true);
}
EXPORT_SYMBOL(mod_timer_pending);

/**
 * mod_timer - modify a timer's timeout
 * @timer: the timer to be modified
 * @expires: new timeout in jiffies
 *
 * mod_timer() is a more efficient way to update the expire field of an
 * active timer (if the timer is inactive it will be activated)
 *
 * mod_timer(timer, expires) is equivalent to:
 *
 *     del_timer(timer); timer->expires = expires; add_timer(timer);
 *
 * Note that if there are multiple unserialized concurrent users of the
 * same timer, then mod_timer() is the only safe way to modify the timeout,
 * since add_timer() cannot modify an already running timer.
 *
 * The function returns whether it has modified a pending timer or not.
 * (ie. mod_timer() of an inactive timer returns 0, mod_timer() of an
 * active timer returns 1.)
 */
int mod_timer(struct timer_list *timer, unsigned long expires)
{
	return __mod_timer(timer, expires, false);
}
EXPORT_SYMBOL(mod_timer);

/**
 * add_timer - start a timer
 * @timer: the timer to be added
 *
 * The kernel will do a ->function(->data) callback from the
 * timer interrupt at the ->expires point in the future. The
 * current time is 'jiffies'.
 *
 * The timer's ->expires, ->function (and if the handler uses it, ->data)
 * fields must be set prior calling this function.
 *
 * Timers with an ->expires field in the past will be executed in the next
 * timer tick.
 */
void add_timer(struct timer_list *timer)
{
	BUG_ON(timer_pending(timer));
	mod_timer(timer, timer->expires);
}
EXPORT_SYMBOL(add_timer);

/**
 * add_timer_on - start a timer on a particular CPU
 * @timer: the timer to be added
 * @cpu: the CPU to start it on
 *
 * This is not very scalable on SMP. Double adds are not possible.
 */
void add_timer_on(struct timer_list *timer, int cpu)
{
	struct timer_base *new_base, *base;
	unsigned long flags;

	BUG_ON(timer_pending(timer) || !timer->function);

	new_base = get_timer_cpu_base(timer->flags, cpu);

	/*
	 * If @timer was on a different CPU, it should be migrated with the
	 * old base locked to prevent other operations proceeding with the
	 * wrong base locked.  See lock_timer_base().
	 */
	base = lock_timer_base(timer, &flags);
	if (base != new_base) {
		timer->flags |= TIMER_MIGRATING;

		spin_unlock(&base->lock);
		base = new_base;
		spin_lock(&base->lock);
		WRITE_ONCE(timer->flags,
			   (timer->flags & ~TIMER_BASEMASK) | cpu);
	}
	forward_timer_base(base);

	debug_activate(timer, timer->expires);
	internal_add_timer(base, timer);
	spin_unlock_irqrestore(&base->lock, flags);
}
EXPORT_SYMBOL_GPL(add_timer_on);

/**
 * del_timer - deactive a timer.
 * @timer: the timer to be deactivated
 *
 * del_timer() deactivates a timer - this works on both active and inactive
 * timers.
 *
 * The function returns whether it has deactivated a pending timer or not.
 * (ie. del_timer() of an inactive timer returns 0, del_timer() of an
 * active timer returns 1.)
 */
int del_timer(struct timer_list *timer)
{
	struct timer_base *base;
	unsigned long flags;
	int ret = 0;

	debug_assert_init(timer);

	if (timer_pending(timer)) {
		base = lock_timer_base(timer, &flags);
		ret = detach_if_pending(timer, base, true);
		spin_unlock_irqrestore(&base->lock, flags);
	}

	return ret;
}
EXPORT_SYMBOL(del_timer);

/**
 * try_to_del_timer_sync - Try to deactivate a timer
 * @timer: timer do del
 *
 * This function tries to deactivate a timer. Upon successful (ret >= 0)
 * exit the timer is not queued and the handler is not running on any CPU.
 */
int try_to_del_timer_sync(struct timer_list *timer)
{
	struct timer_base *base;
	unsigned long flags;
	int ret = -1;

	debug_assert_init(timer);

	base = lock_timer_base(timer, &flags);

	if (base->running_timer != timer)
		ret = detach_if_pending(timer, base, true);

	spin_unlock_irqrestore(&base->lock, flags);

	return ret;
}
EXPORT_SYMBOL(try_to_del_timer_sync);

#ifdef CONFIG_SMP
/**
 * del_timer_sync - deactivate a timer and wait for the handler to finish.
 * @timer: the timer to be deactivated
 *
 * This function only differs from del_timer() on SMP: besides deactivating
 * the timer it also makes sure the handler has finished executing on other
 * CPUs.
 *
 * Synchronization rules: Callers must prevent restarting of the timer,
 * otherwise this function is meaningless. It must not be called from
 * interrupt contexts unless the timer is an irqsafe one. The caller must
 * not hold locks which would prevent completion of the timer's
 * handler. The timer's handler must not call add_timer_on(). Upon exit the
 * timer is not queued and the handler is not running on any CPU.
 *
 * Note: For !irqsafe timers, you must not hold locks that are held in
 *   interrupt context while calling this function. Even if the lock has
 *   nothing to do with the timer in question.  Here's why:
 *
 *    CPU0                             CPU1
 *    ----                             ----
 *                                   <SOFTIRQ>
 *                                   call_timer_fn();
 *                                     base->running_timer = mytimer;
 *  spin_lock_irq(somelock);
 *                                     <IRQ>
 *                                        spin_lock(somelock);
 *  del_timer_sync(mytimer);
 *   while (base->running_timer == mytimer);
 *
 * Now del_timer_sync() will never return and never release somelock.
 * The interrupt on the other CPU is waiting to grab somelock but
 * it has interrupted the softirq that CPU0 is waiting to finish.
 *
 * The function returns whether it has deactivated a pending timer or not.
 */
int del_timer_sync(struct timer_list *timer)
{
#ifdef CONFIG_LOCKDEP
	unsigned long flags;

	/*
	 * If lockdep gives a backtrace here, please reference
	 * the synchronization rules above.
	 */
	local_irq_save(flags);
	lock_map_acquire(&timer->lockdep_map);
	lock_map_release(&timer->lockdep_map);
	local_irq_restore(flags);
#endif
	/*
	 * don't use it in hardirq context, because it
	 * could lead to deadlock.
	 */
	WARN_ON(in_irq() && !(timer->flags & TIMER_IRQSAFE));
	for (;;) {
		int ret = try_to_del_timer_sync(timer);
		if (ret >= 0)
			return ret;
		cpu_relax();
	}
}
EXPORT_SYMBOL(del_timer_sync);
#endif

static void call_timer_fn(struct timer_list *timer, void (*fn)(unsigned long),
			  unsigned long data)
{
	int count = preempt_count();

#ifdef CONFIG_LOCKDEP
	/*
	 * It is permissible to free the timer from inside the
	 * function that is called from it, this we need to take into
	 * account for lockdep too. To avoid bogus "held lock freed"
	 * warnings as well as problems when looking into
	 * timer->lockdep_map, make a copy and use that here.
	 */
	struct lockdep_map lockdep_map;

	lockdep_copy_map(&lockdep_map, &timer->lockdep_map);
#endif
	/*
	 * Couple the lock chain with the lock chain at
	 * del_timer_sync() by acquiring the lock_map around the fn()
	 * call here and in del_timer_sync().
	 */
	lock_map_acquire(&lockdep_map);

	trace_timer_expire_entry(timer);
	fn(data);
	trace_timer_expire_exit(timer);

	lock_map_release(&lockdep_map);

	if (count != preempt_count()) {
		WARN_ONCE(1, "timer: %pF preempt leak: %08x -> %08x\n",
			  fn, count, preempt_count());
		/*
		 * Restore the preempt count. That gives us a decent
		 * chance to survive and extract information. If the
		 * callback kept a lock held, bad luck, but not worse
		 * than the BUG() we had.
		 */
		preempt_count_set(count);
	}
}

static void expire_timers(struct timer_base *base, struct hlist_head *head)
{
	while (!hlist_empty(head)) {
		struct timer_list *timer;
		void (*fn)(unsigned long);
		unsigned long data;

		timer = hlist_entry(head->first, struct timer_list, entry);

		base->running_timer = timer;
		detach_timer(timer, true);

		fn = timer->function;
		data = timer->data;

		if (timer->flags & TIMER_IRQSAFE) {
			spin_unlock(&base->lock);
			call_timer_fn(timer, fn, data);
			spin_lock(&base->lock);
		} else {
			spin_unlock_irq(&base->lock);
			call_timer_fn(timer, fn, data);
			spin_lock_irq(&base->lock);
		}
	}
}

static int __collect_expired_timers(struct timer_base *base,
				    struct hlist_head *heads)
{
	unsigned long clk = base->clk;
	struct hlist_head *vec;
	int i, levels = 0;
	unsigned int idx;

	for (i = 0; i < LVL_DEPTH; i++) {
		idx = (clk & LVL_MASK) + i * LVL_SIZE;

		if (__test_and_clear_bit(idx, base->pending_map)) {
			vec = base->vectors + idx;
			hlist_move_list(vec, heads++);
			levels++;
		}
		/* Is it time to look at the next level? */
		if (clk & LVL_CLK_MASK)
			break;
		/* Shift clock for the next level granularity */
		clk >>= LVL_CLK_SHIFT;
	}
	return levels;
}

#ifdef CONFIG_NO_HZ_COMMON
/*
 * Find the next pending bucket of a level. Search from level start (@offset)
 * + @clk upwards and if nothing there, search from start of the level
 * (@offset) up to @offset + clk.
 */
static int next_pending_bucket(struct timer_base *base, unsigned offset,
			       unsigned int clk, int lvl)
{
	unsigned int pos_up = -1, pos_down, start = offset + clk;
	unsigned end = offset + LVL_SIZE;
	unsigned int pos;

	pos = find_next_bit(base->pending_map, end, start);
	if (pos < end)
		pos_up = pos - start;

	pos = find_next_bit(base->pending_map, start, offset);
	pos_down = pos < start ? pos + LVL_SIZE - start : -1;
	if (((pos_up + (u64)base->clk) << LVL_SHIFT(lvl)) >
		((pos_down + (u64)base->clk) << LVL_SHIFT(lvl)))
		return pos_down;
	return pos_up;
}

/*
 * Search the first expiring timer in the various clock levels. Caller must
 * hold base->lock.
 */
static unsigned long __next_timer_interrupt(struct timer_base *base)
{
	unsigned long clk, next, adj;
	unsigned lvl, offset = 0;

	next = base->clk + NEXT_TIMER_MAX_DELTA;
	clk = base->clk;
	for (lvl = 0; lvl < LVL_DEPTH; lvl++, offset += LVL_SIZE) {
		int pos = next_pending_bucket(base, offset, clk & LVL_MASK,
			  lvl);

		if (pos >= 0) {
			unsigned long tmp = clk + (unsigned long) pos;

			tmp <<= LVL_SHIFT(lvl);
			if (time_before(tmp, next))
				next = tmp;
		}
		/*
		 * Clock for the next level. If the current level clock lower
		 * bits are zero, we look at the next level as is. If not we
		 * need to advance it by one because that's going to be the
		 * next expiring bucket in that level. base->clk is the next
		 * expiring jiffie. So in case of:
		 *
		 * LVL5 LVL4 LVL3 LVL2 LVL1 LVL0
		 *  0    0    0    0    0    0
		 *
		 * we have to look at all levels @index 0. With
		 *
		 * LVL5 LVL4 LVL3 LVL2 LVL1 LVL0
		 *  0    0    0    0    0    2
		 *
		 * LVL0 has the next expiring bucket @index 2. The upper
		 * levels have the next expiring bucket @index 1.
		 *
		 * In case that the propagation wraps the next level the same
		 * rules apply:
		 *
		 * LVL5 LVL4 LVL3 LVL2 LVL1 LVL0
		 *  0    0    0    0    F    2
		 *
		 * So after looking at LVL0 we get:
		 *
		 * LVL5 LVL4 LVL3 LVL2 LVL1
		 *  0    0    0    1    0
		 *
		 * So no propagation from LVL1 to LVL2 because that happened
		 * with the add already, but then we need to propagate further
		 * from LVL2 to LVL3.
		 *
		 * So the simple check whether the lower bits of the current
		 * level are 0 or not is sufficient for all cases.
		 */
		adj = clk & LVL_CLK_MASK ? 1 : 0;
		clk >>= LVL_CLK_SHIFT;
		clk += adj;
	}
	return next;
}

/*
 * Check, if the next hrtimer event is before the next timer wheel
 * event:
 */
static u64 cmp_next_hrtimer_event(u64 basem, u64 expires)
{
	u64 nextevt = hrtimer_get_next_event();

	/*
	 * If high resolution timers are enabled
	 * hrtimer_get_next_event() returns KTIME_MAX.
	 */
	if (expires <= nextevt)
		return expires;

	/*
	 * If the next timer is already expired, return the tick base
	 * time so the tick is fired immediately.
	 */
	if (nextevt <= basem)
		return basem;

	/*
	 * Round up to the next jiffie. High resolution timers are
	 * off, so the hrtimers are expired in the tick and we need to
	 * make sure that this tick really expires the timer to avoid
	 * a ping pong of the nohz stop code.
	 *
	 * Use DIV_ROUND_UP_ULL to prevent gcc calling __divdi3
	 */
	return DIV_ROUND_UP_ULL(nextevt, TICK_NSEC) * TICK_NSEC;
}


#ifdef CONFIG_SMP
/*
 * check_pending_deferrable_timers - Check for unbound deferrable timer expiry
 * @cpu - Current CPU
 *
 * The function checks whether any global deferrable pending timers
 * are exipired or not. This function does not check cpu bounded
 * diferrable pending timers expiry.
 *
 * The function returns true when a cpu unbounded deferrable timer is expired.
 */
bool check_pending_deferrable_timers(int cpu)
{
	if (cpu == tick_do_timer_cpu ||
		tick_do_timer_cpu == TICK_DO_TIMER_NONE) {
		if (time_after_eq(jiffies, timer_base_deferrable.clk)
			&& !atomic_cmpxchg(&deferrable_pending, 0, 1)) {
			return true;
		}
	}
	return false;
}
#endif

/**
 * get_next_timer_interrupt - return the time (clock mono) of the next timer
 * @basej:	base time jiffies
 * @basem:	base time clock monotonic
 *
 * Returns the tick aligned clock monotonic time of the next pending
 * timer or KTIME_MAX if no timer is pending.
 */
u64 get_next_timer_interrupt(unsigned long basej, u64 basem)
{
	struct timer_base *base = this_cpu_ptr(&timer_bases[BASE_STD]);
	u64 expires = KTIME_MAX;
	unsigned long nextevt;
	bool is_max_delta;

	/*
	 * Pretend that there is no timer pending if the cpu is offline.
	 * Possible pending timers will be migrated later to an active cpu.
	 */
	if (cpu_is_offline(smp_processor_id()))
		return expires;

	spin_lock(&base->lock);
	nextevt = __next_timer_interrupt(base);
	is_max_delta = (nextevt == base->clk + NEXT_TIMER_MAX_DELTA);
	base->next_expiry = nextevt;
	/*
	 * We have a fresh next event. Check whether we can forward the
	 * base. We can only do that when @basej is past base->clk
	 * otherwise we might rewind base->clk.
	 */
	if (time_after(basej, base->clk)) {
		if (time_after(nextevt, basej))
			base->clk = basej;
		else if (time_after(nextevt, base->clk))
			base->clk = nextevt;
	}

	if (time_before_eq(nextevt, basej)) {
		expires = basem;
		base->is_idle = false;
	} else {
		if (!is_max_delta)
			expires = basem + (u64)(nextevt - basej) * TICK_NSEC;
		/*
		 * If we expect to sleep more than a tick, mark the base idle.
		 * Also the tick is stopped so any added timer must forward
		 * the base clk itself to keep granularity small. This idle
		 * logic is only maintained for the BASE_STD base, deferrable
		 * timers may still see large granularity skew (by design).
		 */
		if ((expires - basem) > TICK_NSEC) {
			base->must_forward_clk = true;
			base->is_idle = true;
		}
	}
	spin_unlock(&base->lock);

	return cmp_next_hrtimer_event(basem, expires);
}

/**
 * timer_clear_idle - Clear the idle state of the timer base
 *
 * Called with interrupts disabled
 */
void timer_clear_idle(void)
{
	struct timer_base *base = this_cpu_ptr(&timer_bases[BASE_STD]);

	/*
	 * We do this unlocked. The worst outcome is a remote enqueue sending
	 * a pointless IPI, but taking the lock would just make the window for
	 * sending the IPI a few instructions smaller for the cost of taking
	 * the lock in the exit from idle path.
	 */
	base->is_idle = false;
}

static int collect_expired_timers(struct timer_base *base,
				  struct hlist_head *heads)
{
	/*
	 * NOHZ optimization. After a long idle sleep we need to forward the
	 * base to current jiffies. Avoid a loop by searching the bitfield for
	 * the next expiring timer.
	 */
	if ((long)(jiffies - base->clk) > 2) {
		unsigned long next = __next_timer_interrupt(base);

		/*
		 * If the next timer is ahead of time forward to current
		 * jiffies, otherwise forward to the next expiry time:
		 */
		if (time_after(next, jiffies)) {
			/* The call site will increment clock! */
			base->clk = jiffies - 1;
			return 0;
		}
		base->clk = next;
	}
	return __collect_expired_timers(base, heads);
}
#else
static inline int collect_expired_timers(struct timer_base *base,
					 struct hlist_head *heads)
{
	return __collect_expired_timers(base, heads);
}
#endif

/*
 * Called from the timer interrupt handler to charge one tick to the current
 * process.  user_tick is 1 if the tick is user time, 0 for system.
 */
void update_process_times(int user_tick)
{
	struct task_struct *p = current;

	/* Note: this timer irq context must be accounted for as well. */
	account_process_tick(p, user_tick);
	run_local_timers();
	rcu_check_callbacks(user_tick);
#ifdef CONFIG_IRQ_WORK
	if (in_irq())
		irq_work_tick();
#endif
	scheduler_tick();
	run_posix_cpu_timers(p);
}

/**
 * __run_timers - run all expired timers (if any) on this CPU.
 * @base: the timer vector to be processed.
 */
static inline void __run_timers(struct timer_base *base)
{
	struct hlist_head heads[LVL_DEPTH];
	int levels;

	if (!time_after_eq(jiffies, base->clk))
		return;

	spin_lock_irq(&base->lock);

	while (time_after_eq(jiffies, base->clk)) {

		levels = collect_expired_timers(base, heads);
		base->clk++;

		while (levels--)
			expire_timers(base, heads + levels);
	}
	base->running_timer = NULL;
	spin_unlock_irq(&base->lock);
}

/*
 * This function runs timers and the timer-tq in bottom half context.
 */
static __latent_entropy void run_timer_softirq(struct softirq_action *h)
{
	struct timer_base *base = this_cpu_ptr(&timer_bases[BASE_STD]);

	/*
	 * must_forward_clk must be cleared before running timers so that any
	 * timer functions that call mod_timer will not try to forward the
	 * base. idle trcking / clock forwarding logic is only used with
	 * BASE_STD timers.
	 *
	 * The deferrable base does not do idle tracking at all, so we do
	 * not forward it. This can result in very large variations in
	 * granularity for deferrable timers, but they can be deferred for
	 * long periods due to idle.
	 */
	base->must_forward_clk = false;

	__run_timers(base);
	if (IS_ENABLED(CONFIG_NO_HZ_COMMON))
		__run_timers(this_cpu_ptr(&timer_bases[BASE_DEF]));

	if ((atomic_cmpxchg(&deferrable_pending, 1, 0) &&
		tick_do_timer_cpu == TICK_DO_TIMER_NONE) ||
		tick_do_timer_cpu == smp_processor_id())
		__run_timers(&timer_base_deferrable);
}

/*
 * Called by the local, per-CPU timer interrupt on SMP.
 */
void run_local_timers(void)
{
	struct timer_base *base = this_cpu_ptr(&timer_bases[BASE_STD]);

	hrtimer_run_queues();
	/* Raise the softirq only if required. */
	if (time_before(jiffies, base->clk)) {
		if (!IS_ENABLED(CONFIG_NO_HZ_COMMON))
			return;
		/* CPU is awake, so check the deferrable base. */
		base++;
		if (time_before(jiffies, base->clk))
			return;
	}
	raise_softirq(TIMER_SOFTIRQ);
}

#ifdef __ARCH_WANT_SYS_ALARM

/*
 * For backwards compatibility?  This can be done in libc so Alpha
 * and all newer ports shouldn't need it.
 */
SYSCALL_DEFINE1(alarm, unsigned int, seconds)
{
	return alarm_setitimer(seconds);
}

#endif

static void process_timeout(unsigned long __data)
{
	wake_up_process((struct task_struct *)__data);
}

/**
 * schedule_timeout - sleep until timeout
 * @timeout: timeout value in jiffies
 *
 * Make the current task sleep until @timeout jiffies have
 * elapsed. The routine will return immediately unless
 * the current task state has been set (see set_current_state()).
 *
 * You can set the task state as follows -
 *
 * %TASK_UNINTERRUPTIBLE - at least @timeout jiffies are guaranteed to
 * pass before the routine returns. The routine will return 0
 *
 * %TASK_INTERRUPTIBLE - the routine may return early if a signal is
 * delivered to the current task. In this case the remaining time
 * in jiffies will be returned, or 0 if the timer expired in time
 *
 * The current task state is guaranteed to be TASK_RUNNING when this
 * routine returns.
 *
 * Specifying a @timeout value of %MAX_SCHEDULE_TIMEOUT will schedule
 * the CPU away without a bound on the timeout. In this case the return
 * value will be %MAX_SCHEDULE_TIMEOUT.
 *
 * In all cases the return value is guaranteed to be non-negative.
 */
signed long __sched schedule_timeout(signed long timeout)
{
	struct timer_list timer;
	unsigned long expire;

	switch (timeout)
	{
	case MAX_SCHEDULE_TIMEOUT:
		/*
		 * These two special cases are useful to be comfortable
		 * in the caller. Nothing more. We could take
		 * MAX_SCHEDULE_TIMEOUT from one of the negative value
		 * but I' d like to return a valid offset (>=0) to allow
		 * the caller to do everything it want with the retval.
		 */
		schedule();
		goto out;
	default:
		/*
		 * Another bit of PARANOID. Note that the retval will be
		 * 0 since no piece of kernel is supposed to do a check
		 * for a negative retval of schedule_timeout() (since it
		 * should never happens anyway). You just have the printk()
		 * that will tell you if something is gone wrong and where.
		 */
		if (timeout < 0) {
			printk(KERN_ERR "schedule_timeout: wrong timeout "
				"value %lx\n", timeout);
			dump_stack();
			current->state = TASK_RUNNING;
			goto out;
		}
	}

	expire = timeout + jiffies;

	setup_timer_on_stack(&timer, process_timeout, (unsigned long)current);
	__mod_timer(&timer, expire, false);
	schedule();
	del_singleshot_timer_sync(&timer);

	/* Remove the timer from the object tracker */
	destroy_timer_on_stack(&timer);

	timeout = expire - jiffies;

 out:
	return timeout < 0 ? 0 : timeout;
}
EXPORT_SYMBOL(schedule_timeout);

/*
 * We can use __set_current_state() here because schedule_timeout() calls
 * schedule() unconditionally.
 */
signed long __sched schedule_timeout_interruptible(signed long timeout)
{
	__set_current_state(TASK_INTERRUPTIBLE);
	return schedule_timeout(timeout);
}
EXPORT_SYMBOL(schedule_timeout_interruptible);

signed long __sched schedule_timeout_killable(signed long timeout)
{
	__set_current_state(TASK_KILLABLE);
	return schedule_timeout(timeout);
}
EXPORT_SYMBOL(schedule_timeout_killable);

signed long __sched schedule_timeout_uninterruptible(signed long timeout)
{
	__set_current_state(TASK_UNINTERRUPTIBLE);
	return schedule_timeout(timeout);
}
EXPORT_SYMBOL(schedule_timeout_uninterruptible);

/*
 * Like schedule_timeout_uninterruptible(), except this task will not contribute
 * to load average.
 */
signed long __sched schedule_timeout_idle(signed long timeout)
{
	__set_current_state(TASK_IDLE);
	return schedule_timeout(timeout);
}
EXPORT_SYMBOL(schedule_timeout_idle);

#ifdef CONFIG_HOTPLUG_CPU
static void migrate_timer_list(struct timer_base *new_base,
			       struct hlist_head *head, bool remove_pinned)
{
	struct timer_list *timer;
	int cpu = new_base->cpu;
	struct hlist_node *n;
	int is_pinned;

	hlist_for_each_entry_safe(timer, n, head, entry) {
		is_pinned = timer->flags & TIMER_PINNED;
		if (!remove_pinned && is_pinned)
			continue;

		detach_if_pending(timer, get_timer_base(timer->flags), false);
		timer->flags = (timer->flags & ~TIMER_BASEMASK) | cpu;
		internal_add_timer(new_base, timer);
	}
}

int timers_prepare_cpu(unsigned int cpu)
{
	struct timer_base *base;
	int b;

	for (b = 0; b < NR_BASES; b++) {
		base = per_cpu_ptr(&timer_bases[b], cpu);
		base->clk = jiffies;
		base->next_expiry = base->clk + NEXT_TIMER_MAX_DELTA;
		base->is_idle = false;
		base->must_forward_clk = true;
	}
	return 0;
}

static void __migrate_timers(unsigned int cpu, bool remove_pinned)
{
	struct timer_base *old_base;
	struct timer_base *new_base;
	unsigned long flags;
	int b, i;

	for (b = 0; b < NR_BASES; b++) {
		old_base = per_cpu_ptr(&timer_bases[b], cpu);
		new_base = get_cpu_ptr(&timer_bases[b]);
		/*
		 * The caller is globally serialized and nobody else
		 * takes two locks at once, deadlock is not possible.
		 */
		spin_lock_irqsave(&new_base->lock, flags);
		spin_lock_nested(&old_base->lock, SINGLE_DEPTH_NESTING);

<<<<<<< HEAD
		if (!cpu_online(cpu))
			BUG_ON(old_base->running_timer);
=======
		/*
		 * The current CPUs base clock might be stale. Update it
		 * before moving the timers over.
		 */
		forward_timer_base(new_base);

		BUG_ON(old_base->running_timer);
>>>>>>> a2904940

		for (i = 0; i < WHEEL_SIZE; i++)
			migrate_timer_list(new_base, old_base->vectors + i,
					   remove_pinned);

		spin_unlock(&old_base->lock);
		spin_unlock_irqrestore(&new_base->lock, flags);
		put_cpu_ptr(&timer_bases);
	}
}

int timers_dead_cpu(unsigned int cpu)
{
	BUG_ON(cpu_online(cpu));
	__migrate_timers(cpu, true);
	return 0;
}

void timer_quiesce_cpu(void *cpup)
{
	__migrate_timers(*(unsigned int *)cpup, false);
}

#endif /* CONFIG_HOTPLUG_CPU */

static void __init init_timer_cpu(int cpu)
{
	struct timer_base *base;
	int i;

	for (i = 0; i < NR_BASES; i++) {
		base = per_cpu_ptr(&timer_bases[i], cpu);
		base->cpu = cpu;
		spin_lock_init(&base->lock);
		base->clk = jiffies;
	}
}

static inline void init_timer_deferrable_global(void)
{
	timer_base_deferrable.cpu = nr_cpu_ids;
	spin_lock_init(&timer_base_deferrable.lock);
	timer_base_deferrable.clk = jiffies;
}

static void __init init_timer_cpus(void)
{
	int cpu;

	init_timer_deferrable_global();

	for_each_possible_cpu(cpu)
		init_timer_cpu(cpu);
}

void __init init_timers(void)
{
	init_timer_cpus();
	open_softirq(TIMER_SOFTIRQ, run_timer_softirq);
}

/**
 * msleep - sleep safely even with waitqueue interruptions
 * @msecs: Time in milliseconds to sleep for
 */
void msleep(unsigned int msecs)
{
	unsigned long timeout = msecs_to_jiffies(msecs) + 1;

	while (timeout)
		timeout = schedule_timeout_uninterruptible(timeout);
}

EXPORT_SYMBOL(msleep);

/**
 * msleep_interruptible - sleep waiting for signals
 * @msecs: Time in milliseconds to sleep for
 */
unsigned long msleep_interruptible(unsigned int msecs)
{
	unsigned long timeout = msecs_to_jiffies(msecs) + 1;

	while (timeout && !signal_pending(current))
		timeout = schedule_timeout_interruptible(timeout);
	return jiffies_to_msecs(timeout);
}

EXPORT_SYMBOL(msleep_interruptible);

static void __sched do_usleep_range(unsigned long min, unsigned long max)
{
	ktime_t kmin;
	u64 delta;

	kmin = ktime_set(0, min * NSEC_PER_USEC);
	delta = (u64)(max - min) * NSEC_PER_USEC;
	schedule_hrtimeout_range(&kmin, delta, HRTIMER_MODE_REL);
}

/**
 * usleep_range - Sleep for an approximate time
 * @min: Minimum time in usecs to sleep
 * @max: Maximum time in usecs to sleep
 *
 * In non-atomic context where the exact wakeup time is flexible, use
 * usleep_range() instead of udelay().  The sleep improves responsiveness
 * by avoiding the CPU-hogging busy-wait of udelay(), and the range reduces
 * power usage by allowing hrtimers to take advantage of an already-
 * scheduled interrupt instead of scheduling a new one just for this sleep.
 */
void __sched usleep_range(unsigned long min, unsigned long max)
{
	__set_current_state(TASK_UNINTERRUPTIBLE);
	do_usleep_range(min, max);
}
EXPORT_SYMBOL(usleep_range);<|MERGE_RESOLUTION|>--- conflicted
+++ resolved
@@ -1902,18 +1902,14 @@
 		spin_lock_irqsave(&new_base->lock, flags);
 		spin_lock_nested(&old_base->lock, SINGLE_DEPTH_NESTING);
 
-<<<<<<< HEAD
-		if (!cpu_online(cpu))
-			BUG_ON(old_base->running_timer);
-=======
 		/*
 		 * The current CPUs base clock might be stale. Update it
 		 * before moving the timers over.
 		 */
 		forward_timer_base(new_base);
 
-		BUG_ON(old_base->running_timer);
->>>>>>> a2904940
+		if (!cpu_online(cpu))
+			BUG_ON(old_base->running_timer);
 
 		for (i = 0; i < WHEEL_SIZE; i++)
 			migrate_timer_list(new_base, old_base->vectors + i,
