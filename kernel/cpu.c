/* CPU control.
 * (C) 2001, 2002, 2003, 2004 Rusty Russell
 *
 * This code is licenced under the GPL.
 */
#include <linux/proc_fs.h>
#include <linux/smp.h>
#include <linux/init.h>
#include <linux/notifier.h>
#include <linux/sched.h>
#include <linux/unistd.h>
#include <linux/cpu.h>
#include <linux/oom.h>
#include <linux/rcupdate.h>
#include <linux/export.h>
#include <linux/bug.h>
#include <linux/kthread.h>
#include <linux/stop_machine.h>
#include <linux/mutex.h>
#include <linux/gfp.h>
#include <linux/suspend.h>
#include <linux/lockdep.h>
#include <linux/tick.h>
#include <linux/irq.h>
#include <linux/smpboot.h>
#include <linux/relay.h>
#include <linux/slab.h>

#include <trace/events/power.h>
#define CREATE_TRACE_POINTS
#include <trace/events/cpuhp.h>

#include "smpboot.h"

/**
 * cpuhp_cpu_state - Per cpu hotplug state storage
 * @state:	The current cpu state
 * @target:	The target state
 * @thread:	Pointer to the hotplug thread
 * @should_run:	Thread should execute
 * @rollback:	Perform a rollback
 * @single:	Single callback invocation
 * @bringup:	Single callback bringup or teardown selector
 * @cb_state:	The state for a single callback (install/uninstall)
 * @result:	Result of the operation
 * @done:	Signal completion to the issuer of the task
 */
struct cpuhp_cpu_state {
	enum cpuhp_state	state;
	enum cpuhp_state	target;
#ifdef CONFIG_SMP
	struct task_struct	*thread;
	bool			should_run;
	bool			rollback;
	bool			single;
	bool			bringup;
	struct hlist_node	*node;
	enum cpuhp_state	cb_state;
	int			result;
	struct completion	done;
#endif
};

static DEFINE_PER_CPU(struct cpuhp_cpu_state, cpuhp_state);

/**
 * cpuhp_step - Hotplug state machine step
 * @name:	Name of the step
 * @startup:	Startup function of the step
 * @teardown:	Teardown function of the step
 * @skip_onerr:	Do not invoke the functions on error rollback
 *		Will go away once the notifiers	are gone
 * @cant_stop:	Bringup/teardown can't be stopped at this step
 */
struct cpuhp_step {
	const char		*name;
	union {
		int		(*single)(unsigned int cpu);
		int		(*multi)(unsigned int cpu,
					 struct hlist_node *node);
	} startup;
	union {
		int		(*single)(unsigned int cpu);
		int		(*multi)(unsigned int cpu,
					 struct hlist_node *node);
	} teardown;
	struct hlist_head	list;
	bool			skip_onerr;
	bool			cant_stop;
	bool			multi_instance;
};

static DEFINE_MUTEX(cpuhp_state_mutex);
static struct cpuhp_step cpuhp_bp_states[];
static struct cpuhp_step cpuhp_ap_states[];

static bool cpuhp_is_ap_state(enum cpuhp_state state)
{
	/*
	 * The extra check for CPUHP_TEARDOWN_CPU is only for documentation
	 * purposes as that state is handled explicitly in cpu_down.
	 */
	return state > CPUHP_BRINGUP_CPU && state != CPUHP_TEARDOWN_CPU;
}

static struct cpuhp_step *cpuhp_get_step(enum cpuhp_state state)
{
	struct cpuhp_step *sp;

	sp = cpuhp_is_ap_state(state) ? cpuhp_ap_states : cpuhp_bp_states;
	return sp + state;
}

/**
 * cpuhp_invoke_callback _ Invoke the callbacks for a given state
 * @cpu:	The cpu for which the callback should be invoked
 * @step:	The step in the state machine
 * @bringup:	True if the bringup callback should be invoked
 *
 * Called from cpu hotplug and from the state register machinery.
 */
static int cpuhp_invoke_callback(unsigned int cpu, enum cpuhp_state state,
				 bool bringup, struct hlist_node *node)
{
	struct cpuhp_cpu_state *st = per_cpu_ptr(&cpuhp_state, cpu);
	struct cpuhp_step *step = cpuhp_get_step(state);
	int (*cbm)(unsigned int cpu, struct hlist_node *node);
	int (*cb)(unsigned int cpu);
	int ret, cnt;

	if (!step->multi_instance) {
		cb = bringup ? step->startup.single : step->teardown.single;
		if (!cb)
			return 0;
		trace_cpuhp_enter(cpu, st->target, state, cb);
		ret = cb(cpu);
		trace_cpuhp_exit(cpu, st->state, state, ret);
		return ret;
	}
	cbm = bringup ? step->startup.multi : step->teardown.multi;
	if (!cbm)
		return 0;

	/* Single invocation for instance add/remove */
	if (node) {
		trace_cpuhp_multi_enter(cpu, st->target, state, cbm, node);
		ret = cbm(cpu, node);
		trace_cpuhp_exit(cpu, st->state, state, ret);
		return ret;
	}

	/* State transition. Invoke on all instances */
	cnt = 0;
	hlist_for_each(node, &step->list) {
		trace_cpuhp_multi_enter(cpu, st->target, state, cbm, node);
		ret = cbm(cpu, node);
		trace_cpuhp_exit(cpu, st->state, state, ret);
		if (ret)
			goto err;
		cnt++;
	}
	return 0;
err:
	/* Rollback the instances if one failed */
	cbm = !bringup ? step->startup.multi : step->teardown.multi;
	if (!cbm)
		return ret;

	hlist_for_each(node, &step->list) {
		if (!cnt--)
			break;
		cbm(cpu, node);
	}
	return ret;
}

#ifdef CONFIG_SMP
/* Serializes the updates to cpu_online_mask, cpu_present_mask */
static DEFINE_MUTEX(cpu_add_remove_lock);
bool cpuhp_tasks_frozen;
EXPORT_SYMBOL_GPL(cpuhp_tasks_frozen);

/*
 * The following two APIs (cpu_maps_update_begin/done) must be used when
 * attempting to serialize the updates to cpu_online_mask & cpu_present_mask.
 * The APIs cpu_notifier_register_begin/done() must be used to protect CPU
 * hotplug callback (un)registration performed using __register_cpu_notifier()
 * or __unregister_cpu_notifier().
 */
void cpu_maps_update_begin(void)
{
	mutex_lock(&cpu_add_remove_lock);
}
EXPORT_SYMBOL(cpu_notifier_register_begin);

void cpu_maps_update_done(void)
{
	mutex_unlock(&cpu_add_remove_lock);
}
EXPORT_SYMBOL(cpu_notifier_register_done);

static RAW_NOTIFIER_HEAD(cpu_chain);

/* If set, cpu_up and cpu_down will return -EBUSY and do nothing.
 * Should always be manipulated under cpu_add_remove_lock
 */
static int cpu_hotplug_disabled;

#ifdef CONFIG_HOTPLUG_CPU

static struct {
	struct task_struct *active_writer;
	/* wait queue to wake up the active_writer */
	wait_queue_head_t wq;
	/* verifies that no writer will get active while readers are active */
	struct mutex lock;
	/*
	 * Also blocks the new readers during
	 * an ongoing cpu hotplug operation.
	 */
	atomic_t refcount;

#ifdef CONFIG_DEBUG_LOCK_ALLOC
	struct lockdep_map dep_map;
#endif
} cpu_hotplug = {
	.active_writer = NULL,
	.wq = __WAIT_QUEUE_HEAD_INITIALIZER(cpu_hotplug.wq),
	.lock = __MUTEX_INITIALIZER(cpu_hotplug.lock),
#ifdef CONFIG_DEBUG_LOCK_ALLOC
	.dep_map = STATIC_LOCKDEP_MAP_INIT("cpu_hotplug.dep_map", &cpu_hotplug.dep_map),
#endif
};

/* Lockdep annotations for get/put_online_cpus() and cpu_hotplug_begin/end() */
#define cpuhp_lock_acquire_read() lock_map_acquire_read(&cpu_hotplug.dep_map)
#define cpuhp_lock_acquire_tryread() \
				  lock_map_acquire_tryread(&cpu_hotplug.dep_map)
#define cpuhp_lock_acquire()      lock_map_acquire(&cpu_hotplug.dep_map)
#define cpuhp_lock_release()      lock_map_release(&cpu_hotplug.dep_map)


void get_online_cpus(void)
{
	might_sleep();
	if (cpu_hotplug.active_writer == current)
		return;
	cpuhp_lock_acquire_read();
	mutex_lock(&cpu_hotplug.lock);
	atomic_inc(&cpu_hotplug.refcount);
	mutex_unlock(&cpu_hotplug.lock);
}
EXPORT_SYMBOL_GPL(get_online_cpus);

void put_online_cpus(void)
{
	int refcount;

	if (cpu_hotplug.active_writer == current)
		return;

	refcount = atomic_dec_return(&cpu_hotplug.refcount);
	if (WARN_ON(refcount < 0)) /* try to fix things up */
		atomic_inc(&cpu_hotplug.refcount);

	if (refcount <= 0 && waitqueue_active(&cpu_hotplug.wq))
		wake_up(&cpu_hotplug.wq);

	cpuhp_lock_release();

}
EXPORT_SYMBOL_GPL(put_online_cpus);

/*
 * This ensures that the hotplug operation can begin only when the
 * refcount goes to zero.
 *
 * Note that during a cpu-hotplug operation, the new readers, if any,
 * will be blocked by the cpu_hotplug.lock
 *
 * Since cpu_hotplug_begin() is always called after invoking
 * cpu_maps_update_begin(), we can be sure that only one writer is active.
 *
 * Note that theoretically, there is a possibility of a livelock:
 * - Refcount goes to zero, last reader wakes up the sleeping
 *   writer.
 * - Last reader unlocks the cpu_hotplug.lock.
 * - A new reader arrives at this moment, bumps up the refcount.
 * - The writer acquires the cpu_hotplug.lock finds the refcount
 *   non zero and goes to sleep again.
 *
 * However, this is very difficult to achieve in practice since
 * get_online_cpus() not an api which is called all that often.
 *
 */
void cpu_hotplug_begin(void)
{
	DEFINE_WAIT(wait);

	cpu_hotplug.active_writer = current;
	cpuhp_lock_acquire();

	for (;;) {
		mutex_lock(&cpu_hotplug.lock);
		prepare_to_wait(&cpu_hotplug.wq, &wait, TASK_UNINTERRUPTIBLE);
		if (likely(!atomic_read(&cpu_hotplug.refcount)))
				break;
		mutex_unlock(&cpu_hotplug.lock);
		schedule();
	}
	finish_wait(&cpu_hotplug.wq, &wait);
}

void cpu_hotplug_done(void)
{
	cpu_hotplug.active_writer = NULL;
	mutex_unlock(&cpu_hotplug.lock);
	cpuhp_lock_release();
}

/*
 * Wait for currently running CPU hotplug operations to complete (if any) and
 * disable future CPU hotplug (from sysfs). The 'cpu_add_remove_lock' protects
 * the 'cpu_hotplug_disabled' flag. The same lock is also acquired by the
 * hotplug path before performing hotplug operations. So acquiring that lock
 * guarantees mutual exclusion from any currently running hotplug operations.
 */
void cpu_hotplug_disable(void)
{
	cpu_maps_update_begin();
	cpu_hotplug_disabled++;
	cpu_maps_update_done();
}
EXPORT_SYMBOL_GPL(cpu_hotplug_disable);

static void __cpu_hotplug_enable(void)
{
	if (WARN_ONCE(!cpu_hotplug_disabled, "Unbalanced cpu hotplug enable\n"))
		return;
	cpu_hotplug_disabled--;
}

void cpu_hotplug_enable(void)
{
	cpu_maps_update_begin();
	__cpu_hotplug_enable();
	cpu_maps_update_done();
}
EXPORT_SYMBOL_GPL(cpu_hotplug_enable);
#endif	/* CONFIG_HOTPLUG_CPU */

/* Need to know about CPUs going up/down? */
int register_cpu_notifier(struct notifier_block *nb)
{
	int ret;
	cpu_maps_update_begin();
	ret = raw_notifier_chain_register(&cpu_chain, nb);
	cpu_maps_update_done();
	return ret;
}

int __register_cpu_notifier(struct notifier_block *nb)
{
	return raw_notifier_chain_register(&cpu_chain, nb);
}

static int __cpu_notify(unsigned long val, unsigned int cpu, int nr_to_call,
			int *nr_calls)
{
	unsigned long mod = cpuhp_tasks_frozen ? CPU_TASKS_FROZEN : 0;
	void *hcpu = (void *)(long)cpu;

	int ret;

	ret = __raw_notifier_call_chain(&cpu_chain, val | mod, hcpu, nr_to_call,
					nr_calls);

	return notifier_to_errno(ret);
}

static int cpu_notify(unsigned long val, unsigned int cpu)
{
	return __cpu_notify(val, cpu, -1, NULL);
}

static void cpu_notify_nofail(unsigned long val, unsigned int cpu)
{
	BUG_ON(cpu_notify(val, cpu));
}

/* Notifier wrappers for transitioning to state machine */
static int notify_prepare(unsigned int cpu)
{
	int nr_calls = 0;
	int ret;

	ret = __cpu_notify(CPU_UP_PREPARE, cpu, -1, &nr_calls);
	if (ret) {
		nr_calls--;
		printk(KERN_WARNING "%s: attempt to bring up CPU %u failed\n",
				__func__, cpu);
		__cpu_notify(CPU_UP_CANCELED, cpu, nr_calls, NULL);
	}
	return ret;
}

static int notify_online(unsigned int cpu)
{
	cpu_notify(CPU_ONLINE, cpu);
	return 0;
}
static void __cpuhp_kick_ap_work(struct cpuhp_cpu_state *st);

static void __cpuhp_kick_ap_work(struct cpuhp_cpu_state *st);

static int bringup_wait_for_ap(unsigned int cpu)
{
	struct cpuhp_cpu_state *st = per_cpu_ptr(&cpuhp_state, cpu);

	/* Wait for the CPU to reach CPUHP_AP_ONLINE_IDLE */
	wait_for_completion(&st->done);
<<<<<<< HEAD
	BUG_ON(!cpu_online(cpu));
=======
	if (WARN_ON_ONCE((!cpu_online(cpu))))
		return -ECANCELED;
>>>>>>> e6b0c64f

	/* Unpark the stopper thread and the hotplug thread of the target cpu */
	stop_machine_unpark(cpu);
	kthread_unpark(st->thread);

	/* Should we go further up ? */
	if (st->target > CPUHP_AP_ONLINE_IDLE) {
		__cpuhp_kick_ap_work(st);
		wait_for_completion(&st->done);
	}
	return st->result;
}

static int bringup_cpu(unsigned int cpu)
{
	struct task_struct *idle = idle_thread_get(cpu);
	int ret;

	/*
	 * Some architectures have to walk the irq descriptors to
	 * setup the vector space for the cpu which comes online.
	 * Prevent irq alloc/free across the bringup.
	 */
	irq_lock_sparse();

	/* Arch-specific enabling code. */
	ret = __cpu_up(cpu, idle);
	irq_unlock_sparse();
	if (ret) {
		cpu_notify(CPU_UP_CANCELED, cpu);
		return ret;
	}
	return bringup_wait_for_ap(cpu);
}

/*
 * Hotplug state machine related functions
 */
static void undo_cpu_down(unsigned int cpu, struct cpuhp_cpu_state *st)
{
	for (st->state++; st->state < st->target; st->state++) {
		struct cpuhp_step *step = cpuhp_get_step(st->state);

		if (!step->skip_onerr)
			cpuhp_invoke_callback(cpu, st->state, true, NULL);
	}
}

static int cpuhp_down_callbacks(unsigned int cpu, struct cpuhp_cpu_state *st,
				enum cpuhp_state target)
{
	enum cpuhp_state prev_state = st->state;
	int ret = 0;

	for (; st->state > target; st->state--) {
		ret = cpuhp_invoke_callback(cpu, st->state, false, NULL);
		BUG_ON(ret && st->state < CPUHP_AP_IDLE_DEAD);
		if (ret) {
			st->target = prev_state;
			undo_cpu_down(cpu, st);
			break;
		}
	}
	return ret;
}

static void undo_cpu_up(unsigned int cpu, struct cpuhp_cpu_state *st)
{
	for (st->state--; st->state > st->target; st->state--) {
		struct cpuhp_step *step = cpuhp_get_step(st->state);

		if (!step->skip_onerr)
			cpuhp_invoke_callback(cpu, st->state, false, NULL);
	}
}

static int cpuhp_up_callbacks(unsigned int cpu, struct cpuhp_cpu_state *st,
			      enum cpuhp_state target)
{
	enum cpuhp_state prev_state = st->state;
	int ret = 0;

	while (st->state < target) {
		st->state++;
		ret = cpuhp_invoke_callback(cpu, st->state, true, NULL);
		if (ret) {
			st->target = prev_state;
			undo_cpu_up(cpu, st);
			cpu_notify(CPU_UP_CANCELED, cpu);
			break;
		}
	}
	return ret;
}

/*
 * The cpu hotplug threads manage the bringup and teardown of the cpus
 */
static void cpuhp_create(unsigned int cpu)
{
	struct cpuhp_cpu_state *st = per_cpu_ptr(&cpuhp_state, cpu);

	init_completion(&st->done);
}

static int cpuhp_should_run(unsigned int cpu)
{
	struct cpuhp_cpu_state *st = this_cpu_ptr(&cpuhp_state);

	return st->should_run;
}

/* Execute the teardown callbacks. Used to be CPU_DOWN_PREPARE */
static int cpuhp_ap_offline(unsigned int cpu, struct cpuhp_cpu_state *st)
{
	enum cpuhp_state target = max((int)st->target, CPUHP_TEARDOWN_CPU);

	return cpuhp_down_callbacks(cpu, st, target);
}

/* Execute the online startup callbacks. Used to be CPU_ONLINE */
static int cpuhp_ap_online(unsigned int cpu, struct cpuhp_cpu_state *st)
{
	return cpuhp_up_callbacks(cpu, st, st->target);
}

/*
 * Execute teardown/startup callbacks on the plugged cpu. Also used to invoke
 * callbacks when a state gets [un]installed at runtime.
 */
static void cpuhp_thread_fun(unsigned int cpu)
{
	struct cpuhp_cpu_state *st = this_cpu_ptr(&cpuhp_state);
	int ret = 0;

	/*
	 * Paired with the mb() in cpuhp_kick_ap_work and
	 * cpuhp_invoke_ap_callback, so the work set is consistent visible.
	 */
	smp_mb();
	if (!st->should_run)
		return;

	st->should_run = false;

	/* Single callback invocation for [un]install ? */
	if (st->single) {
		if (st->cb_state < CPUHP_AP_ONLINE) {
			local_irq_disable();
			ret = cpuhp_invoke_callback(cpu, st->cb_state,
						    st->bringup, st->node);
			local_irq_enable();
		} else {
			ret = cpuhp_invoke_callback(cpu, st->cb_state,
						    st->bringup, st->node);
		}
	} else if (st->rollback) {
		BUG_ON(st->state < CPUHP_AP_ONLINE_IDLE);

		undo_cpu_down(cpu, st);
		/*
		 * This is a momentary workaround to keep the notifier users
		 * happy. Will go away once we got rid of the notifiers.
		 */
		cpu_notify_nofail(CPU_DOWN_FAILED, cpu);
		st->rollback = false;
	} else {
		/* Cannot happen .... */
		BUG_ON(st->state < CPUHP_AP_ONLINE_IDLE);

		/* Regular hotplug work */
		if (st->state < st->target)
			ret = cpuhp_ap_online(cpu, st);
		else if (st->state > st->target)
			ret = cpuhp_ap_offline(cpu, st);
	}
	st->result = ret;
	complete(&st->done);
}

/* Invoke a single callback on a remote cpu */
static int
cpuhp_invoke_ap_callback(int cpu, enum cpuhp_state state, bool bringup,
			 struct hlist_node *node)
{
	struct cpuhp_cpu_state *st = per_cpu_ptr(&cpuhp_state, cpu);

	if (!cpu_online(cpu))
		return 0;

	/*
	 * If we are up and running, use the hotplug thread. For early calls
	 * we invoke the thread function directly.
	 */
	if (!st->thread)
		return cpuhp_invoke_callback(cpu, state, bringup, node);

	st->cb_state = state;
	st->single = true;
	st->bringup = bringup;
	st->node = node;

	/*
	 * Make sure the above stores are visible before should_run becomes
	 * true. Paired with the mb() above in cpuhp_thread_fun()
	 */
	smp_mb();
	st->should_run = true;
	wake_up_process(st->thread);
	wait_for_completion(&st->done);
	return st->result;
}

/* Regular hotplug invocation of the AP hotplug thread */
static void __cpuhp_kick_ap_work(struct cpuhp_cpu_state *st)
{
	st->result = 0;
	st->single = false;
	/*
	 * Make sure the above stores are visible before should_run becomes
	 * true. Paired with the mb() above in cpuhp_thread_fun()
	 */
	smp_mb();
	st->should_run = true;
	wake_up_process(st->thread);
}

static int cpuhp_kick_ap_work(unsigned int cpu)
{
	struct cpuhp_cpu_state *st = per_cpu_ptr(&cpuhp_state, cpu);
	enum cpuhp_state state = st->state;

	trace_cpuhp_enter(cpu, st->target, state, cpuhp_kick_ap_work);
	__cpuhp_kick_ap_work(st);
	wait_for_completion(&st->done);
	trace_cpuhp_exit(cpu, st->state, state, st->result);
	return st->result;
}

static struct smp_hotplug_thread cpuhp_threads = {
	.store			= &cpuhp_state.thread,
	.create			= &cpuhp_create,
	.thread_should_run	= cpuhp_should_run,
	.thread_fn		= cpuhp_thread_fun,
	.thread_comm		= "cpuhp/%u",
	.selfparking		= true,
};

void __init cpuhp_threads_init(void)
{
	BUG_ON(smpboot_register_percpu_thread(&cpuhp_threads));
	kthread_unpark(this_cpu_read(cpuhp_state.thread));
}

EXPORT_SYMBOL(register_cpu_notifier);
EXPORT_SYMBOL(__register_cpu_notifier);
void unregister_cpu_notifier(struct notifier_block *nb)
{
	cpu_maps_update_begin();
	raw_notifier_chain_unregister(&cpu_chain, nb);
	cpu_maps_update_done();
}
EXPORT_SYMBOL(unregister_cpu_notifier);

void __unregister_cpu_notifier(struct notifier_block *nb)
{
	raw_notifier_chain_unregister(&cpu_chain, nb);
}
EXPORT_SYMBOL(__unregister_cpu_notifier);

#ifdef CONFIG_HOTPLUG_CPU
/**
 * clear_tasks_mm_cpumask - Safely clear tasks' mm_cpumask for a CPU
 * @cpu: a CPU id
 *
 * This function walks all processes, finds a valid mm struct for each one and
 * then clears a corresponding bit in mm's cpumask.  While this all sounds
 * trivial, there are various non-obvious corner cases, which this function
 * tries to solve in a safe manner.
 *
 * Also note that the function uses a somewhat relaxed locking scheme, so it may
 * be called only for an already offlined CPU.
 */
void clear_tasks_mm_cpumask(int cpu)
{
	struct task_struct *p;

	/*
	 * This function is called after the cpu is taken down and marked
	 * offline, so its not like new tasks will ever get this cpu set in
	 * their mm mask. -- Peter Zijlstra
	 * Thus, we may use rcu_read_lock() here, instead of grabbing
	 * full-fledged tasklist_lock.
	 */
	WARN_ON(cpu_online(cpu));
	rcu_read_lock();
	for_each_process(p) {
		struct task_struct *t;

		/*
		 * Main thread might exit, but other threads may still have
		 * a valid mm. Find one.
		 */
		t = find_lock_task_mm(p);
		if (!t)
			continue;
		cpumask_clear_cpu(cpu, mm_cpumask(t->mm));
		task_unlock(t);
	}
	rcu_read_unlock();
}

static inline void check_for_tasks(int dead_cpu)
{
	struct task_struct *g, *p;

	read_lock(&tasklist_lock);
	for_each_process_thread(g, p) {
		if (!p->on_rq)
			continue;
		/*
		 * We do the check with unlocked task_rq(p)->lock.
		 * Order the reading to do not warn about a task,
		 * which was running on this cpu in the past, and
		 * it's just been woken on another cpu.
		 */
		rmb();
		if (task_cpu(p) != dead_cpu)
			continue;

		pr_warn("Task %s (pid=%d) is on cpu %d (state=%ld, flags=%x)\n",
			p->comm, task_pid_nr(p), dead_cpu, p->state, p->flags);
	}
	read_unlock(&tasklist_lock);
}

static int notify_down_prepare(unsigned int cpu)
{
	int err, nr_calls = 0;

	err = __cpu_notify(CPU_DOWN_PREPARE, cpu, -1, &nr_calls);
	if (err) {
		nr_calls--;
		__cpu_notify(CPU_DOWN_FAILED, cpu, nr_calls, NULL);
		pr_warn("%s: attempt to take down CPU %u failed\n",
				__func__, cpu);
	}
	return err;
}

/* Take this CPU down. */
static int take_cpu_down(void *_param)
{
	struct cpuhp_cpu_state *st = this_cpu_ptr(&cpuhp_state);
	enum cpuhp_state target = max((int)st->target, CPUHP_AP_OFFLINE);
	int err, cpu = smp_processor_id();

	/* Ensure this CPU doesn't handle any more interrupts. */
	err = __cpu_disable();
	if (err < 0)
		return err;

	/*
	 * We get here while we are in CPUHP_TEARDOWN_CPU state and we must not
	 * do this step again.
	 */
	WARN_ON(st->state != CPUHP_TEARDOWN_CPU);
	st->state--;
	/* Invoke the former CPU_DYING callbacks */
	for (; st->state > target; st->state--)
		cpuhp_invoke_callback(cpu, st->state, false, NULL);

	/* Give up timekeeping duties */
	tick_handover_do_timer();
	/* Park the stopper thread */
	stop_machine_park(cpu);
	return 0;
}

static int takedown_cpu(unsigned int cpu)
{
	struct cpuhp_cpu_state *st = per_cpu_ptr(&cpuhp_state, cpu);
	int err;

	/* Park the smpboot threads */
	kthread_park(per_cpu_ptr(&cpuhp_state, cpu)->thread);
	smpboot_park_threads(cpu);

	/*
	 * Prevent irq alloc/free while the dying cpu reorganizes the
	 * interrupt affinities.
	 */
	irq_lock_sparse();

	/*
	 * So now all preempt/rcu users must observe !cpu_active().
	 */
	err = stop_machine(take_cpu_down, NULL, cpumask_of(cpu));
	if (err) {
		/* CPU refused to die */
		irq_unlock_sparse();
		/* Unpark the hotplug thread so we can rollback there */
		kthread_unpark(per_cpu_ptr(&cpuhp_state, cpu)->thread);
		return err;
	}
	BUG_ON(cpu_online(cpu));

	/*
	 * The CPUHP_AP_SCHED_MIGRATE_DYING callback will have removed all
	 * runnable tasks from the cpu, there's only the idle task left now
	 * that the migration thread is done doing the stop_machine thing.
	 *
	 * Wait for the stop thread to go away.
	 */
	wait_for_completion(&st->done);
	BUG_ON(st->state != CPUHP_AP_IDLE_DEAD);

	/* Interrupts are moved away from the dying cpu, reenable alloc/free */
	irq_unlock_sparse();

	hotplug_cpu__broadcast_tick_pull(cpu);
	/* This actually kills the CPU. */
	__cpu_die(cpu);

	tick_cleanup_dead_cpu(cpu);
	return 0;
}

static int notify_dead(unsigned int cpu)
{
	cpu_notify_nofail(CPU_DEAD, cpu);
	check_for_tasks(cpu);
	return 0;
}

static void cpuhp_complete_idle_dead(void *arg)
{
	struct cpuhp_cpu_state *st = arg;

	complete(&st->done);
}

void cpuhp_report_idle_dead(void)
{
	struct cpuhp_cpu_state *st = this_cpu_ptr(&cpuhp_state);

	BUG_ON(st->state != CPUHP_AP_OFFLINE);
	rcu_report_dead(smp_processor_id());
	st->state = CPUHP_AP_IDLE_DEAD;
	/*
	 * We cannot call complete after rcu_report_dead() so we delegate it
	 * to an online cpu.
	 */
	smp_call_function_single(cpumask_first(cpu_online_mask),
				 cpuhp_complete_idle_dead, st, 0);
}

#else
#define notify_down_prepare	NULL
#define takedown_cpu		NULL
#define notify_dead		NULL
#endif

#ifdef CONFIG_HOTPLUG_CPU

/* Requires cpu_add_remove_lock to be held */
static int __ref _cpu_down(unsigned int cpu, int tasks_frozen,
			   enum cpuhp_state target)
{
	struct cpuhp_cpu_state *st = per_cpu_ptr(&cpuhp_state, cpu);
	int prev_state, ret = 0;
	bool hasdied = false;

	if (num_online_cpus() == 1)
		return -EBUSY;

	if (!cpu_present(cpu))
		return -EINVAL;

	if (!tasks_frozen && !cpu_isolated(cpu) && num_online_uniso_cpus() == 1)
		return -EBUSY;

	cpu_hotplug_begin();

	cpuhp_tasks_frozen = tasks_frozen;

	prev_state = st->state;
	st->target = target;
	/*
	 * If the current CPU state is in the range of the AP hotplug thread,
	 * then we need to kick the thread.
	 */
	if (st->state > CPUHP_TEARDOWN_CPU) {
		ret = cpuhp_kick_ap_work(cpu);
		/*
		 * The AP side has done the error rollback already. Just
		 * return the error code..
		 */
		if (ret)
			goto out;

		/*
		 * We might have stopped still in the range of the AP hotplug
		 * thread. Nothing to do anymore.
		 */
		if (st->state > CPUHP_TEARDOWN_CPU)
			goto out;
	}
	/*
	 * The AP brought itself down to CPUHP_TEARDOWN_CPU. So we need
	 * to do the further cleanups.
	 */
	ret = cpuhp_down_callbacks(cpu, st, target);
	if (ret && st->state > CPUHP_TEARDOWN_CPU && st->state < prev_state) {
		st->target = prev_state;
		st->rollback = true;
		cpuhp_kick_ap_work(cpu);
	}

	hasdied = prev_state != st->state && st->state == CPUHP_OFFLINE;
out:
	cpu_hotplug_done();
	/* This post dead nonsense must die */
	if (!ret && hasdied)
		cpu_notify_nofail(CPU_POST_DEAD, cpu);
	return ret;
}

static int do_cpu_down(unsigned int cpu, enum cpuhp_state target)
{
	int err;

	cpu_maps_update_begin();

	if (cpu_hotplug_disabled) {
		err = -EBUSY;
		goto out;
	}

	err = _cpu_down(cpu, 0, target);

out:
	cpu_maps_update_done();
	return err;
}
int cpu_down(unsigned int cpu)
{
	return do_cpu_down(cpu, CPUHP_OFFLINE);
}
EXPORT_SYMBOL(cpu_down);
#endif /*CONFIG_HOTPLUG_CPU*/

/**
 * notify_cpu_starting(cpu) - Invoke the callbacks on the starting CPU
 * @cpu: cpu that just started
 *
 * It must be called by the arch code on the new cpu, before the new cpu
 * enables interrupts and before the "boot" cpu returns from __cpu_up().
 */
void notify_cpu_starting(unsigned int cpu)
{
	struct cpuhp_cpu_state *st = per_cpu_ptr(&cpuhp_state, cpu);
	enum cpuhp_state target = min((int)st->target, CPUHP_AP_ONLINE);

	rcu_cpu_starting(cpu);	/* Enables RCU usage on this CPU. */
	while (st->state < target) {
		st->state++;
		cpuhp_invoke_callback(cpu, st->state, true, NULL);
	}
}

/*
 * Called from the idle task. Wake up the controlling task which brings the
 * stopper and the hotplug thread of the upcoming CPU up and then delegates
 * the rest of the online bringup to the hotplug thread.
 */
void cpuhp_online_idle(enum cpuhp_state state)
{
	struct cpuhp_cpu_state *st = this_cpu_ptr(&cpuhp_state);

	/* Happens for the boot cpu */
	if (state != CPUHP_AP_ONLINE_IDLE)
		return;

	st->state = CPUHP_AP_ONLINE_IDLE;
	complete(&st->done);
}

/* Requires cpu_add_remove_lock to be held */
static int _cpu_up(unsigned int cpu, int tasks_frozen, enum cpuhp_state target)
{
	struct cpuhp_cpu_state *st = per_cpu_ptr(&cpuhp_state, cpu);
	struct task_struct *idle;
	int ret = 0;

	cpu_hotplug_begin();

	if (!cpu_present(cpu)) {
		ret = -EINVAL;
		goto out;
	}

	/*
	 * The caller of do_cpu_up might have raced with another
	 * caller. Ignore it for now.
	 */
	if (st->state >= target)
		goto out;

	if (st->state == CPUHP_OFFLINE) {
		/* Let it fail before we try to bring the cpu up */
		idle = idle_thread_get(cpu);
		if (IS_ERR(idle)) {
			ret = PTR_ERR(idle);
			goto out;
		}
	}

	cpuhp_tasks_frozen = tasks_frozen;

	st->target = target;
	/*
	 * If the current CPU state is in the range of the AP hotplug thread,
	 * then we need to kick the thread once more.
	 */
	if (st->state > CPUHP_BRINGUP_CPU) {
		ret = cpuhp_kick_ap_work(cpu);
		/*
		 * The AP side has done the error rollback already. Just
		 * return the error code..
		 */
		if (ret)
			goto out;
	}

	/*
	 * Try to reach the target state. We max out on the BP at
	 * CPUHP_BRINGUP_CPU. After that the AP hotplug thread is
	 * responsible for bringing it up to the target state.
	 */
	target = min((int)target, CPUHP_BRINGUP_CPU);
	ret = cpuhp_up_callbacks(cpu, st, target);
out:
	cpu_hotplug_done();
	return ret;
}

static int switch_to_rt_policy(void)
{
	struct sched_param param = { .sched_priority = MAX_RT_PRIO - 1 };
	unsigned int policy = current->policy;
	int err;

	/* Nobody should be attempting hotplug from these policy contexts. */
	if (policy == SCHED_BATCH || policy == SCHED_IDLE ||
					policy == SCHED_DEADLINE)
		return -EPERM;

	if (policy == SCHED_FIFO || policy == SCHED_RR)
		return 1;

	/* Only SCHED_NORMAL left. */
	err = sched_setscheduler_nocheck(current, SCHED_FIFO, &param);
	return err;

}

static int switch_to_fair_policy(void)
{
	struct sched_param param = { .sched_priority = 0 };

	return sched_setscheduler_nocheck(current, SCHED_NORMAL, &param);
}

static int do_cpu_up(unsigned int cpu, enum cpuhp_state target)
{
	int err = 0;
	int switch_err = 0;

	if (!cpu_possible(cpu)) {
		pr_err("can't online cpu %d because it is not configured as may-hotadd at boot time\n",
		       cpu);
#if defined(CONFIG_IA64)
		pr_err("please check additional_cpus= boot parameter\n");
#endif
		return -EINVAL;
	}

	switch_err = switch_to_rt_policy();
	if (switch_err < 0)
		return switch_err;

	err = try_online_node(cpu_to_node(cpu));
	if (err)
		return err;

	cpu_maps_update_begin();

	if (cpu_hotplug_disabled) {
		err = -EBUSY;
		goto out;
	}

	err = _cpu_up(cpu, 0, target);
out:
	cpu_maps_update_done();

	if (!switch_err) {
		switch_err = switch_to_fair_policy();
		if (switch_err)
			pr_err("Hotplug policy switch err=%d Task %s pid=%d\n",
				switch_err, current->comm, current->pid);
	}

	return err;
}

int cpu_up(unsigned int cpu)
{
	return do_cpu_up(cpu, CPUHP_ONLINE);
}
EXPORT_SYMBOL_GPL(cpu_up);

#ifdef CONFIG_PM_SLEEP_SMP
static cpumask_var_t frozen_cpus;

int freeze_secondary_cpus(int primary)
{
	int cpu, error = 0;

	cpu_maps_update_begin();
	if (!cpu_online(primary))
		primary = cpumask_first(cpu_online_mask);
	/*
	 * We take down all of the non-boot CPUs in one shot to avoid races
	 * with the userspace trying to use the CPU hotplug at the same time
	 */
	cpumask_clear(frozen_cpus);

	pr_info("Disabling non-boot CPUs ...\n");
	for_each_online_cpu(cpu) {
		if (cpu == primary)
			continue;
		trace_suspend_resume(TPS("CPU_OFF"), cpu, true);
		error = _cpu_down(cpu, 1, CPUHP_OFFLINE);
		trace_suspend_resume(TPS("CPU_OFF"), cpu, false);
		if (!error)
			cpumask_set_cpu(cpu, frozen_cpus);
		else {
			pr_err("Error taking CPU%d down: %d\n", cpu, error);
			break;
		}
	}

	if (!error)
		BUG_ON(num_online_cpus() > 1);
	else
		pr_err("Non-boot CPUs are not disabled\n");

	/*
	 * Make sure the CPUs won't be enabled by someone else. We need to do
	 * this even in case of failure as all disable_nonboot_cpus() users are
	 * supposed to do enable_nonboot_cpus() on the failure path.
	 */
	cpu_hotplug_disabled++;

	cpu_maps_update_done();
	return error;
}

void __weak arch_enable_nonboot_cpus_begin(void)
{
}

void __weak arch_enable_nonboot_cpus_end(void)
{
}

void enable_nonboot_cpus(void)
{
	int cpu, error;
	struct device *cpu_device;

	/* Allow everyone to use the CPU hotplug again */
	cpu_maps_update_begin();
	__cpu_hotplug_enable();
	if (cpumask_empty(frozen_cpus))
		goto out;

	pr_info("Enabling non-boot CPUs ...\n");

	arch_enable_nonboot_cpus_begin();

	for_each_cpu(cpu, frozen_cpus) {
		trace_suspend_resume(TPS("CPU_ON"), cpu, true);
		error = _cpu_up(cpu, 1, CPUHP_ONLINE);
		trace_suspend_resume(TPS("CPU_ON"), cpu, false);
		if (!error) {
			pr_info("CPU%d is up\n", cpu);
			cpu_device = get_cpu_device(cpu);
			if (!cpu_device)
				pr_err("%s: failed to get cpu%d device\n",
				       __func__, cpu);
			else
				kobject_uevent(&cpu_device->kobj, KOBJ_ONLINE);
			continue;
		}
		pr_warn("Error taking CPU%d up: %d\n", cpu, error);
	}

	arch_enable_nonboot_cpus_end();

	cpumask_clear(frozen_cpus);
out:
	cpu_maps_update_done();
}

static int __init alloc_frozen_cpus(void)
{
	if (!alloc_cpumask_var(&frozen_cpus, GFP_KERNEL|__GFP_ZERO))
		return -ENOMEM;
	return 0;
}
core_initcall(alloc_frozen_cpus);

/*
 * When callbacks for CPU hotplug notifications are being executed, we must
 * ensure that the state of the system with respect to the tasks being frozen
 * or not, as reported by the notification, remains unchanged *throughout the
 * duration* of the execution of the callbacks.
 * Hence we need to prevent the freezer from racing with regular CPU hotplug.
 *
 * This synchronization is implemented by mutually excluding regular CPU
 * hotplug and Suspend/Hibernate call paths by hooking onto the Suspend/
 * Hibernate notifications.
 */
static int
cpu_hotplug_pm_callback(struct notifier_block *nb,
			unsigned long action, void *ptr)
{
	switch (action) {

	case PM_SUSPEND_PREPARE:
	case PM_HIBERNATION_PREPARE:
		cpu_hotplug_disable();
		break;

	case PM_POST_SUSPEND:
	case PM_POST_HIBERNATION:
		cpu_hotplug_enable();
		break;

	default:
		return NOTIFY_DONE;
	}

	return NOTIFY_OK;
}


static int __init cpu_hotplug_pm_sync_init(void)
{
	/*
	 * cpu_hotplug_pm_callback has higher priority than x86
	 * bsp_pm_callback which depends on cpu_hotplug_pm_callback
	 * to disable cpu hotplug to avoid cpu hotplug race.
	 */
	pm_notifier(cpu_hotplug_pm_callback, 0);
	return 0;
}
core_initcall(cpu_hotplug_pm_sync_init);

#endif /* CONFIG_PM_SLEEP_SMP */

#endif /* CONFIG_SMP */

/* Boot processor state steps */
static struct cpuhp_step cpuhp_bp_states[] = {
	[CPUHP_OFFLINE] = {
		.name			= "offline",
		.startup.single		= NULL,
		.teardown.single	= NULL,
	},
#ifdef CONFIG_SMP
	[CPUHP_CREATE_THREADS]= {
		.name			= "threads:prepare",
		.startup.single		= smpboot_create_threads,
		.teardown.single	= NULL,
		.cant_stop		= true,
	},
	[CPUHP_PERF_PREPARE] = {
		.name			= "perf:prepare",
		.startup.single		= perf_event_init_cpu,
		.teardown.single	= perf_event_exit_cpu,
	},
	[CPUHP_WORKQUEUE_PREP] = {
		.name			= "workqueue:prepare",
		.startup.single		= workqueue_prepare_cpu,
		.teardown.single	= NULL,
	},
	[CPUHP_HRTIMERS_PREPARE] = {
		.name			= "hrtimers:prepare",
		.startup.single		= hrtimers_prepare_cpu,
		.teardown.single	= hrtimers_dead_cpu,
	},
	[CPUHP_SMPCFD_PREPARE] = {
		.name			= "smpcfd:prepare",
		.startup.single		= smpcfd_prepare_cpu,
		.teardown.single	= smpcfd_dead_cpu,
	},
	[CPUHP_RELAY_PREPARE] = {
		.name			= "relay:prepare",
		.startup.single		= relay_prepare_cpu,
		.teardown.single	= NULL,
	},
	[CPUHP_SLAB_PREPARE] = {
		.name			= "slab:prepare",
		.startup.single		= slab_prepare_cpu,
		.teardown.single	= slab_dead_cpu,
	},
	[CPUHP_RCUTREE_PREP] = {
		.name			= "RCU/tree:prepare",
		.startup.single		= rcutree_prepare_cpu,
		.teardown.single	= rcutree_dead_cpu,
	},
	/*
	 * Preparatory and dead notifiers. Will be replaced once the notifiers
	 * are converted to states.
	 */
	[CPUHP_NOTIFY_PREPARE] = {
		.name			= "notify:prepare",
		.startup.single		= notify_prepare,
		.teardown.single	= notify_dead,
		.skip_onerr		= true,
		.cant_stop		= true,
	},
	/*
	 * On the tear-down path, timers_dead_cpu() must be invoked
	 * before blk_mq_queue_reinit_notify() from notify_dead(),
	 * otherwise a RCU stall occurs.
	 */
	[CPUHP_TIMERS_DEAD] = {
		.name			= "timers:dead",
		.startup.single		= NULL,
		.teardown.single	= timers_dead_cpu,
	},
	/* Kicks the plugged cpu into life */
	[CPUHP_BRINGUP_CPU] = {
		.name			= "cpu:bringup",
		.startup.single		= bringup_cpu,
		.teardown.single	= NULL,
		.cant_stop		= true,
	},
	[CPUHP_AP_SMPCFD_DYING] = {
		.name			= "smpcfd:dying",
		.startup.single		= NULL,
		.teardown.single	= smpcfd_dying_cpu,
	},
	/*
	 * Handled on controll processor until the plugged processor manages
	 * this itself.
	 */
	[CPUHP_TEARDOWN_CPU] = {
		.name			= "cpu:teardown",
		.startup.single		= NULL,
		.teardown.single	= takedown_cpu,
		.cant_stop		= true,
	},
#else
	[CPUHP_BRINGUP_CPU] = { },
#endif
};

/* Application processor state steps */
static struct cpuhp_step cpuhp_ap_states[] = {
#ifdef CONFIG_SMP
	/* Final state before CPU kills itself */
	[CPUHP_AP_IDLE_DEAD] = {
		.name			= "idle:dead",
	},
	/*
	 * Last state before CPU enters the idle loop to die. Transient state
	 * for synchronization.
	 */
	[CPUHP_AP_OFFLINE] = {
		.name			= "ap:offline",
		.cant_stop		= true,
	},
	/* First state is scheduler control. Interrupts are disabled */
	[CPUHP_AP_SCHED_STARTING] = {
		.name			= "sched:starting",
		.startup.single		= sched_cpu_starting,
		.teardown.single	= sched_cpu_dying,
	},
	[CPUHP_AP_RCUTREE_DYING] = {
		.name			= "RCU/tree:dying",
		.startup.single		= NULL,
		.teardown.single	= rcutree_dying_cpu,
	},
	/* Entry state on starting. Interrupts enabled from here on. Transient
	 * state for synchronsization */
	[CPUHP_AP_ONLINE] = {
		.name			= "ap:online",
	},
	/* Handle smpboot threads park/unpark */
	[CPUHP_AP_SMPBOOT_THREADS] = {
		.name			= "smpboot/threads:online",
		.startup.single		= smpboot_unpark_threads,
		.teardown.single	= NULL,
	},
	[CPUHP_AP_PERF_ONLINE] = {
		.name			= "perf:online",
		.startup.single		= perf_event_init_cpu,
		.teardown.single	= perf_event_exit_cpu,
	},
	[CPUHP_AP_WORKQUEUE_ONLINE] = {
		.name			= "workqueue:online",
		.startup.single		= workqueue_online_cpu,
		.teardown.single	= workqueue_offline_cpu,
	},
	[CPUHP_AP_RCUTREE_ONLINE] = {
		.name			= "RCU/tree:online",
		.startup.single		= rcutree_online_cpu,
		.teardown.single	= rcutree_offline_cpu,
	},

	/*
	 * Online/down_prepare notifiers. Will be removed once the notifiers
	 * are converted to states.
	 */
	[CPUHP_AP_NOTIFY_ONLINE] = {
		.name			= "notify:online",
		.startup.single		= notify_online,
		.teardown.single	= notify_down_prepare,
		.skip_onerr		= true,
	},
#endif
	/*
	 * The dynamically registered state space is here
	 */

#ifdef CONFIG_SMP
	/* Last state is scheduler control setting the cpu active */
	[CPUHP_AP_ACTIVE] = {
		.name			= "sched:active",
		.startup.single		= sched_cpu_activate,
		.teardown.single	= sched_cpu_deactivate,
	},
#endif

	/* CPU is fully up and running. */
	[CPUHP_ONLINE] = {
		.name			= "online",
		.startup.single		= NULL,
		.teardown.single	= NULL,
	},
};

/* Sanity check for callbacks */
static int cpuhp_cb_check(enum cpuhp_state state)
{
	if (state <= CPUHP_OFFLINE || state >= CPUHP_ONLINE)
		return -EINVAL;
	return 0;
}

static void cpuhp_store_callbacks(enum cpuhp_state state,
				  const char *name,
				  int (*startup)(unsigned int cpu),
				  int (*teardown)(unsigned int cpu),
				  bool multi_instance)
{
	/* (Un)Install the callbacks for further cpu hotplug operations */
	struct cpuhp_step *sp;

	sp = cpuhp_get_step(state);
	sp->startup.single = startup;
	sp->teardown.single = teardown;
	sp->name = name;
	sp->multi_instance = multi_instance;
	INIT_HLIST_HEAD(&sp->list);
}

static void *cpuhp_get_teardown_cb(enum cpuhp_state state)
{
	return cpuhp_get_step(state)->teardown.single;
}

/*
 * Call the startup/teardown function for a step either on the AP or
 * on the current CPU.
 */
static int cpuhp_issue_call(int cpu, enum cpuhp_state state, bool bringup,
			    struct hlist_node *node)
{
	struct cpuhp_step *sp = cpuhp_get_step(state);
	int ret;

	if ((bringup && !sp->startup.single) ||
	    (!bringup && !sp->teardown.single))
		return 0;
	/*
	 * The non AP bound callbacks can fail on bringup. On teardown
	 * e.g. module removal we crash for now.
	 */
#ifdef CONFIG_SMP
	if (cpuhp_is_ap_state(state))
		ret = cpuhp_invoke_ap_callback(cpu, state, bringup, node);
	else
		ret = cpuhp_invoke_callback(cpu, state, bringup, node);
#else
	ret = cpuhp_invoke_callback(cpu, state, bringup, node);
#endif
	BUG_ON(ret && !bringup);
	return ret;
}

/*
 * Called from __cpuhp_setup_state on a recoverable failure.
 *
 * Note: The teardown callbacks for rollback are not allowed to fail!
 */
static void cpuhp_rollback_install(int failedcpu, enum cpuhp_state state,
				   struct hlist_node *node)
{
	int cpu;

	/* Roll back the already executed steps on the other cpus */
	for_each_present_cpu(cpu) {
		struct cpuhp_cpu_state *st = per_cpu_ptr(&cpuhp_state, cpu);
		int cpustate = st->state;

		if (cpu >= failedcpu)
			break;

		/* Did we invoke the startup call on that cpu ? */
		if (cpustate >= state)
			cpuhp_issue_call(cpu, state, false, node);
	}
}

/*
 * Returns a free for dynamic slot assignment of the Online state. The states
 * are protected by the cpuhp_slot_states mutex and an empty slot is identified
 * by having no name assigned.
 */
static int cpuhp_reserve_state(enum cpuhp_state state)
{
	enum cpuhp_state i;

	for (i = CPUHP_AP_ONLINE_DYN; i <= CPUHP_AP_ONLINE_DYN_END; i++) {
		if (cpuhp_ap_states[i].name)
			continue;

		cpuhp_ap_states[i].name = "Reserved";
		return i;
	}
	WARN(1, "No more dynamic states available for CPU hotplug\n");
	return -ENOSPC;
}

int __cpuhp_state_add_instance(enum cpuhp_state state, struct hlist_node *node,
			       bool invoke)
{
	struct cpuhp_step *sp;
	int cpu;
	int ret;

	sp = cpuhp_get_step(state);
	if (sp->multi_instance == false)
		return -EINVAL;

	get_online_cpus();
	mutex_lock(&cpuhp_state_mutex);

	if (!invoke || !sp->startup.multi)
		goto add_node;

	/*
	 * Try to call the startup callback for each present cpu
	 * depending on the hotplug state of the cpu.
	 */
	for_each_present_cpu(cpu) {
		struct cpuhp_cpu_state *st = per_cpu_ptr(&cpuhp_state, cpu);
		int cpustate = st->state;

		if (cpustate < state)
			continue;

		ret = cpuhp_issue_call(cpu, state, true, node);
		if (ret) {
			if (sp->teardown.multi)
				cpuhp_rollback_install(cpu, state, node);
			goto err;
		}
	}
add_node:
	ret = 0;
	hlist_add_head(node, &sp->list);

err:
	mutex_unlock(&cpuhp_state_mutex);
	put_online_cpus();
	return ret;
}
EXPORT_SYMBOL_GPL(__cpuhp_state_add_instance);

/**
 * __cpuhp_setup_state - Setup the callbacks for an hotplug machine state
 * @state:	The state to setup
 * @invoke:	If true, the startup function is invoked for cpus where
 *		cpu state >= @state
 * @startup:	startup callback function
 * @teardown:	teardown callback function
 *
 * Returns 0 if successful, otherwise a proper error code
 */
int __cpuhp_setup_state(enum cpuhp_state state,
			const char *name, bool invoke,
			int (*startup)(unsigned int cpu),
			int (*teardown)(unsigned int cpu),
			bool multi_instance)
{
	int cpu, ret = 0;
	int dyn_state = 0;

	if (cpuhp_cb_check(state) || !name)
		return -EINVAL;

	get_online_cpus();
	mutex_lock(&cpuhp_state_mutex);

	/* currently assignments for the ONLINE state are possible */
	if (state == CPUHP_AP_ONLINE_DYN) {
		dyn_state = 1;
		ret = cpuhp_reserve_state(state);
		if (ret < 0)
			goto out;
		state = ret;
	}

	cpuhp_store_callbacks(state, name, startup, teardown, multi_instance);

	if (!invoke || !startup)
		goto out;

	/*
	 * Try to call the startup callback for each present cpu
	 * depending on the hotplug state of the cpu.
	 */
	for_each_present_cpu(cpu) {
		struct cpuhp_cpu_state *st = per_cpu_ptr(&cpuhp_state, cpu);
		int cpustate = st->state;

		if (cpustate < state)
			continue;

		ret = cpuhp_issue_call(cpu, state, true, NULL);
		if (ret) {
			if (teardown)
				cpuhp_rollback_install(cpu, state, NULL);
			cpuhp_store_callbacks(state, NULL, NULL, NULL, false);
			goto out;
		}
	}
out:
	mutex_unlock(&cpuhp_state_mutex);

	put_online_cpus();
	if (!ret && dyn_state)
		return state;
	return ret;
}
EXPORT_SYMBOL(__cpuhp_setup_state);

int __cpuhp_state_remove_instance(enum cpuhp_state state,
				  struct hlist_node *node, bool invoke)
{
	struct cpuhp_step *sp = cpuhp_get_step(state);
	int cpu;

	BUG_ON(cpuhp_cb_check(state));

	if (!sp->multi_instance)
		return -EINVAL;

	get_online_cpus();
	mutex_lock(&cpuhp_state_mutex);

	if (!invoke || !cpuhp_get_teardown_cb(state))
		goto remove;
	/*
	 * Call the teardown callback for each present cpu depending
	 * on the hotplug state of the cpu. This function is not
	 * allowed to fail currently!
	 */
	for_each_present_cpu(cpu) {
		struct cpuhp_cpu_state *st = per_cpu_ptr(&cpuhp_state, cpu);
		int cpustate = st->state;

		if (cpustate >= state)
			cpuhp_issue_call(cpu, state, false, node);
	}

remove:
	hlist_del(node);
	mutex_unlock(&cpuhp_state_mutex);
	put_online_cpus();

	return 0;
}
EXPORT_SYMBOL_GPL(__cpuhp_state_remove_instance);
/**
 * __cpuhp_remove_state - Remove the callbacks for an hotplug machine state
 * @state:	The state to remove
 * @invoke:	If true, the teardown function is invoked for cpus where
 *		cpu state >= @state
 *
 * The teardown callback is currently not allowed to fail. Think
 * about module removal!
 */
void __cpuhp_remove_state(enum cpuhp_state state, bool invoke)
{
	struct cpuhp_step *sp = cpuhp_get_step(state);
	int cpu;

	BUG_ON(cpuhp_cb_check(state));

	get_online_cpus();
	mutex_lock(&cpuhp_state_mutex);

	if (sp->multi_instance) {
		WARN(!hlist_empty(&sp->list),
		     "Error: Removing state %d which has instances left.\n",
		     state);
		goto remove;
	}

	if (!invoke || !cpuhp_get_teardown_cb(state))
		goto remove;

	/*
	 * Call the teardown callback for each present cpu depending
	 * on the hotplug state of the cpu. This function is not
	 * allowed to fail currently!
	 */
	for_each_present_cpu(cpu) {
		struct cpuhp_cpu_state *st = per_cpu_ptr(&cpuhp_state, cpu);
		int cpustate = st->state;

		if (cpustate >= state)
			cpuhp_issue_call(cpu, state, false, NULL);
	}
remove:
	cpuhp_store_callbacks(state, NULL, NULL, NULL, false);
	mutex_unlock(&cpuhp_state_mutex);
	put_online_cpus();
}
EXPORT_SYMBOL(__cpuhp_remove_state);

#if defined(CONFIG_SYSFS) && defined(CONFIG_HOTPLUG_CPU)
static ssize_t show_cpuhp_state(struct device *dev,
				struct device_attribute *attr, char *buf)
{
	struct cpuhp_cpu_state *st = per_cpu_ptr(&cpuhp_state, dev->id);

	return sprintf(buf, "%d\n", st->state);
}
static DEVICE_ATTR(state, 0444, show_cpuhp_state, NULL);

static ssize_t write_cpuhp_target(struct device *dev,
				  struct device_attribute *attr,
				  const char *buf, size_t count)
{
	struct cpuhp_cpu_state *st = per_cpu_ptr(&cpuhp_state, dev->id);
	struct cpuhp_step *sp;
	int target, ret;

	ret = kstrtoint(buf, 10, &target);
	if (ret)
		return ret;

#ifdef CONFIG_CPU_HOTPLUG_STATE_CONTROL
	if (target < CPUHP_OFFLINE || target > CPUHP_ONLINE)
		return -EINVAL;
#else
	if (target != CPUHP_OFFLINE && target != CPUHP_ONLINE)
		return -EINVAL;
#endif

	ret = lock_device_hotplug_sysfs();
	if (ret)
		return ret;

	mutex_lock(&cpuhp_state_mutex);
	sp = cpuhp_get_step(target);
	ret = !sp->name || sp->cant_stop ? -EINVAL : 0;
	mutex_unlock(&cpuhp_state_mutex);
	if (ret)
		goto out;

	if (st->state < target)
		ret = do_cpu_up(dev->id, target);
	else
		ret = do_cpu_down(dev->id, target);
out:
	unlock_device_hotplug();
	return ret ? ret : count;
}

static ssize_t show_cpuhp_target(struct device *dev,
				 struct device_attribute *attr, char *buf)
{
	struct cpuhp_cpu_state *st = per_cpu_ptr(&cpuhp_state, dev->id);

	return sprintf(buf, "%d\n", st->target);
}
static DEVICE_ATTR(target, 0644, show_cpuhp_target, write_cpuhp_target);

static struct attribute *cpuhp_cpu_attrs[] = {
	&dev_attr_state.attr,
	&dev_attr_target.attr,
	NULL
};

static struct attribute_group cpuhp_cpu_attr_group = {
	.attrs = cpuhp_cpu_attrs,
	.name = "hotplug",
	NULL
};

static ssize_t show_cpuhp_states(struct device *dev,
				 struct device_attribute *attr, char *buf)
{
	ssize_t cur, res = 0;
	int i;

	mutex_lock(&cpuhp_state_mutex);
	for (i = CPUHP_OFFLINE; i <= CPUHP_ONLINE; i++) {
		struct cpuhp_step *sp = cpuhp_get_step(i);

		if (sp->name) {
			cur = sprintf(buf, "%3d: %s\n", i, sp->name);
			buf += cur;
			res += cur;
		}
	}
	mutex_unlock(&cpuhp_state_mutex);
	return res;
}
static DEVICE_ATTR(states, 0444, show_cpuhp_states, NULL);

static struct attribute *cpuhp_cpu_root_attrs[] = {
	&dev_attr_states.attr,
	NULL
};

static struct attribute_group cpuhp_cpu_root_attr_group = {
	.attrs = cpuhp_cpu_root_attrs,
	.name = "hotplug",
	NULL
};

static int __init cpuhp_sysfs_init(void)
{
	int cpu, ret;

	ret = sysfs_create_group(&cpu_subsys.dev_root->kobj,
				 &cpuhp_cpu_root_attr_group);
	if (ret)
		return ret;

	for_each_possible_cpu(cpu) {
		struct device *dev = get_cpu_device(cpu);

		if (!dev)
			continue;
		ret = sysfs_create_group(&dev->kobj, &cpuhp_cpu_attr_group);
		if (ret)
			return ret;
	}
	return 0;
}
device_initcall(cpuhp_sysfs_init);
#endif

/*
 * cpu_bit_bitmap[] is a special, "compressed" data structure that
 * represents all NR_CPUS bits binary values of 1<<nr.
 *
 * It is used by cpumask_of() to get a constant address to a CPU
 * mask value that has a single bit set only.
 */

/* cpu_bit_bitmap[0] is empty - so we can back into it */
#define MASK_DECLARE_1(x)	[x+1][0] = (1UL << (x))
#define MASK_DECLARE_2(x)	MASK_DECLARE_1(x), MASK_DECLARE_1(x+1)
#define MASK_DECLARE_4(x)	MASK_DECLARE_2(x), MASK_DECLARE_2(x+2)
#define MASK_DECLARE_8(x)	MASK_DECLARE_4(x), MASK_DECLARE_4(x+4)

const unsigned long cpu_bit_bitmap[BITS_PER_LONG+1][BITS_TO_LONGS(NR_CPUS)] = {

	MASK_DECLARE_8(0),	MASK_DECLARE_8(8),
	MASK_DECLARE_8(16),	MASK_DECLARE_8(24),
#if BITS_PER_LONG > 32
	MASK_DECLARE_8(32),	MASK_DECLARE_8(40),
	MASK_DECLARE_8(48),	MASK_DECLARE_8(56),
#endif
};
EXPORT_SYMBOL_GPL(cpu_bit_bitmap);

const DECLARE_BITMAP(cpu_all_bits, NR_CPUS) = CPU_BITS_ALL;
EXPORT_SYMBOL(cpu_all_bits);

#ifdef CONFIG_INIT_ALL_POSSIBLE
struct cpumask __cpu_possible_mask __read_mostly
	= {CPU_BITS_ALL};
#else
struct cpumask __cpu_possible_mask __read_mostly;
#endif
EXPORT_SYMBOL(__cpu_possible_mask);

struct cpumask __cpu_online_mask __read_mostly;
EXPORT_SYMBOL(__cpu_online_mask);

struct cpumask __cpu_present_mask __read_mostly;
EXPORT_SYMBOL(__cpu_present_mask);

struct cpumask __cpu_active_mask __read_mostly;
EXPORT_SYMBOL(__cpu_active_mask);

struct cpumask __cpu_isolated_mask __read_mostly;
EXPORT_SYMBOL(__cpu_isolated_mask);

void init_cpu_present(const struct cpumask *src)
{
	cpumask_copy(&__cpu_present_mask, src);
}

void init_cpu_possible(const struct cpumask *src)
{
	cpumask_copy(&__cpu_possible_mask, src);
}

void init_cpu_online(const struct cpumask *src)
{
	cpumask_copy(&__cpu_online_mask, src);
}

void init_cpu_isolated(const struct cpumask *src)
{
	cpumask_copy(&__cpu_isolated_mask, src);
}

/*
 * Activate the first processor.
 */
void __init boot_cpu_init(void)
{
	int cpu = smp_processor_id();

	/* Mark the boot cpu "present", "online" etc for SMP and UP case */
	set_cpu_online(cpu, true);
	set_cpu_active(cpu, true);
	set_cpu_present(cpu, true);
	set_cpu_possible(cpu, true);
}

/*
 * Must be called _AFTER_ setting up the per_cpu areas
 */
void __init boot_cpu_state_init(void)
{
	per_cpu_ptr(&cpuhp_state, smp_processor_id())->state = CPUHP_ONLINE;
}

static ATOMIC_NOTIFIER_HEAD(idle_notifier);

void idle_notifier_register(struct notifier_block *n)
{
	atomic_notifier_chain_register(&idle_notifier, n);
}
EXPORT_SYMBOL_GPL(idle_notifier_register);

void idle_notifier_unregister(struct notifier_block *n)
{
	atomic_notifier_chain_unregister(&idle_notifier, n);
}
EXPORT_SYMBOL_GPL(idle_notifier_unregister);

void idle_notifier_call_chain(unsigned long val)
{
	atomic_notifier_call_chain(&idle_notifier, val, NULL);
}
EXPORT_SYMBOL_GPL(idle_notifier_call_chain);<|MERGE_RESOLUTION|>--- conflicted
+++ resolved
@@ -419,12 +419,8 @@
 
 	/* Wait for the CPU to reach CPUHP_AP_ONLINE_IDLE */
 	wait_for_completion(&st->done);
-<<<<<<< HEAD
-	BUG_ON(!cpu_online(cpu));
-=======
 	if (WARN_ON_ONCE((!cpu_online(cpu))))
 		return -ECANCELED;
->>>>>>> e6b0c64f
 
 	/* Unpark the stopper thread and the hotplug thread of the target cpu */
 	stop_machine_unpark(cpu);
