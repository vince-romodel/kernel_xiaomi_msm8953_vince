
#
# Network device configuration
#

menuconfig NETDEVICES
	default y if UML
	depends on NET
	bool "Network device support"
	---help---
	  You can say N here if you don't intend to connect your Linux box to
	  any other computer at all.

	  You'll have to say Y if your computer contains a network card that
	  you want to use under Linux. If you are going to run SLIP or PPP over
	  telephone line or null modem cable you need say Y here. Connecting
	  two machines with parallel ports using PLIP needs this, as well as
	  AX.25/KISS for sending Internet traffic over amateur radio links.

	  See also "The Linux Network Administrator's Guide" by Olaf Kirch and
	  Terry Dawson. Available at <http://www.tldp.org/guides.html>.

	  If unsure, say Y.

# All the following symbols are dependent on NETDEVICES - do not repeat
# that for each of the symbols.
if NETDEVICES

config IFB
	tristate "Intermediate Functional Block support"
	depends on NET_CLS_ACT
	---help---
	  This is an intermediate driver that allows sharing of
	  resources.
	  To compile this driver as a module, choose M here: the module
	  will be called ifb.  If you want to use more than one ifb
	  device at a time, you need to compile this driver as a module.
	  Instead of 'ifb', the devices will then be called 'ifb0',
	  'ifb1' etc.
	  Look at the iproute2 documentation directory for usage etc

config DUMMY
	tristate "Dummy net driver support"
	---help---
	  This is essentially a bit-bucket device (i.e. traffic you send to
	  this device is consigned into oblivion) with a configurable IP
	  address. It is most commonly used in order to make your currently
	  inactive SLIP address seem like a real address for local programs.
	  If you use SLIP or PPP, you might want to say Y here. Since this
	  thing often comes in handy, the default is Y. It won't enlarge your
	  kernel either. What a deal. Read about it in the Network
	  Administrator's Guide, available from
	  <http://www.tldp.org/docs.html#guide>.

	  To compile this driver as a module, choose M here: the module
	  will be called dummy.  If you want to use more than one dummy
	  device at a time, you need to compile this driver as a module.
	  Instead of 'dummy', the devices will then be called 'dummy0',
	  'dummy1' etc.

config BONDING
	tristate "Bonding driver support"
	depends on INET
	depends on IPV6 || IPV6=n
	---help---
	  Say 'Y' or 'M' if you wish to be able to 'bond' multiple Ethernet
	  Channels together. This is called 'Etherchannel' by Cisco,
	  'Trunking' by Sun, 802.3ad by the IEEE, and 'Bonding' in Linux.

	  The driver supports multiple bonding modes to allow for both high
	  performance and high availability operation.

	  Refer to <file:Documentation/networking/bonding.txt> for more
	  information.

	  To compile this driver as a module, choose M here: the module
	  will be called bonding.

config MACVLAN
	tristate "MAC-VLAN support (EXPERIMENTAL)"
	depends on EXPERIMENTAL
	---help---
	  This allows one to create virtual interfaces that map packets to
	  or from specific MAC addresses to a particular interface.

	  Macvlan devices can be added using the "ip" command from the
	  iproute2 package starting with the iproute2-2.6.23 release:

	  "ip link add link <real dev> [ address MAC ] [ NAME ] type macvlan"

	  To compile this driver as a module, choose M here: the module
	  will be called macvlan.

config EQUALIZER
	tristate "EQL (serial line load balancing) support"
	---help---
	  If you have two serial connections to some other computer (this
	  usually requires two modems and two telephone lines) and you use
	  SLIP (the protocol for sending Internet traffic over telephone
	  lines) or PPP (a better SLIP) on them, you can make them behave like
	  one double speed connection using this driver.  Naturally, this has
	  to be supported at the other end as well, either with a similar EQL
	  Linux driver or with a Livingston Portmaster 2e.

	  Say Y if you want this and read
	  <file:Documentation/networking/eql.txt>.  You may also want to read
	  section 6.2 of the NET-3-HOWTO, available from
	  <http://www.tldp.org/docs.html#howto>.

	  To compile this driver as a module, choose M here: the module
	  will be called eql.  If unsure, say N.

config TUN
	tristate "Universal TUN/TAP device driver support"
	select CRC32
	---help---
	  TUN/TAP provides packet reception and transmission for user space
	  programs.  It can be viewed as a simple Point-to-Point or Ethernet
	  device, which instead of receiving packets from a physical media,
	  receives them from user space program and instead of sending packets
	  via physical media writes them to the user space program.

	  When a program opens /dev/net/tun, driver creates and registers
	  corresponding net device tunX or tapX.  After a program closed above
	  devices, driver will automatically delete tunXX or tapXX device and
	  all routes corresponding to it.

	  Please read <file:Documentation/networking/tuntap.txt> for more
	  information.

	  To compile this driver as a module, choose M here: the module
	  will be called tun.

	  If you don't know what to use this for, you don't need it.

config VETH
	tristate "Virtual ethernet pair device"
	---help---
	  This device is a local ethernet tunnel. Devices are created in pairs.
	  When one end receives the packet it appears on its pair and vice
	  versa.

config NET_SB1000
	tristate "General Instruments Surfboard 1000"
	depends on PNP
	---help---
	  This is a driver for the General Instrument (also known as
	  NextLevel) SURFboard 1000 internal
	  cable modem. This is an ISA card which is used by a number of cable
	  TV companies to provide cable modem access. It's a one-way
	  downstream-only cable modem, meaning that your upstream net link is
	  provided by your regular phone modem.

	  At present this driver only compiles as a module, so say M here if
	  you have this card. The module will be called sb1000. Then read
	  <file:Documentation/networking/README.sb1000> for information on how
	  to use this module, as it needs special ppp scripts for establishing
	  a connection. Further documentation and the necessary scripts can be
	  found at:

	  <http://www.jacksonville.net/~fventuri/>
	  <http://home.adelphia.net/~siglercm/sb1000.html>
	  <http://linuxpower.cx/~cable/>

	  If you don't have this card, of course say N.

source "drivers/net/arcnet/Kconfig"

source "drivers/net/phy/Kconfig"

#
#	Ethernet
#

menuconfig NET_ETHERNET
	bool "Ethernet (10 or 100Mbit)"
	depends on !UML
	---help---
	  Ethernet (also called IEEE 802.3 or ISO 8802-2) is the most common
	  type of Local Area Network (LAN) in universities and companies.

	  Common varieties of Ethernet are: 10BASE-2 or Thinnet (10 Mbps over
	  coaxial cable, linking computers in a chain), 10BASE-T or twisted
	  pair (10 Mbps over twisted pair cable, linking computers to central
	  hubs), 10BASE-F (10 Mbps over optical fiber links, using hubs),
	  100BASE-TX (100 Mbps over two twisted pair cables, using hubs),
	  100BASE-T4 (100 Mbps over 4 standard voice-grade twisted pair
	  cables, using hubs), 100BASE-FX (100 Mbps over optical fiber links)
	  [the 100BASE varieties are also known as Fast Ethernet], and Gigabit
	  Ethernet (1 Gbps over optical fiber or short copper links).

	  If your Linux machine will be connected to an Ethernet and you have
	  an Ethernet network interface card (NIC) installed in your computer,
	  say Y here and read the Ethernet-HOWTO, available from
	  <http://www.tldp.org/docs.html#howto>. You will then also have
	  to say Y to the driver for your particular NIC.

	  Note that the answer to this question won't directly affect the
	  kernel: saying N will just cause the configurator to skip all
	  the questions about Ethernet network cards. If unsure, say N.

if NET_ETHERNET

config MII
	tristate "Generic Media Independent Interface device support"
	help
	  Most ethernet controllers have MII transceiver either as an external
	  or internal device.  It is safe to say Y or M here even if your
	  ethernet card lack MII.

config MACB
	tristate "Atmel MACB support"
	depends on AVR32 || ARCH_AT91SAM9260 || ARCH_AT91SAM9263 || ARCH_AT91SAM9G20 || ARCH_AT91CAP9
	select PHYLIB
	help
	  The Atmel MACB ethernet interface is found on many AT32 and AT91
	  parts. Say Y to include support for the MACB chip.

	  To compile this driver as a module, choose M here: the module
	  will be called macb.

source "drivers/net/arm/Kconfig"

config AX88796
	tristate "ASIX AX88796 NE2000 clone support"
	depends on ARM || MIPS || SUPERH
	select CRC32
	select MII
	help
	  AX88796 driver, using platform bus to provide
	  chip detection and resources

config AX88796_93CX6
	bool "ASIX AX88796 external 93CX6 eeprom support"
	depends on AX88796
	select EEPROM_93CX6
	help
	  Select this if your platform comes with an external 93CX6 eeprom.

config MACE
	tristate "MACE (Power Mac ethernet) support"
	depends on PPC_PMAC && PPC32
	select CRC32
	help
	  Power Macintoshes and clones with Ethernet built-in on the
	  motherboard will usually use a MACE (Medium Access Control for
	  Ethernet) interface. Say Y to include support for the MACE chip.

	  To compile this driver as a module, choose M here: the module
	  will be called mace.

config MACE_AAUI_PORT
	bool "Use AAUI port instead of TP by default"
	depends on MACE
	help
	  Some Apple machines (notably the Apple Network Server) which use the
	  MACE ethernet chip have an Apple AUI port (small 15-pin connector),
	  instead of an 8-pin RJ45 connector for twisted-pair ethernet.  Say
	  Y here if you have such a machine.  If unsure, say N.
	  The driver will default to AAUI on ANS anyway, and if you use it as
	  a module, you can provide the port_aaui=0|1 to force the driver.

config BMAC
	tristate "BMAC (G3 ethernet) support"
	depends on PPC_PMAC && PPC32
	select CRC32
	help
	  Say Y for support of BMAC Ethernet interfaces. These are used on G3
	  computers.

	  To compile this driver as a module, choose M here: the module
	  will be called bmac.

config ARIADNE
	tristate "Ariadne support"
	depends on ZORRO
	help
	  If you have a Village Tronic Ariadne Ethernet adapter, say Y.
	  Otherwise, say N.

	  To compile this driver as a module, choose M here: the module
	  will be called ariadne.

config A2065
	tristate "A2065 support"
	depends on ZORRO
	select CRC32
	help
	  If you have a Commodore A2065 Ethernet adapter, say Y. Otherwise,
	  say N.

	  To compile this driver as a module, choose M here: the module
	  will be called a2065.

config HYDRA
	tristate "Hydra support"
	depends on ZORRO
	select CRC32
	help
	  If you have a Hydra Ethernet adapter, say Y. Otherwise, say N.

	  To compile this driver as a module, choose M here: the module
	  will be called hydra.

config ZORRO8390
	tristate "Zorro NS8390-based Ethernet support"
	depends on ZORRO
	select CRC32
	help
	  This driver is for Zorro Ethernet cards using an NS8390-compatible
	  chipset, like the Village Tronic Ariadne II and the Individual
	  Computers X-Surf Ethernet cards. If you have such a card, say Y.
	  Otherwise, say N.

	  To compile this driver as a module, choose M here: the module
	  will be called zorro8390.

config APNE
	tristate "PCMCIA NE2000 support"
	depends on AMIGA_PCMCIA
	select CRC32
	help
	  If you have a PCMCIA NE2000 compatible adapter, say Y.  Otherwise,
	  say N.

	  To compile this driver as a module, choose M here: the module
	  will be called apne.

config MAC8390
	bool "Macintosh NS 8390 based ethernet cards"
	depends on MAC
	select CRC32
	help
	  If you want to include a driver to support Nubus or LC-PDS
	  Ethernet cards using an NS8390 chipset or its equivalent, say Y
	  and read the Ethernet-HOWTO, available from
	  <http://www.tldp.org/docs.html#howto>.

config MAC89x0
	tristate "Macintosh CS89x0 based ethernet cards"
	depends on MAC
	---help---
	  Support for CS89x0 chipset based Ethernet cards.  If you have a
	  Nubus or LC-PDS network (Ethernet) card of this type, say Y and
	  read the Ethernet-HOWTO, available from
	  <http://www.tldp.org/docs.html#howto>.

	  To compile this driver as a module, choose M here. This module will
	  be called mac89x0.

config MACSONIC
	tristate "Macintosh SONIC based ethernet (onboard, NuBus, LC, CS)"
	depends on MAC
	---help---
	  Support for NatSemi SONIC based Ethernet devices.  This includes
	  the onboard Ethernet in many Quadras as well as some LC-PDS,
	  a few Nubus and all known Comm Slot Ethernet cards.  If you have
	  one of these say Y and read the Ethernet-HOWTO, available from
	  <http://www.tldp.org/docs.html#howto>.

	  To compile this driver as a module, choose M here. This module will
	  be called macsonic.

config MACMACE
	bool "Macintosh (AV) onboard MACE ethernet"
	depends on MAC
	select CRC32
	help
	  Support for the onboard AMD 79C940 MACE Ethernet controller used in
	  the 660AV and 840AV Macintosh.  If you have one of these Macintoshes
	  say Y and read the Ethernet-HOWTO, available from
	  <http://www.tldp.org/docs.html#howto>.

config MVME147_NET
	tristate "MVME147 (Lance) Ethernet support"
	depends on MVME147
	select CRC32
	help
	  Support for the on-board Ethernet interface on the Motorola MVME147
	  single-board computer.  Say Y here to include the
	  driver for this chip in your kernel.
	  To compile this driver as a module, choose M here.

config MVME16x_NET
	tristate "MVME16x Ethernet support"
	depends on MVME16x
	help
	  This is the driver for the Ethernet interface on the Motorola
	  MVME162, 166, 167, 172 and 177 boards.  Say Y here to include the
	  driver for this chip in your kernel.
	  To compile this driver as a module, choose M here.

config BVME6000_NET
	tristate "BVME6000 Ethernet support"
	depends on BVME6000
	help
	  This is the driver for the Ethernet interface on BVME4000 and
	  BVME6000 VME boards.  Say Y here to include the driver for this chip
	  in your kernel.
	  To compile this driver as a module, choose M here.

config ATARILANCE
	tristate "Atari Lance support"
	depends on ATARI
	help
	  Say Y to include support for several Atari Ethernet adapters based
	  on the AMD Lance chipset: RieblCard (with or without battery), or
	  PAMCard VME (also the version by Rhotron, with different addresses).

config SUN3LANCE
	tristate "Sun3/Sun3x on-board LANCE support"
	depends on SUN3 || SUN3X
	help
	  Most Sun3 and Sun3x motherboards (including the 3/50, 3/60 and 3/80)
	  featured an AMD Lance 10Mbit Ethernet controller on board; say Y
	  here to compile in the Linux driver for this and enable Ethernet.
	  General Linux information on the Sun 3 and 3x series (now
	  discontinued) is at
	  <http://www.angelfire.com/ca2/tech68k/sun3.html>.

	  If you're not building a kernel for a Sun 3, say N.

config SUN3_82586
	bool "Sun3 on-board Intel 82586 support"
	depends on SUN3
	help
	  This driver enables support for the on-board Intel 82586 based
	  Ethernet adapter found on Sun 3/1xx and 3/2xx motherboards.  Note
	  that this driver does not support 82586-based adapters on additional
	  VME boards.

config HPLANCE
	bool "HP on-board LANCE support"
	depends on DIO
	select CRC32
	help
	  If you want to use the builtin "LANCE" Ethernet controller on an
	  HP300 machine, say Y here.

config LASI_82596
	tristate "Lasi ethernet"
	depends on GSC
	help
	  Say Y here to support the builtin Intel 82596 ethernet controller
	  found in Hewlett-Packard PA-RISC machines with 10Mbit ethernet.

config SNI_82596
	tristate "SNI RM ethernet"
	depends on NET_ETHERNET && SNI_RM
	help
	  Say Y here to support the on-board Intel 82596 ethernet controller
	  built into SNI RM machines.

config KORINA
	tristate "Korina (IDT RC32434) Ethernet support"
	depends on NET_ETHERNET && MIKROTIK_RB532
	help
	  If you have a Mikrotik RouterBoard 500 or IDT RC32434
	  based system say Y. Otherwise say N.

config MIPS_JAZZ_SONIC
	tristate "MIPS JAZZ onboard SONIC Ethernet support"
	depends on MACH_JAZZ
	help
	  This is the driver for the onboard card of MIPS Magnum 4000,
	  Acer PICA, Olivetti M700-10 and a few other identical OEM systems.

config XTENSA_XT2000_SONIC
	tristate "Xtensa XT2000 onboard SONIC Ethernet support"
	depends on XTENSA_PLATFORM_XT2000
	help
	  This is the driver for the onboard card of the Xtensa XT2000 board.

config MIPS_AU1X00_ENET
	bool "MIPS AU1000 Ethernet support"
	depends on SOC_AU1X00
	select PHYLIB
	select CRC32
	help
	  If you have an Alchemy Semi AU1X00 based system
	  say Y.  Otherwise, say N.

config SGI_IOC3_ETH
	bool "SGI IOC3 Ethernet"
	depends on PCI && SGI_IP27
	select CRC32
	select MII
	help
	  If you have a network (Ethernet) card of this type, say Y and read
	  the Ethernet-HOWTO, available from
	  <http://www.tldp.org/docs.html#howto>.

config MIPS_SIM_NET
	tristate "MIPS simulator Network device"
	depends on MIPS_SIM
	help
	  The MIPSNET device is a simple Ethernet network device which is
	  emulated by the MIPS Simulator.
	  If you are not using a MIPSsim or are unsure, say N.

config SGI_O2MACE_ETH
	tristate "SGI O2 MACE Fast Ethernet support"
	depends on SGI_IP32=y

config STNIC
	tristate "National DP83902AV  support"
	depends on SUPERH
	select CRC32
	help
	  Support for cards based on the National Semiconductor DP83902AV
	  ST-NIC Serial Network Interface Controller for Twisted Pair.  This
	  is a 10Mbit/sec Ethernet controller.  Product overview and specs at
	  <http://www.national.com/pf/DP/DP83902A.html>.

	  If unsure, say N.

config SH_ETH
	tristate "Renesas SuperH Ethernet support"
	depends on SUPERH && \
		(CPU_SUBTYPE_SH7710 || CPU_SUBTYPE_SH7712 || CPU_SUBTYPE_SH7763 || \
		 CPU_SUBTYPE_SH7619)
	select CRC32
	select MII
	select MDIO_BITBANG
	select PHYLIB
	help
	  Renesas SuperH Ethernet device driver.
	  This driver support SH7710, SH7712, SH7763 and SH7619.

config SUNLANCE
	tristate "Sun LANCE support"
	depends on SBUS
	select CRC32
	help
	  This driver supports the "le" interface present on all 32-bit Sparc
	  systems, on some older Ultra systems and as an Sbus option.  These
	  cards are based on the AMD Lance chipset, which is better known
	  via the NE2100 cards.

	  To compile this driver as a module, choose M here: the module
	  will be called sunlance.

config HAPPYMEAL
	tristate "Sun Happy Meal 10/100baseT support"
	depends on SBUS || PCI
	select CRC32
	help
	  This driver supports the "hme" interface present on most Ultra
	  systems and as an option on older Sbus systems. This driver supports
	  both PCI and Sbus devices. This driver also supports the "qfe" quad
	  100baseT device available in both PCI and Sbus configurations.

	  To compile this driver as a module, choose M here: the module
	  will be called sunhme.

config SUNBMAC
	tristate "Sun BigMAC 10/100baseT support (EXPERIMENTAL)"
	depends on SBUS && EXPERIMENTAL
	select CRC32
	help
	  This driver supports the "be" interface available as an Sbus option.
	  This is Sun's older 100baseT Ethernet device.

	  To compile this driver as a module, choose M here: the module
	  will be called sunbmac.

config SUNQE
	tristate "Sun QuadEthernet support"
	depends on SBUS
	select CRC32
	help
	  This driver supports the "qe" 10baseT Ethernet device, available as
	  an Sbus option. Note that this is not the same as Quad FastEthernet
	  "qfe" which is supported by the Happy Meal driver instead.

	  To compile this driver as a module, choose M here: the module
	  will be called sunqe.

config SUNGEM
	tristate "Sun GEM support"
	depends on PCI
	select CRC32
	help
	  Support for the Sun GEM chip, aka Sun GigabitEthernet/P 2.0.  See also
	  <http://www.sun.com/products-n-solutions/hardware/docs/pdf/806-3985-10.pdf>.

config CASSINI
	tristate "Sun Cassini support"
	depends on PCI
	select CRC32
	help
	  Support for the Sun Cassini chip, aka Sun GigaSwift Ethernet. See also
	  <http://www.sun.com/products-n-solutions/hardware/docs/pdf/817-4341-10.pdf>

config SUNVNET
	tristate "Sun Virtual Network support"
	depends on SUN_LDOMS
	help
	  Support for virtual network devices under Sun Logical Domains.

config NET_VENDOR_3COM
	bool "3COM cards"
	depends on ISA || EISA || MCA || PCI
	help
	  If you have a network (Ethernet) card belonging to this class, say Y
	  and read the Ethernet-HOWTO, available from
	  <http://www.tldp.org/docs.html#howto>.

	  Note that the answer to this question doesn't directly affect the
	  kernel: saying N will just cause the configurator to skip all
	  the questions about 3COM cards. If you say Y, you will be asked for
	  your specific card in the following questions.

config EL1
	tristate "3c501 \"EtherLink\" support"
	depends on NET_VENDOR_3COM && ISA
	---help---
	  If you have a network (Ethernet) card of this type, say Y and read
	  the Ethernet-HOWTO, available from
	  <http://www.tldp.org/docs.html#howto>.  Also, consider buying a
	  new card, since the 3c501 is slow, broken, and obsolete: you will
	  have problems.  Some people suggest to ping ("man ping") a nearby
	  machine every minute ("man cron") when using this card.

	  To compile this driver as a module, choose M here. The module
	  will be called 3c501.

config EL2
	tristate "3c503 \"EtherLink II\" support"
	depends on NET_VENDOR_3COM && ISA
	select CRC32
	help
	  If you have a network (Ethernet) card of this type, say Y and read
	  the Ethernet-HOWTO, available from
	  <http://www.tldp.org/docs.html#howto>.

	  To compile this driver as a module, choose M here. The module
	  will be called 3c503.

config ELPLUS
	tristate "3c505 \"EtherLink Plus\" support"
	depends on NET_VENDOR_3COM && ISA && ISA_DMA_API
	---help---
	  Information about this network (Ethernet) card can be found in
	  <file:Documentation/networking/3c505.txt>.  If you have a card of
	  this type, say Y and read the Ethernet-HOWTO, available from
	  <http://www.tldp.org/docs.html#howto>.

	  To compile this driver as a module, choose M here. The module
	  will be called 3c505.

config EL16
	tristate "3c507 \"EtherLink 16\" support (EXPERIMENTAL)"
	depends on NET_VENDOR_3COM && ISA && EXPERIMENTAL
	help
	  If you have a network (Ethernet) card of this type, say Y and read
	  the Ethernet-HOWTO, available from
	  <http://www.tldp.org/docs.html#howto>.

	  To compile this driver as a module, choose M here. The module
	  will be called 3c507.

config EL3
	tristate "3c509/3c529 (MCA)/3c579 \"EtherLink III\" support"
	depends on NET_VENDOR_3COM && (ISA || EISA || MCA)
	---help---
	  If you have a network (Ethernet) card belonging to the 3Com
	  EtherLinkIII series, say Y and read the Ethernet-HOWTO, available
	  from <http://www.tldp.org/docs.html#howto>.

	  If your card is not working you may need to use the DOS
	  setup disk to disable Plug & Play mode, and to select the default
	  media type.

	  To compile this driver as a module, choose M here. The module
	  will be called 3c509.

config 3C515
	tristate "3c515 ISA \"Fast EtherLink\""
	depends on NET_VENDOR_3COM && (ISA || EISA) && ISA_DMA_API
	help
	  If you have a 3Com ISA EtherLink XL "Corkscrew" 3c515 Fast Ethernet
	  network card, say Y and read the Ethernet-HOWTO, available from
	  <http://www.tldp.org/docs.html#howto>.

	  To compile this driver as a module, choose M here. The module
	  will be called 3c515.

config ELMC
	tristate "3c523 \"EtherLink/MC\" support"
	depends on NET_VENDOR_3COM && MCA_LEGACY
	help
	  If you have a network (Ethernet) card of this type, say Y and read
	  the Ethernet-HOWTO, available from
	  <http://www.tldp.org/docs.html#howto>.

	  To compile this driver as a module, choose M here. The module
	  will be called 3c523.

config ELMC_II
	tristate "3c527 \"EtherLink/MC 32\" support (EXPERIMENTAL)"
	depends on NET_VENDOR_3COM && MCA && MCA_LEGACY
	help
	  If you have a network (Ethernet) card of this type, say Y and read
	  the Ethernet-HOWTO, available from
	  <http://www.tldp.org/docs.html#howto>.

	  To compile this driver as a module, choose M here. The module
	  will be called 3c527.

config VORTEX
	tristate "3c590/3c900 series (592/595/597) \"Vortex/Boomerang\" support"
	depends on NET_VENDOR_3COM && (PCI || EISA)
	select MII
	---help---
	  This option enables driver support for a large number of 10Mbps and
	  10/100Mbps EISA, PCI and PCMCIA 3Com network cards:

	  "Vortex"    (Fast EtherLink 3c590/3c592/3c595/3c597) EISA and PCI
	  "Boomerang" (EtherLink XL 3c900 or 3c905)            PCI
	  "Cyclone"   (3c540/3c900/3c905/3c980/3c575/3c656)    PCI and Cardbus
	  "Tornado"   (3c905)                                  PCI
	  "Hurricane" (3c555/3cSOHO)                           PCI

	  If you have such a card, say Y and read the Ethernet-HOWTO,
	  available from <http://www.tldp.org/docs.html#howto>. More
	  specific information is in
	  <file:Documentation/networking/vortex.txt> and in the comments at
	  the beginning of <file:drivers/net/3c59x.c>.

	  To compile this support as a module, choose M here.

config TYPHOON
	tristate "3cr990 series \"Typhoon\" support"
	depends on NET_VENDOR_3COM && PCI
	select CRC32
	---help---
	  This option enables driver support for the 3cr990 series of cards:

	  3C990-TX, 3CR990-TX-95, 3CR990-TX-97, 3CR990-FX-95, 3CR990-FX-97,
	  3CR990SVR, 3CR990SVR95, 3CR990SVR97, 3CR990-FX-95 Server,
	  3CR990-FX-97 Server, 3C990B-TX-M, 3C990BSVR

	  If you have a network (Ethernet) card of this type, say Y and read
	  the Ethernet-HOWTO, available from
	  <http://www.tldp.org/docs.html#howto>.

	  To compile this driver as a module, choose M here. The module
	  will be called typhoon.

config LANCE
	tristate "AMD LANCE and PCnet (AT1500 and NE2100) support"
	depends on ISA && ISA_DMA_API
	help
	  If you have a network (Ethernet) card of this type, say Y and read
	  the Ethernet-HOWTO, available from
	  <http://www.tldp.org/docs.html#howto>. Some LinkSys cards are
	  of this type.

	  To compile this driver as a module, choose M here: the module
	  will be called lance.  This is recommended.

config NET_VENDOR_SMC
	bool "Western Digital/SMC cards"
	depends on ISA || MCA || EISA || MAC
	help
	  If you have a network (Ethernet) card belonging to this class, say Y
	  and read the Ethernet-HOWTO, available from
	  <http://www.tldp.org/docs.html#howto>.

	  Note that the answer to this question doesn't directly affect the
	  kernel: saying N will just cause the configurator to skip all
	  the questions about Western Digital cards. If you say Y, you will be
	  asked for your specific card in the following questions.

config WD80x3
	tristate "WD80*3 support"
	depends on NET_VENDOR_SMC && ISA
	select CRC32
	help
	  If you have a network (Ethernet) card of this type, say Y and read
	  the Ethernet-HOWTO, available from
	  <http://www.tldp.org/docs.html#howto>.

	  To compile this driver as a module, choose M here. The module
	  will be called wd.

config ULTRAMCA
	tristate "SMC Ultra MCA support"
	depends on NET_VENDOR_SMC && MCA
	select CRC32
	help
	  If you have a network (Ethernet) card of this type and are running
	  an MCA based system (PS/2), say Y and read the Ethernet-HOWTO,
	  available from <http://www.tldp.org/docs.html#howto>.

	  To compile this driver as a module, choose M here. The module
	  will be called smc-mca.

config ULTRA
	tristate "SMC Ultra support"
	depends on NET_VENDOR_SMC && ISA
	select CRC32
	---help---
	  If you have a network (Ethernet) card of this type, say Y and read
	  the Ethernet-HOWTO, available from
	  <http://www.tldp.org/docs.html#howto>.

	  Important: There have been many reports that, with some motherboards
	  mixing an SMC Ultra and an Adaptec AHA154x SCSI card (or compatible,
	  such as some BusLogic models) causes corruption problems with many
	  operating systems. The Linux smc-ultra driver has a work-around for
	  this but keep it in mind if you have such a SCSI card and have
	  problems.

	  To compile this driver as a module, choose M here. The module
	  will be called smc-ultra.

config ULTRA32
	tristate "SMC Ultra32 EISA support"
	depends on NET_VENDOR_SMC && EISA
	select CRC32
	help
	  If you have a network (Ethernet) card of this type, say Y and read
	  the Ethernet-HOWTO, available from
	  <http://www.tldp.org/docs.html#howto>.

	  To compile this driver as a module, choose M here. The module
	  will be called smc-ultra32.

config BFIN_MAC
	tristate "Blackfin on-chip MAC support"
	depends on NET_ETHERNET && (BF516 || BF518 || BF526 || BF527 || BF536 || BF537)
	select CRC32
	select MII
	select PHYLIB
	select BFIN_MAC_USE_L1 if DMA_UNCACHED_NONE
	help
	  This is the driver for Blackfin on-chip mac device. Say Y if you want it
	  compiled into the kernel. This driver is also available as a module
	  ( = code which can be inserted in and removed from the running kernel
	  whenever you want). The module will be called bfin_mac.

config BFIN_MAC_USE_L1
	bool "Use L1 memory for rx/tx packets"
	depends on BFIN_MAC && (BF527 || BF537)
	default y
	help
	  To get maximum network performance, you should use L1 memory as rx/tx buffers.
	  Say N here if you want to reserve L1 memory for other uses.

config BFIN_TX_DESC_NUM
	int "Number of transmit buffer packets"
	depends on BFIN_MAC
	range 6 10 if BFIN_MAC_USE_L1
	range 10 100
	default "10"
	help
	  Set the number of buffer packets used in driver.

config BFIN_RX_DESC_NUM
	int "Number of receive buffer packets"
	depends on BFIN_MAC
	range 20 100 if BFIN_MAC_USE_L1
	range 20 800
	default "20"
	help
	  Set the number of buffer packets used in driver.

config BFIN_MAC_RMII
	bool "RMII PHY Interface (EXPERIMENTAL)"
	depends on BFIN_MAC && EXPERIMENTAL
	default y if BFIN527_EZKIT
	default n if BFIN537_STAMP
	help
	  Use Reduced PHY MII Interface

config SMC9194
	tristate "SMC 9194 support"
	depends on NET_VENDOR_SMC && (ISA || MAC && BROKEN)
	select CRC32
	---help---
	  This is support for the SMC9xxx based Ethernet cards. Choose this
	  option if you have a DELL laptop with the docking station, or
	  another SMC9192/9194 based chipset.  Say Y if you want it compiled
	  into the kernel, and read the file
	  <file:Documentation/networking/smc9.txt> and the Ethernet-HOWTO,
	  available from <http://www.tldp.org/docs.html#howto>.

	  To compile this driver as a module, choose M here. The module
	  will be called smc9194.

config SMC91X
	tristate "SMC 91C9x/91C1xxx support"
	select CRC32
	select MII
	depends on ARM || REDWOOD_5 || REDWOOD_6 || M32R || SUPERH || \
		MIPS || BLACKFIN || MN10300
	help
	  This is a driver for SMC's 91x series of Ethernet chipsets,
	  including the SMC91C94 and the SMC91C111. Say Y if you want it
	  compiled into the kernel, and read the file
	  <file:Documentation/networking/smc9.txt>  and the Ethernet-HOWTO,
	  available from  <http://www.linuxdoc.org/docs.html#howto>.

	  This driver is also available as a module ( = code which can be
	  inserted in and removed from the running kernel whenever you want).
	  The module will be called smc91x.  If you want to compile it as a
	  module, say M here and read <file:Documentation/kbuild/modules.txt>.

config NET_NETX
	tristate "NetX Ethernet support"
	select MII
	depends on ARCH_NETX
	help
	  This is support for the Hilscher netX builtin Ethernet ports

	  To compile this driver as a module, choose M here. The module
	  will be called netx-eth.

config DM9000
	tristate "DM9000 support"
	depends on ARM || BLACKFIN || MIPS
	select CRC32
	select MII
	---help---
	  Support for DM9000 chipset.

	  To compile this driver as a module, choose M here.  The module
	  will be called dm9000.

config DM9000_DEBUGLEVEL
	int "DM9000 maximum debug level"
	depends on DM9000
	default 4
	help
	  The maximum level of debugging code compiled into the DM9000
	  driver.

config DM9000_FORCE_SIMPLE_PHY_POLL
	bool "Force simple NSR based PHY polling"
	depends on DM9000
	---help---
	  This configuration forces the DM9000 to use the NSR's LinkStatus
	  bit to determine if the link is up or down instead of the more
	  costly MII PHY reads. Note, this will not work if the chip is
	  operating with an external PHY.

config ENC28J60
	tristate "ENC28J60 support"
	depends on EXPERIMENTAL && SPI && NET_ETHERNET
	select CRC32
	---help---
	  Support for the Microchip EN28J60 ethernet chip.

	  To compile this driver as a module, choose M here. The module will be
	  called enc28j60.

config ENC28J60_WRITEVERIFY
	bool "Enable write verify"
	depends on ENC28J60
	---help---
	  Enable the verify after the buffer write useful for debugging purpose.
	  If unsure, say N.

config SMC911X
	tristate "SMSC LAN911[5678] support"
	select CRC32
	select MII
	depends on ARM || SUPERH
	help
	  This is a driver for SMSC's LAN911x series of Ethernet chipsets
	  including the new LAN9115, LAN9116, LAN9117, and LAN9118.
	  Say Y if you want it compiled into the kernel, 
	  and read the Ethernet-HOWTO, available from
	  <http://www.linuxdoc.org/docs.html#howto>.

	  This driver is also available as a module. The module will be 
	  called smc911x.  If you want to compile it as a module, say M 
	  here and read <file:Documentation/kbuild/modules.txt>

config SMSC911X
	tristate "SMSC LAN911x/LAN921x families embedded ethernet support"
	depends on ARM || SUPERH
	select CRC32
	select MII
	select PHYLIB
	---help---
	  Say Y here if you want support for SMSC LAN911x and LAN921x families
	  of ethernet controllers.

	  To compile this driver as a module, choose M here and read
	  <file:Documentation/networking/net-modules.txt>. The module
	  will be called smsc911x.

config NET_VENDOR_RACAL
	bool "Racal-Interlan (Micom) NI cards"
	depends on ISA
	help
	  If you have a network (Ethernet) card belonging to this class, such
	  as the NI5010, NI5210 or NI6210, say Y and read the Ethernet-HOWTO,
	  available from <http://www.tldp.org/docs.html#howto>.

	  Note that the answer to this question doesn't directly affect the
	  kernel: saying N will just cause the configurator to skip all
	  the questions about NI cards. If you say Y, you will be asked for
	  your specific card in the following questions.

config NI5010
	tristate "NI5010 support (EXPERIMENTAL)"
	depends on NET_VENDOR_RACAL && ISA && EXPERIMENTAL && BROKEN_ON_SMP
	---help---
	  If you have a network (Ethernet) card of this type, say Y and read
	  the Ethernet-HOWTO, available from
	  <http://www.tldp.org/docs.html#howto>. Note that this is still
	  experimental code.

	  To compile this driver as a module, choose M here. The module
	  will be called ni5010.

config NI52
	tristate "NI5210 support"
	depends on NET_VENDOR_RACAL && ISA
	help
	  If you have a network (Ethernet) card of this type, say Y and read
	  the Ethernet-HOWTO, available from
	  <http://www.tldp.org/docs.html#howto>.

	  To compile this driver as a module, choose M here. The module
	  will be called ni52.

config NI65
	tristate "NI6510 support"
	depends on NET_VENDOR_RACAL && ISA && ISA_DMA_API
	help
	  If you have a network (Ethernet) card of this type, say Y and read
	  the Ethernet-HOWTO, available from
	  <http://www.tldp.org/docs.html#howto>.

	  To compile this driver as a module, choose M here. The module
	  will be called ni65.

source "drivers/net/tulip/Kconfig"

config AT1700
	tristate "AT1700/1720 support (EXPERIMENTAL)"
	depends on (ISA || MCA_LEGACY) && EXPERIMENTAL
	select CRC32
	---help---
	  If you have a network (Ethernet) card of this type, say Y and read
	  the Ethernet-HOWTO, available from
	  <http://www.tldp.org/docs.html#howto>.

	  To compile this driver as a module, choose M here. The module
	  will be called at1700.

config DEPCA
	tristate "DEPCA, DE10x, DE200, DE201, DE202, DE422 support"
	depends on ISA || EISA || MCA
	select CRC32
	---help---
	  If you have a network (Ethernet) card of this type, say Y and read
	  the Ethernet-HOWTO, available from
	  <http://www.tldp.org/docs.html#howto> as well as
	  <file:drivers/net/depca.c>.

	  To compile this driver as a module, choose M here. The module
	  will be called depca.

config HP100
	tristate "HP 10/100VG PCLAN (ISA, EISA, PCI) support"
	depends on ISA || EISA || PCI
	help
	  If you have a network (Ethernet) card of this type, say Y and read
	  the Ethernet-HOWTO, available from
	  <http://www.tldp.org/docs.html#howto>.

	  To compile this driver as a module, choose M here. The module
	  will be called hp100.

config NET_ISA
	bool "Other ISA cards"
	depends on ISA
	---help---
	  If your network (Ethernet) card hasn't been mentioned yet and its
	  bus system (that's the way the cards talks to the other components
	  of your computer) is ISA (as opposed to EISA, VLB or PCI), say Y.
	  Make sure you know the name of your card. Read the Ethernet-HOWTO,
	  available from <http://www.tldp.org/docs.html#howto>.

	  If unsure, say Y.

	  Note that the answer to this question doesn't directly affect the
	  kernel: saying N will just cause the configurator to skip all
	  the remaining ISA network card questions. If you say Y, you will be
	  asked for your specific card in the following questions.

config E2100
	tristate "Cabletron E21xx support"
	depends on NET_ISA
	select CRC32
	help
	  If you have a network (Ethernet) card of this type, say Y and read
	  the Ethernet-HOWTO, available from
	  <http://www.tldp.org/docs.html#howto>.

	  To compile this driver as a module, choose M here. The module
	  will be called e2100.

config EWRK3
	tristate "EtherWORKS 3 (DE203, DE204, DE205) support"
	depends on NET_ISA
	select CRC32
	---help---
	  This driver supports the DE203, DE204 and DE205 network (Ethernet)
	  cards. If this is for you, say Y and read
	  <file:Documentation/networking/ewrk3.txt> in the kernel source as
	  well as the Ethernet-HOWTO, available from
	  <http://www.tldp.org/docs.html#howto>.

	  To compile this driver as a module, choose M here. The module
	  will be called ewrk3.

config EEXPRESS
	tristate "EtherExpress 16 support"
	depends on NET_ISA
	---help---
	  If you have an EtherExpress16 network (Ethernet) card, say Y and
	  read the Ethernet-HOWTO, available from
	  <http://www.tldp.org/docs.html#howto>.  Note that the Intel
	  EtherExpress16 card used to be regarded as a very poor choice
	  because the driver was very unreliable. We now have a new driver
	  that should do better.

	  To compile this driver as a module, choose M here. The module
	  will be called eexpress.

config EEXPRESS_PRO
	tristate "EtherExpressPro support/EtherExpress 10 (i82595) support"
	depends on NET_ISA
	---help---
	  If you have a network (Ethernet) card of this type, say Y. This
	  driver supports Intel i82595{FX,TX} based boards. Note however
	  that the EtherExpress PRO/100 Ethernet card has its own separate
	  driver.  Please read the Ethernet-HOWTO, available from
	  <http://www.tldp.org/docs.html#howto>.

	  To compile this driver as a module, choose M here. The module
	  will be called eepro.

config HPLAN_PLUS
	tristate "HP PCLAN+ (27247B and 27252A) support"
	depends on NET_ISA
	select CRC32
	help
	  If you have a network (Ethernet) card of this type, say Y and read
	  the Ethernet-HOWTO, available from
	  <http://www.tldp.org/docs.html#howto>.

	  To compile this driver as a module, choose M here. The module
	  will be called hp-plus.

config HPLAN
	tristate "HP PCLAN (27245 and other 27xxx series) support"
	depends on NET_ISA
	select CRC32
	help
	  If you have a network (Ethernet) card of this type, say Y and read
	  the Ethernet-HOWTO, available from
	  <http://www.tldp.org/docs.html#howto>.

	  To compile this driver as a module, choose M here. The module
	  will be called hp.

config LP486E
	tristate "LP486E on board Ethernet"
	depends on NET_ISA
	help
	  Say Y here to support the 82596-based on-board Ethernet controller
	  for the Panther motherboard, which is one of the two shipped in the
	  Intel Professional Workstation.

config ETH16I
	tristate "ICL EtherTeam 16i/32 support"
	depends on NET_ISA
	help
	  If you have a network (Ethernet) card of this type, say Y and read
	  the Ethernet-HOWTO, available from
	  <http://www.tldp.org/docs.html#howto>.

	  To compile this driver as a module, choose M here. The module
	  will be called eth16i.

config NE2000
	tristate "NE2000/NE1000 support"
	depends on NET_ISA || (Q40 && m) || M32R || MACH_TX49XX
	select CRC32
	---help---
	  If you have a network (Ethernet) card of this type, say Y and read
	  the Ethernet-HOWTO, available from
	  <http://www.tldp.org/docs.html#howto>.  Many Ethernet cards
	  without a specific driver are compatible with NE2000.

	  If you have a PCI NE2000 card however, say N here and Y to "PCI
	  NE2000 and clone support" under "EISA, VLB, PCI and on board
	  controllers" below. If you have a NE2000 card and are running on
	  an MCA system (a bus system used on some IBM PS/2 computers and
	  laptops), say N here and Y to "NE/2 (ne2000 MCA version) support",
	  below.

	  To compile this driver as a module, choose M here. The module
	  will be called ne.

config ZNET
	tristate "Zenith Z-Note support (EXPERIMENTAL)"
	depends on NET_ISA && EXPERIMENTAL && ISA_DMA_API
	help
	  The Zenith Z-Note notebook computer has a built-in network
	  (Ethernet) card, and this is the Linux driver for it. Note that the
	  IBM Thinkpad 300 is compatible with the Z-Note and is also supported
	  by this driver. Read the Ethernet-HOWTO, available from
	  <http://www.tldp.org/docs.html#howto>.

config SEEQ8005
	tristate "SEEQ8005 support (EXPERIMENTAL)"
	depends on NET_ISA && EXPERIMENTAL
	help
	  This is a driver for the SEEQ 8005 network (Ethernet) card.  If this
	  is for you, read the Ethernet-HOWTO, available from
	  <http://www.tldp.org/docs.html#howto>.

	  To compile this driver as a module, choose M here. The module
	  will be called seeq8005.

config NE2_MCA
	tristate "NE/2 (ne2000 MCA version) support"
	depends on MCA_LEGACY
	select CRC32
	help
	  If you have a network (Ethernet) card of this type, say Y and read
	  the Ethernet-HOWTO, available from
	  <http://www.tldp.org/docs.html#howto>.

	  To compile this driver as a module, choose M here. The module
	  will be called ne2.

config IBMLANA
	tristate "IBM LAN Adapter/A support"
	depends on MCA
	---help---
	  This is a Micro Channel Ethernet adapter.  You need to set
	  CONFIG_MCA to use this driver.  It is both available as an in-kernel
	  driver and as a module.

	  To compile this driver as a module, choose M here. The only
	  currently supported card is the IBM LAN Adapter/A for Ethernet.  It
	  will both support 16K and 32K memory windows, however a 32K window
	  gives a better security against packet losses.  Usage of multiple
	  boards with this driver should be possible, but has not been tested
	  up to now due to lack of hardware.

config IBMVETH
	tristate "IBM LAN Virtual Ethernet support"
	depends on PPC_PSERIES
	---help---
	  This driver supports virtual ethernet adapters on newer IBM iSeries
	  and pSeries systems.

	  To compile this driver as a module, choose M here. The module will
	  be called ibmveth.

source "drivers/net/ibm_newemac/Kconfig"

config NET_PCI
	bool "EISA, VLB, PCI and on board controllers"
	depends on ISA || EISA || PCI
	help
	  This is another class of network cards which attach directly to the
	  bus. If you have one of those, say Y and read the Ethernet-HOWTO,
	  available from <http://www.tldp.org/docs.html#howto>.

	  Note that the answer to this question doesn't directly affect the
	  kernel: saying N will just cause the configurator to skip all
	  the questions about this class of network cards. If you say Y, you
	  will be asked for your specific card in the following questions. If
	  you are unsure, say Y.

config PCNET32
	tristate "AMD PCnet32 PCI support"
	depends on NET_PCI && PCI
	select CRC32
	select MII
	help
	  If you have a PCnet32 or PCnetPCI based network (Ethernet) card,
	  answer Y here and read the Ethernet-HOWTO, available from
	  <http://www.tldp.org/docs.html#howto>.

	  To compile this driver as a module, choose M here. The module
	  will be called pcnet32.

config AMD8111_ETH
	tristate "AMD 8111 (new PCI lance) support"
	depends on NET_PCI && PCI
	select CRC32
	select MII
	help
	  If you have an AMD 8111-based PCI lance ethernet card,
	  answer Y here and read the Ethernet-HOWTO, available from
	  <http://www.tldp.org/docs.html#howto>.

	  To compile this driver as a module, choose M here. The module
	  will be called amd8111e.

config ADAPTEC_STARFIRE
	tristate "Adaptec Starfire/DuraLAN support"
	depends on NET_PCI && PCI
	select CRC32
	select MII
	help
	  Say Y here if you have an Adaptec Starfire (or DuraLAN) PCI network
	  adapter. The DuraLAN chip is used on the 64 bit PCI boards from
	  Adaptec e.g. the ANA-6922A. The older 32 bit boards use the tulip
	  driver.

	  To compile this driver as a module, choose M here: the module
	  will be called starfire.  This is recommended.

config AC3200
	tristate "Ansel Communications EISA 3200 support (EXPERIMENTAL)"
	depends on NET_PCI && (ISA || EISA) && EXPERIMENTAL
	select CRC32
	help
	  If you have a network (Ethernet) card of this type, say Y and read
	  the Ethernet-HOWTO, available from
	  <http://www.tldp.org/docs.html#howto>.

	  To compile this driver as a module, choose M here. The module
	  will be called ac3200.

config APRICOT
	tristate "Apricot Xen-II on board Ethernet"
	depends on NET_PCI && ISA
	help
	  If you have a network (Ethernet) controller of this type, say Y and
	  read the Ethernet-HOWTO, available from
	  <http://www.tldp.org/docs.html#howto>.

	  To compile this driver as a module, choose M here. The module
	  will be called apricot.

config B44
	tristate "Broadcom 440x/47xx ethernet support"
	depends on SSB_POSSIBLE && HAS_DMA
	select SSB
	select MII
	help
	  If you have a network (Ethernet) controller of this type, say Y
	  or M and read the Ethernet-HOWTO, available from
	  <http://www.tldp.org/docs.html#howto>.

	  To compile this driver as a module, choose M here. The module
	  will be called b44.

# Auto-select SSB PCI-HOST support, if possible
config B44_PCI_AUTOSELECT
	bool
	depends on B44 && SSB_PCIHOST_POSSIBLE
	select SSB_PCIHOST
	default y

# Auto-select SSB PCICORE driver, if possible
config B44_PCICORE_AUTOSELECT
	bool
	depends on B44 && SSB_DRIVER_PCICORE_POSSIBLE
	select SSB_DRIVER_PCICORE
	default y

config B44_PCI
	bool
	depends on B44_PCI_AUTOSELECT && B44_PCICORE_AUTOSELECT
	default y

config FORCEDETH
	tristate "nForce Ethernet support"
	depends on NET_PCI && PCI
	help
	  If you have a network (Ethernet) controller of this type, say Y and
	  read the Ethernet-HOWTO, available from
	  <http://www.tldp.org/docs.html#howto>.

	  To compile this driver as a module, choose M here. The module
	  will be called forcedeth.

config FORCEDETH_NAPI
	bool "Use Rx Polling (NAPI) (EXPERIMENTAL)"
	depends on FORCEDETH && EXPERIMENTAL
	help
	  NAPI is a new driver API designed to reduce CPU and interrupt load
	  when the driver is receiving lots of packets from the card. It is
	  still somewhat experimental and thus not yet enabled by default.

	  If your estimated Rx load is 10kpps or more, or if the card will be
	  deployed on potentially unfriendly networks (e.g. in a firewall),
	  then say Y here.

	  If in doubt, say N.

config CS89x0
	tristate "CS89x0 support"
	depends on NET_ETHERNET && (ISA || EISA || MACH_IXDP2351 \
		|| ARCH_IXDP2X01 || ARCH_PNX010X || MACH_MX31ADS)
	---help---
	  Support for CS89x0 chipset based Ethernet cards. If you have a
	  network (Ethernet) card of this type, say Y and read the
	  Ethernet-HOWTO, available from
	  <http://www.tldp.org/docs.html#howto> as well as
	  <file:Documentation/networking/cs89x0.txt>.

	  To compile this driver as a module, choose M here. The module
	  will be called cs89x0.

config CS89x0_NONISA_IRQ
	def_bool y
	depends on CS89x0 != n
	depends on MACH_IXDP2351 || ARCH_IXDP2X01 || ARCH_PNX010X || MACH_MX31ADS

config TC35815
	tristate "TOSHIBA TC35815 Ethernet support"
	depends on NET_PCI && PCI && MIPS
	select PHYLIB

config E100
	tristate "Intel(R) PRO/100+ support"
	depends on NET_PCI && PCI
	select MII
	---help---
	  This driver supports Intel(R) PRO/100 family of adapters.
	  To verify that your adapter is supported, find the board ID number 
	  on the adapter. Look for a label that has a barcode and a number 
	  in the format 123456-001 (six digits hyphen three digits). 

	  Use the above information and the Adapter & Driver ID Guide at:

	  <http://support.intel.com/support/network/adapter/pro100/21397.htm>

          to identify the adapter.

	  For the latest Intel PRO/100 network driver for Linux, see:

	  <http://appsr.intel.com/scripts-df/support_intel.asp>

	  More specific information on configuring the driver is in 
	  <file:Documentation/networking/e100.txt>.

	  To compile this driver as a module, choose M here. The module
	  will be called e100.

config LNE390
	tristate "Mylex EISA LNE390A/B support (EXPERIMENTAL)"
	depends on NET_PCI && EISA && EXPERIMENTAL
	select CRC32
	help
	  If you have a network (Ethernet) card of this type, say Y and read
	  the Ethernet-HOWTO, available from
	  <http://www.tldp.org/docs.html#howto>.

	  To compile this driver as a module, choose M here. The module
	  will be called lne390.

config FEALNX
	tristate "Myson MTD-8xx PCI Ethernet support"
	depends on NET_PCI && PCI
	select CRC32
	select MII
	help
	  Say Y here to support the Mysom MTD-800 family of PCI-based Ethernet
	  cards. Specifications and data at
	  <http://www.myson.com.hk/mtd/datasheet/>.

config NATSEMI
	tristate "National Semiconductor DP8381x series PCI Ethernet support"
	depends on NET_PCI && PCI
	select CRC32
	help
	  This driver is for the National Semiconductor DP83810 series,
	  which is used in cards from PureData, NetGear, Linksys
	  and others, including the 83815 chip.
	  More specific information and updates are available from
	  <http://www.scyld.com/network/natsemi.html>.

config NE2K_PCI
	tristate "PCI NE2000 and clones support (see help)"
	depends on NET_PCI && PCI
	select CRC32
	---help---
	  This driver is for NE2000 compatible PCI cards. It will not work
	  with ISA NE2000 cards (they have their own driver, "NE2000/NE1000
	  support" below). If you have a PCI NE2000 network (Ethernet) card,
	  say Y and read the Ethernet-HOWTO, available from
	  <http://www.tldp.org/docs.html#howto>.

	  This driver also works for the following NE2000 clone cards:
	  RealTek RTL-8029  Winbond 89C940  Compex RL2000  KTI ET32P2
	  NetVin NV5000SC   Via 86C926      SureCom NE34   Winbond
	  Holtek HT80232    Holtek HT80229

	  To compile this driver as a module, choose M here. The module
	  will be called ne2k-pci.

config NE3210
	tristate "Novell/Eagle/Microdyne NE3210 EISA support (EXPERIMENTAL)"
	depends on NET_PCI && EISA && EXPERIMENTAL
	select CRC32
	---help---
	  If you have a network (Ethernet) card of this type, say Y and read
	  the Ethernet-HOWTO, available from
	  <http://www.tldp.org/docs.html#howto>.  Note that this driver
	  will NOT WORK for NE3200 cards as they are completely different.

	  To compile this driver as a module, choose M here. The module
	  will be called ne3210.

config ES3210
	tristate "Racal-Interlan EISA ES3210 support (EXPERIMENTAL)"
	depends on NET_PCI && EISA && EXPERIMENTAL
	select CRC32
	help
	  If you have a network (Ethernet) card of this type, say Y and read
	  the Ethernet-HOWTO, available from
	  <http://www.tldp.org/docs.html#howto>.

	  To compile this driver as a module, choose M here. The module
	  will be called es3210.

config 8139CP
	tristate "RealTek RTL-8139 C+ PCI Fast Ethernet Adapter support (EXPERIMENTAL)"
	depends on NET_PCI && PCI && EXPERIMENTAL
	select CRC32
	select MII
	help
	  This is a driver for the Fast Ethernet PCI network cards based on
	  the RTL8139C+ chips. If you have one of those, say Y and read
	  the Ethernet-HOWTO, available from
	  <http://www.tldp.org/docs.html#howto>.

	  To compile this driver as a module, choose M here: the module
	  will be called 8139cp.  This is recommended.

config 8139TOO
	tristate "RealTek RTL-8129/8130/8139 PCI Fast Ethernet Adapter support"
	depends on NET_PCI && PCI
	select CRC32
	select MII
	---help---
	  This is a driver for the Fast Ethernet PCI network cards based on
	  the RTL 8129/8130/8139 chips. If you have one of those, say Y and
	  read the Ethernet-HOWTO <http://www.tldp.org/docs.html#howto>.

	  To compile this driver as a module, choose M here: the module
	  will be called 8139too.  This is recommended.

config 8139TOO_PIO
	bool "Use PIO instead of MMIO"
	default y
	depends on 8139TOO
	help
	  This instructs the driver to use programmed I/O ports (PIO) instead
	  of PCI shared memory (MMIO).  This can possibly solve some problems
	  in case your mainboard has memory consistency issues.  If unsure,
	  say N.

config 8139TOO_TUNE_TWISTER
	bool "Support for uncommon RTL-8139 rev. K (automatic channel equalization)"
	depends on 8139TOO
	help
	  This implements a function which might come in handy in case you
	  are using low quality on long cabling. It is required for RealTek
	  RTL-8139 revision K boards, and totally unused otherwise.  It tries
	  to match the transceiver to the cable characteristics. This is
	  experimental since hardly documented by the manufacturer.
	  If unsure, say Y.

config 8139TOO_8129
	bool "Support for older RTL-8129/8130 boards"
	depends on 8139TOO
	help
	  This enables support for the older and uncommon RTL-8129 and
	  RTL-8130 chips, which support MII via an external transceiver,
	  instead of an internal one.  Disabling this option will save some
	  memory by making the code size smaller.  If unsure, say Y.

config 8139_OLD_RX_RESET
	bool "Use older RX-reset method"
	depends on 8139TOO
	help
	  The 8139too driver was recently updated to contain a more rapid
	  reset sequence, in the face of severe receive errors.  This "new"
	  RX-reset method should be adequate for all boards.  But if you
	  experience problems, you can enable this option to restore the
	  old RX-reset behavior.  If unsure, say N.

config R6040
	tristate "RDC R6040 Fast Ethernet Adapter support"
	depends on NET_PCI && PCI
	select CRC32
	select MII
	help
	  This is a driver for the R6040 Fast Ethernet MACs found in the
	  the RDC R-321x System-on-chips.

	  To compile this driver as a module, choose M here: the module
	  will be called r6040. This is recommended.

config SIS900
	tristate "SiS 900/7016 PCI Fast Ethernet Adapter support"
	depends on NET_PCI && PCI
	select CRC32
	select MII
	---help---
	  This is a driver for the Fast Ethernet PCI network cards based on
	  the SiS 900 and SiS 7016 chips. The SiS 900 core is also embedded in
	  SiS 630 and SiS 540 chipsets.

	  This driver also supports AMD 79C901 HomePNA so that you can use
	  your phone line as a network cable.

	  To compile this driver as a module, choose M here: the module
	  will be called sis900.  This is recommended.

config EPIC100
	tristate "SMC EtherPower II"
	depends on NET_PCI && PCI
	select CRC32
	select MII
	help
	  This driver is for the SMC EtherPower II 9432 PCI Ethernet NIC,
	  which is based on the SMC83c17x (EPIC/100).
	  More specific information and updates are available from
	  <http://www.scyld.com/network/epic100.html>.

config SMSC9420
	tristate "SMSC LAN9420 PCI ethernet adapter support"
	depends on NET_PCI && PCI
	select CRC32
	select PHYLIB
	select SMSC_PHY
	help
	  This is a driver for SMSC's LAN9420 PCI ethernet adapter.
	  Say Y if you want it compiled into the kernel,
	  and read the Ethernet-HOWTO, available from
	  <http://www.linuxdoc.org/docs.html#howto>.

	  This driver is also available as a module. The module will be
	  called smsc9420.  If you want to compile it as a module, say M
	  here and read <file:Documentation/kbuild/modules.txt>

config SUNDANCE
	tristate "Sundance Alta support"
	depends on NET_PCI && PCI
	select CRC32
	select MII
	help
	  This driver is for the Sundance "Alta" chip.
	  More specific information and updates are available from
	  <http://www.scyld.com/network/sundance.html>.

config SUNDANCE_MMIO
	bool "Use MMIO instead of PIO"
	depends on SUNDANCE
	help
	  Enable memory-mapped I/O for interaction with Sundance NIC registers.
	  Do NOT enable this by default, PIO (enabled when MMIO is disabled)
	  is known to solve bugs on certain chips.

	  If unsure, say N.

config TLAN
	tristate "TI ThunderLAN support"
	depends on NET_PCI && (PCI || EISA)
	---help---
	  If you have a PCI Ethernet network card based on the ThunderLAN chip
	  which is supported by this driver, say Y and read the
	  Ethernet-HOWTO, available from
	  <http://www.tldp.org/docs.html#howto>.

	  Devices currently supported by this driver are Compaq Netelligent,
	  Compaq NetFlex and Olicom cards.  Please read the file
	  <file:Documentation/networking/tlan.txt> for more details.

	  To compile this driver as a module, choose M here. The module
	  will be called tlan.

	  Please email feedback to <torben.mathiasen@compaq.com>.

config VIA_RHINE
	tristate "VIA Rhine support"
	depends on NET_PCI && PCI
	select CRC32
	select MII
	help
	  If you have a VIA "Rhine" based network card (Rhine-I (VT86C100A),
	  Rhine-II (VT6102), or Rhine-III (VT6105)), say Y here. Rhine-type
	  Ethernet functions can also be found integrated on South Bridges
	  (e.g. VT8235).

	  To compile this driver as a module, choose M here. The module
	  will be called via-rhine.

config VIA_RHINE_MMIO
	bool "Use MMIO instead of PIO"
	depends on VIA_RHINE
	help
	  This instructs the driver to use PCI shared memory (MMIO) instead of
	  programmed I/O ports (PIO). Enabling this gives an improvement in
	  processing time in parts of the driver.

	  If unsure, say Y.

config SC92031
	tristate "Silan SC92031 PCI Fast Ethernet Adapter driver (EXPERIMENTAL)"
	depends on NET_PCI && PCI && EXPERIMENTAL
	select CRC32
	---help---
	  This is a driver for the Fast Ethernet PCI network cards based on
	  the Silan SC92031 chip (sometimes also called Rsltek 8139D). If you
	  have one of these, say Y here.

	  To compile this driver as a module, choose M here: the module
	  will be called sc92031.  This is recommended.

config CPMAC
	tristate "TI AR7 CPMAC Ethernet support (EXPERIMENTAL)"
	depends on NET_ETHERNET && EXPERIMENTAL && AR7 && BROKEN
	select PHYLIB
	help
	  TI AR7 CPMAC Ethernet support

config NET_POCKET
	bool "Pocket and portable adapters"
	depends on PARPORT
	---help---
	  Cute little network (Ethernet) devices which attach to the parallel
	  port ("pocket adapters"), commonly used with laptops. If you have
	  one of those, say Y and read the Ethernet-HOWTO, available from
	  <http://www.tldp.org/docs.html#howto>.

	  If you want to plug a network (or some other) card into the PCMCIA
	  (or PC-card) slot of your laptop instead (PCMCIA is the standard for
	  credit card size extension cards used by all modern laptops), you
	  need the pcmcia-cs package (location contained in the file
	  <file:Documentation/Changes>) and you can say N here.

	  Laptop users should read the Linux Laptop home page at
	  <http://www.linux-on-laptops.com/> or
	  Tuxmobil - Linux on Mobile Computers at <http://www.tuxmobil.org/>.

	  Note that the answer to this question doesn't directly affect the
	  kernel: saying N will just cause the configurator to skip all
	  the questions about this class of network devices. If you say Y, you
	  will be asked for your specific device in the following questions.

config ATP
	tristate "AT-LAN-TEC/RealTek pocket adapter support"
	depends on NET_POCKET && PARPORT && X86
	select CRC32
	---help---
	  This is a network (Ethernet) device which attaches to your parallel
	  port. Read <file:drivers/net/atp.c> as well as the Ethernet-HOWTO,
	  available from <http://www.tldp.org/docs.html#howto>, if you
	  want to use this.  If you intend to use this driver, you should have
	  said N to the "Parallel printer support", because the two drivers
	  don't like each other.

	  To compile this driver as a module, choose M here: the module
	  will be called atp.

config DE600
	tristate "D-Link DE600 pocket adapter support"
	depends on NET_POCKET && PARPORT
	---help---
	  This is a network (Ethernet) device which attaches to your parallel
	  port. Read <file:Documentation/networking/DLINK.txt> as well as the
	  Ethernet-HOWTO, available from
	  <http://www.tldp.org/docs.html#howto>, if you want to use
	  this. It is possible to have several devices share a single parallel
	  port and it is safe to compile the corresponding drivers into the
	  kernel.

	  To compile this driver as a module, choose M here: the module
	  will be called de600.

config DE620
	tristate "D-Link DE620 pocket adapter support"
	depends on NET_POCKET && PARPORT
	---help---
	  This is a network (Ethernet) device which attaches to your parallel
	  port. Read <file:Documentation/networking/DLINK.txt> as well as the
	  Ethernet-HOWTO, available from
	  <http://www.tldp.org/docs.html#howto>, if you want to use
	  this. It is possible to have several devices share a single parallel
	  port and it is safe to compile the corresponding drivers into the
	  kernel.

	  To compile this driver as a module, choose M here: the module
	  will be called de620.

config SGISEEQ
	tristate "SGI Seeq ethernet controller support"
	depends on SGI_HAS_SEEQ
	help
	  Say Y here if you have an Seeq based Ethernet network card. This is
	  used in many Silicon Graphics machines.

config DECLANCE
	tristate "DEC LANCE ethernet controller support"
	depends on MACH_DECSTATION
	select CRC32
	help
	  This driver is for the series of Ethernet controllers produced by
	  DEC (now Compaq) based on the AMD Lance chipset, including the
	  DEPCA series.  (This chipset is better known via the NE2100 cards.)

config 68360_ENET
	bool "Motorola 68360 ethernet controller"
	depends on M68360
	help
	  Say Y here if you want to use the built-in ethernet controller of
	  the Motorola 68360 processor.

config FEC
<<<<<<< HEAD
	bool "FEC ethernet controller (of ColdFire and some i.MX CPUs)"
	depends on M523x || M527x || M5272 || M528x || M520x || MACH_MX27
=======
	bool "FEC ethernet controller (of ColdFire CPUs)"
	depends on M523x || M527x || M5272 || M528x || M520x || M532x
>>>>>>> fb53fde9
	help
	  Say Y here if you want to use the built-in 10/100 Fast ethernet
	  controller on some Motorola ColdFire and Freescale i.MX processors.

config FEC2
	bool "Second FEC ethernet controller (on some ColdFire CPUs)"
	depends on FEC
	help
	  Say Y here if you want to use the second built-in 10/100 Fast
	  ethernet controller on some Motorola ColdFire processors.

config FEC_MPC52xx
	tristate "MPC52xx FEC driver"
	depends on PPC_MPC52xx && PPC_BESTCOMM
	select CRC32
	select PHYLIB
	select PPC_BESTCOMM_FEC
	---help---
	  This option enables support for the MPC5200's on-chip
	  Fast Ethernet Controller
	  If compiled as module, it will be called 'fec_mpc52xx.ko'.

config FEC_MPC52xx_MDIO
	bool "MPC52xx FEC MDIO bus driver"
	depends on FEC_MPC52xx
	default y
	---help---
	  The MPC5200's FEC can connect to the Ethernet either with
	  an external MII PHY chip or 10 Mbps 7-wire interface
	  (Motorola? industry standard).
	  If your board uses an external PHY connected to FEC, enable this.
	  If not sure, enable.
	  If compiled as module, it will be called 'fec_mpc52xx_phy.ko'.

config NE_H8300
	tristate "NE2000 compatible support for H8/300"
	depends on H8300
	help
	  Say Y here if you want to use the NE2000 compatible
	  controller on the Renesas H8/300 processor.

config ATL2
	tristate "Atheros L2 Fast Ethernet support"
	depends on PCI
	select CRC32
	select MII
	help
	  This driver supports the Atheros L2 fast ethernet adapter.

	  To compile this driver as a module, choose M here.  The module
	  will be called atl2.

source "drivers/net/fs_enet/Kconfig"

endif # NET_ETHERNET

#
#	Gigabit Ethernet
#

menuconfig NETDEV_1000
	bool "Ethernet (1000 Mbit)"
	depends on !UML
	default y
	---help---
	  Ethernet (also called IEEE 802.3 or ISO 8802-2) is the most common
	  type of Local Area Network (LAN) in universities and companies.

	  Say Y here to get to see options for Gigabit Ethernet drivers.
	  This option alone does not add any kernel code.
	  Note that drivers supporting both 100 and 1000 MBit may be listed
	  under "Ethernet (10 or 100MBit)" instead.

	  If you say N, all options in this submenu will be skipped and disabled.

if NETDEV_1000

config ACENIC
	tristate "Alteon AceNIC/3Com 3C985/NetGear GA620 Gigabit support"
	depends on PCI
	---help---
	  Say Y here if you have an Alteon AceNIC, 3Com 3C985(B), NetGear
	  GA620, SGI Gigabit or Farallon PN9000-SX PCI Gigabit Ethernet
	  adapter. The driver allows for using the Jumbo Frame option (9000
	  bytes/frame) however it requires that your switches can handle this
	  as well. To enable Jumbo Frames, add `mtu 9000' to your ifconfig
	  line.

	  To compile this driver as a module, choose M here: the
	  module will be called acenic.

config ACENIC_OMIT_TIGON_I
	bool "Omit support for old Tigon I based AceNICs"
	depends on ACENIC
	help
	  Say Y here if you only have Tigon II based AceNICs and want to leave
	  out support for the older Tigon I based cards which are no longer
	  being sold (ie. the original Alteon AceNIC and 3Com 3C985 (non B
	  version)).  This will reduce the size of the driver object by
	  app. 100KB.  If you are not sure whether your card is a Tigon I or a
	  Tigon II, say N here.

	  The safe and default value for this is N.

config DL2K
	tristate "DL2000/TC902x-based Gigabit Ethernet support"
	depends on PCI
	select CRC32
	help
	  This driver supports DL2000/TC902x-based Gigabit ethernet cards,
	  which includes
	  D-Link DGE-550T Gigabit Ethernet Adapter.
	  D-Link DL2000-based Gigabit Ethernet Adapter.
	  Sundance/Tamarack TC902x Gigabit Ethernet Adapter.

	  To compile this driver as a module, choose M here: the
	  module will be called dl2k.

config E1000
	tristate "Intel(R) PRO/1000 Gigabit Ethernet support"
	depends on PCI
	---help---
	  This driver supports Intel(R) PRO/1000 gigabit ethernet family of
	  adapters.  For more information on how to identify your adapter, go 
	  to the Adapter & Driver ID Guide at:

	  <http://support.intel.com/support/network/adapter/pro100/21397.htm>

	  For general information and support, go to the Intel support
	  website at:

	  <http://support.intel.com>

	  More specific information on configuring the driver is in 
	  <file:Documentation/networking/e1000.txt>.

	  To compile this driver as a module, choose M here. The module
	  will be called e1000.

config E1000E
	tristate "Intel(R) PRO/1000 PCI-Express Gigabit Ethernet support"
	depends on PCI && (!SPARC32 || BROKEN)
	---help---
	  This driver supports the PCI-Express Intel(R) PRO/1000 gigabit
	  ethernet family of adapters. For PCI or PCI-X e1000 adapters,
	  use the regular e1000 driver For more information on how to
	  identify your adapter, go to the Adapter & Driver ID Guide at:

	  <http://support.intel.com/support/network/adapter/pro100/21397.htm>

	  For general information and support, go to the Intel support
	  website at:

	  <http://support.intel.com>

	  To compile this driver as a module, choose M here. The module
	  will be called e1000e.

config IP1000
	tristate "IP1000 Gigabit Ethernet support"
	depends on PCI && EXPERIMENTAL
	select MII
	---help---
	  This driver supports IP1000 gigabit Ethernet cards.

	  To compile this driver as a module, choose M here: the module
	  will be called ipg.  This is recommended.

config IGB
       tristate "Intel(R) 82575/82576 PCI-Express Gigabit Ethernet support"
       depends on PCI
       ---help---
         This driver supports Intel(R) 82575/82576 gigabit ethernet family of
         adapters.  For more information on how to identify your adapter, go
         to the Adapter & Driver ID Guide at:

         <http://support.intel.com/support/network/adapter/pro100/21397.htm>

         For general information and support, go to the Intel support
         website at:

         <http://support.intel.com>

         More specific information on configuring the driver is in
         <file:Documentation/networking/e1000.txt>.

         To compile this driver as a module, choose M here. The module
         will be called igb.

config IGB_LRO 
	bool "Use software LRO"
	depends on IGB && INET
	---help---
	  Say Y here if you want to use large receive offload. 

	  If in doubt, say N.

config IGB_DCA
	bool "Direct Cache Access (DCA) Support"
	default y
	depends on IGB && DCA && !(IGB=y && DCA=m)
	---help---
	  Say Y here if you want to use Direct Cache Access (DCA) in the
	  driver.  DCA is a method for warming the CPU cache before data
	  is used, with the intent of lessening the impact of cache misses.

source "drivers/net/ixp2000/Kconfig"

config MYRI_SBUS
	tristate "MyriCOM Gigabit Ethernet support"
	depends on SBUS
	help
	  This driver supports MyriCOM Sbus gigabit Ethernet cards.

	  To compile this driver as a module, choose M here: the module
	  will be called myri_sbus.  This is recommended.

config NS83820
	tristate "National Semiconductor DP83820 support"
	depends on PCI
	help
	  This is a driver for the National Semiconductor DP83820 series
	  of gigabit ethernet MACs.  Cards using this chipset include
	  the D-Link DGE-500T, PureData's PDP8023Z-TG, SMC's SMC9462TX,
	  SOHO-GA2000T, SOHO-GA2500T.  The driver supports the use of
	  zero copy.

config HAMACHI
	tristate "Packet Engines Hamachi GNIC-II support"
	depends on PCI
	select MII
	help
	  If you have a Gigabit Ethernet card of this type, say Y and read
	  the Ethernet-HOWTO, available from
	  <http://www.tldp.org/docs.html#howto>.

	  To compile this driver as a module, choose M here. The module will be
	  called hamachi.

config YELLOWFIN
	tristate "Packet Engines Yellowfin Gigabit-NIC support (EXPERIMENTAL)"
	depends on PCI && EXPERIMENTAL
	select CRC32
	---help---
	  Say Y here if you have a Packet Engines G-NIC PCI Gigabit Ethernet
	  adapter or the SYM53C885 Ethernet controller. The Gigabit adapter is
	  used by the Beowulf Linux cluster project.  See
	  <http://cesdis.gsfc.nasa.gov/linux/drivers/yellowfin.html> for more
	  information about this driver in particular and Beowulf in general.

	  To compile this driver as a module, choose M here: the module
	  will be called yellowfin.  This is recommended.

config R8169
	tristate "Realtek 8169 gigabit ethernet support"
	depends on PCI
	select CRC32
	select MII
	---help---
	  Say Y here if you have a Realtek 8169 PCI Gigabit Ethernet adapter.

	  To compile this driver as a module, choose M here: the module
	  will be called r8169.  This is recommended.

config R8169_VLAN
	bool "VLAN support"
	depends on R8169 && VLAN_8021Q
	---help---
	  Say Y here for the r8169 driver to support the functions required
	  by the kernel 802.1Q code.

	  If in doubt, say Y.

config SB1250_MAC
	tristate "SB1250 Gigabit Ethernet support"
	depends on SIBYTE_SB1xxx_SOC
	select PHYLIB
	---help---
	  This driver supports Gigabit Ethernet interfaces based on the
	  Broadcom SiByte family of System-On-a-Chip parts.  They include
	  the BCM1120, BCM1125, BCM1125H, BCM1250, BCM1255, BCM1280, BCM1455
	  and BCM1480 chips.

	  To compile this driver as a module, choose M here: the module
	  will be called sb1250-mac.

config SIS190
	tristate "SiS190/SiS191 gigabit ethernet support"
	depends on PCI
	select CRC32
	select MII
	---help---
	  Say Y here if you have a SiS 190 PCI Fast Ethernet adapter or
	  a SiS 191 PCI Gigabit Ethernet adapter. Both are expected to
	  appear in lan on motherboard designs which are based on SiS 965
	  and SiS 966 south bridge.

	  To compile this driver as a module, choose M here: the module
	  will be called sis190.  This is recommended.

config SKGE
	tristate "New SysKonnect GigaEthernet support"
	depends on PCI
	select CRC32
	---help---
	  This driver support the Marvell Yukon or SysKonnect SK-98xx/SK-95xx
	  and related Gigabit Ethernet adapters. It is a new smaller driver
	  with better performance and more complete ethtool support.

	  It does not support the link failover and network management 
	  features that "portable" vendor supplied sk98lin driver does.

	  This driver supports adapters based on the original Yukon chipset:
	  Marvell 88E8001, Belkin F5D5005, CNet GigaCard, DLink DGE-530T,
	  Linksys EG1032/EG1064, 3Com 3C940/3C940B, SysKonnect SK-9871/9872.

	  It does not support the newer Yukon2 chipset: a separate driver,
	  sky2, is provided for Yukon2-based adapters.

	  To compile this driver as a module, choose M here: the module
	  will be called skge.  This is recommended.

config SKGE_DEBUG
       bool "Debugging interface"
       depends on SKGE && DEBUG_FS
       help
	 This option adds the ability to dump driver state for debugging.
	 The file debugfs/skge/ethX displays the state of the internal
	 transmit and receive rings.

	 If unsure, say N.

config SKY2
	tristate "SysKonnect Yukon2 support"
	depends on PCI
	select CRC32
	---help---
	  This driver supports Gigabit Ethernet adapters based on the
	  Marvell Yukon 2 chipset:
	  Marvell 88E8021/88E8022/88E8035/88E8036/88E8038/88E8050/88E8052/
	  88E8053/88E8055/88E8061/88E8062, SysKonnect SK-9E21D/SK-9S21

	  There is companion driver for the older Marvell Yukon and
	  Genesis based adapters: skge.

	  To compile this driver as a module, choose M here: the module
	  will be called sky2.  This is recommended.

config SKY2_DEBUG
       bool "Debugging interface"
       depends on SKY2 && DEBUG_FS
       help
	 This option adds the ability to dump driver state for debugging.
	 The file debugfs/sky2/ethX displays the state of the internal
	 transmit and receive rings.

	 If unsure, say N.

config VIA_VELOCITY
	tristate "VIA Velocity support"
	depends on PCI
	select CRC32
	select CRC_CCITT
	select MII
	help
	  If you have a VIA "Velocity" based network card say Y here.

	  To compile this driver as a module, choose M here. The module
	  will be called via-velocity.

config TIGON3
	tristate "Broadcom Tigon3 support"
	depends on PCI
	select PHYLIB
	help
	  This driver supports Broadcom Tigon3 based gigabit Ethernet cards.

	  To compile this driver as a module, choose M here: the module
	  will be called tg3.  This is recommended.

config BNX2
	tristate "Broadcom NetXtremeII support"
	depends on PCI
	select CRC32
	select ZLIB_INFLATE
	help
	  This driver supports Broadcom NetXtremeII gigabit Ethernet cards.

	  To compile this driver as a module, choose M here: the module
	  will be called bnx2.  This is recommended.

config SPIDER_NET
	tristate "Spider Gigabit Ethernet driver"
	depends on PCI && (PPC_IBM_CELL_BLADE || PPC_CELLEB)
	select FW_LOADER
	help
	  This driver supports the Gigabit Ethernet chips present on the
	  Cell Processor-Based Blades from IBM.

config TSI108_ETH
	   tristate "Tundra TSI108 gigabit Ethernet support"
	   depends on TSI108_BRIDGE
	   help
	     This driver supports Tundra TSI108 gigabit Ethernet ports.
	     To compile this driver as a module, choose M here: the module
	     will be called tsi108_eth.

config GELIC_NET
	tristate "PS3 Gigabit Ethernet driver"
	depends on PPC_PS3
	select PS3_SYS_MANAGER
	help
	  This driver supports the network device on the PS3 game
	  console.  This driver has built-in support for Ethernet.

	  To compile this driver as a module, choose M here: the
	  module will be called ps3_gelic.

config GELIC_WIRELESS
	bool "PS3 Wireless support"
	depends on GELIC_NET
	select WIRELESS_EXT
	help
	  This option adds the support for the wireless feature of PS3.
	  If you have the wireless-less model of PS3 or have no plan to
	  use wireless feature, disabling this option saves memory.  As
	  the driver automatically distinguishes the models, you can
	  safely enable this option even if you have a wireless-less model.

config GELIC_WIRELESS_OLD_PSK_INTERFACE
       bool "PS3 Wireless private PSK interface (OBSOLETE)"
       depends on GELIC_WIRELESS
       help
          This option retains the obsolete private interface to pass
          the PSK from user space programs to the driver.  The PSK
          stands for 'Pre Shared Key' and is used for WPA[2]-PSK
          (WPA-Personal) environment.
          If WPA[2]-PSK is used and you need to use old programs that
          support only this old interface, say Y.  Otherwise N.

          If unsure, say N.

config GIANFAR
	tristate "Gianfar Ethernet"
	depends on FSL_SOC
	select PHYLIB
	select CRC32
	help
	  This driver supports the Gigabit TSEC on the MPC83xx, MPC85xx,
	  and MPC86xx family of chips, and the FEC on the 8540.

config UCC_GETH
	tristate "Freescale QE Gigabit Ethernet"
	depends on QUICC_ENGINE
	select PHYLIB
	help
	  This driver supports the Gigabit Ethernet mode of the QUICC Engine,
	  which is available on some Freescale SOCs.

config UGETH_MAGIC_PACKET
	bool "Magic Packet detection support"
	depends on UCC_GETH

config UGETH_TX_ON_DEMAND
	bool "Transmit on Demand support"
	depends on UCC_GETH

config MV643XX_ETH
	tristate "Marvell Discovery (643XX) and Orion ethernet support"
	depends on MV64360 || MV64X60 || (PPC_MULTIPLATFORM && PPC32) || PLAT_ORION
	select PHYLIB
	help
	  This driver supports the gigabit ethernet MACs in the
	  Marvell Discovery PPC/MIPS chipset family (MV643XX) and
	  in the Marvell Orion ARM SoC family.

	  Some boards that use the Discovery chipset are the Momenco
	  Ocelot C and Jaguar ATX and Pegasos II.

config QLA3XXX
	tristate "QLogic QLA3XXX Network Driver Support"
	depends on PCI
	help
	  This driver supports QLogic ISP3XXX gigabit Ethernet cards.

	  To compile this driver as a module, choose M here: the module
	  will be called qla3xxx.

config ATL1
	tristate "Atheros/Attansic L1 Gigabit Ethernet support"
	depends on PCI
	select CRC32
	select MII
	help
	  This driver supports the Atheros/Attansic L1 gigabit ethernet
	  adapter.

	  To compile this driver as a module, choose M here.  The module
	  will be called atl1.

config ATL1E
	tristate "Atheros L1E Gigabit Ethernet support (EXPERIMENTAL)"
	depends on PCI && EXPERIMENTAL
	select CRC32
	select MII
	help
	  This driver supports the Atheros L1E gigabit ethernet adapter.

	  To compile this driver as a module, choose M here.  The module
	  will be called atl1e.

config JME
	tristate "JMicron(R) PCI-Express Gigabit Ethernet support"
	depends on PCI
	select CRC32
	select MII
	---help---
	  This driver supports the PCI-Express gigabit ethernet adapters
	  based on JMicron JMC250 chipset.

	  To compile this driver as a module, choose M here. The module
	  will be called jme.

endif # NETDEV_1000

#
#	10 Gigabit Ethernet
#

menuconfig NETDEV_10000
	bool "Ethernet (10000 Mbit)"
	depends on !UML
	default y
	---help---
	  Say Y here to get to see options for 10 Gigabit Ethernet drivers.
	  This option alone does not add any kernel code.

	  If you say N, all options in this submenu will be skipped and disabled.

if NETDEV_10000

config CHELSIO_T1
        tristate "Chelsio 10Gb Ethernet support"
        depends on PCI
	select CRC32
        help
          This driver supports Chelsio gigabit and 10-gigabit
          Ethernet cards. More information about adapter features and
	  performance tuning is in <file:Documentation/networking/cxgb.txt>.

          For general information about Chelsio and our products, visit
          our website at <http://www.chelsio.com>.

          For customer support, please visit our customer support page at
          <http://www.chelsio.com/support.htm>.

          Please send feedback to <linux-bugs@chelsio.com>.

          To compile this driver as a module, choose M here: the module
          will be called cxgb.

config CHELSIO_T1_1G
        bool "Chelsio gigabit Ethernet support"
        depends on CHELSIO_T1
        help
          Enables support for Chelsio's gigabit Ethernet PCI cards.  If you
          are using only 10G cards say 'N' here.

config CHELSIO_T3_DEPENDS
	tristate
	depends on PCI && INET
	default y

config CHELSIO_T3
	tristate "Chelsio Communications T3 10Gb Ethernet support"
	depends on CHELSIO_T3_DEPENDS
	select FW_LOADER
	help
	  This driver supports Chelsio T3-based gigabit and 10Gb Ethernet
	  adapters.

	  For general information about Chelsio and our products, visit
	  our website at <http://www.chelsio.com>.

	  For customer support, please visit our customer support page at
	  <http://www.chelsio.com/support.htm>.

	  Please send feedback to <linux-bugs@chelsio.com>.

	  To compile this driver as a module, choose M here: the module
	  will be called cxgb3.

config EHEA
	tristate "eHEA Ethernet support"
	depends on IBMEBUS && INET && SPARSEMEM
	select INET_LRO
	---help---
	  This driver supports the IBM pSeries eHEA ethernet adapter.

	  To compile the driver as a module, choose M here. The module
	  will be called ehea.

config ENIC
	tristate "Cisco 10G Ethernet NIC support"
	depends on PCI && INET
	select INET_LRO
	help
	  This enables the support for the Cisco 10G Ethernet card.

config IXGBE
	tristate "Intel(R) 10GbE PCI Express adapters support"
	depends on PCI && INET
	---help---
	  This driver supports Intel(R) 10GbE PCI Express family of
	  adapters.  For more information on how to identify your adapter, go
	  to the Adapter & Driver ID Guide at:

	  <http://support.intel.com/support/network/adapter/pro100/21397.htm>

	  For general information and support, go to the Intel support
	  website at:

	  <http://support.intel.com>

	  To compile this driver as a module, choose M here. The module
	  will be called ixgbe.

config IXGBE_DCA
	bool "Direct Cache Access (DCA) Support"
	default y
	depends on IXGBE && DCA && !(IXGBE=y && DCA=m)
	---help---
	  Say Y here if you want to use Direct Cache Access (DCA) in the
	  driver.  DCA is a method for warming the CPU cache before data
	  is used, with the intent of lessening the impact of cache misses.

config IXGBE_DCB
	bool "Data Center Bridging (DCB) Support"
	default n
	depends on IXGBE && DCB
	---help---
	  Say Y here if you want to use Data Center Bridging (DCB) in the
	  driver.

	  If unsure, say N.

config IXGB
	tristate "Intel(R) PRO/10GbE support"
	depends on PCI
	---help---
	  This driver supports Intel(R) PRO/10GbE family of adapters for
	  PCI-X type cards. For PCI-E type cards, use the "ixgbe" driver
	  instead. For more information on how to identify your adapter, go
	  to the Adapter & Driver ID Guide at:

	  <http://support.intel.com/support/network/adapter/pro100/21397.htm>

	  For general information and support, go to the Intel support
	  website at:

	  <http://support.intel.com>

	  More specific information on configuring the driver is in 
	  <file:Documentation/networking/ixgb.txt>.

	  To compile this driver as a module, choose M here. The module
	  will be called ixgb.

config S2IO
	tristate "S2IO 10Gbe XFrame NIC"
	depends on PCI
	---help---
	  This driver supports the 10Gbe XFrame NIC of S2IO. 
	  More specific information on configuring the driver is in 
	  <file:Documentation/networking/s2io.txt>.

config MYRI10GE
	tristate "Myricom Myri-10G Ethernet support"
	depends on PCI && INET
	select FW_LOADER
	select CRC32
	select INET_LRO
	---help---
	  This driver supports Myricom Myri-10G Dual Protocol interface in
	  Ethernet mode. If the eeprom on your board is not recent enough,
	  you will need a newer firmware image.
	  You may get this image or more information, at:

	  <http://www.myri.com/scs/download-Myri10GE.html>

	  To compile this driver as a module, choose M here. The module
	  will be called myri10ge.

config MYRI10GE_DCA
	bool "Direct Cache Access (DCA) Support"
	default y
	depends on MYRI10GE && DCA && !(MYRI10GE=y && DCA=m)
	---help---
	  Say Y here if you want to use Direct Cache Access (DCA) in the
	  driver.  DCA is a method for warming the CPU cache before data
	  is used, with the intent of lessening the impact of cache misses.

config NETXEN_NIC
	tristate "NetXen Multi port (1/10) Gigabit Ethernet NIC"
	depends on PCI
	help
	  This enables the support for NetXen's Gigabit Ethernet card.

config NIU
	tristate "Sun Neptune 10Gbit Ethernet support"
	depends on PCI
	help
	  This enables support for cards based upon Sun's
	  Neptune chipset.

config PASEMI_MAC
	tristate "PA Semi 1/10Gbit MAC"
	depends on PPC_PASEMI && PCI
	select PHYLIB
	select INET_LRO
	help
	  This driver supports the on-chip 1/10Gbit Ethernet controller on
	  PA Semi's PWRficient line of chips.

config MLX4_EN
	tristate "Mellanox Technologies 10Gbit Ethernet support"
	depends on PCI && INET
	select MLX4_CORE
	select INET_LRO
	help
	  This driver supports Mellanox Technologies ConnectX Ethernet
	  devices.

config MLX4_CORE
	tristate
	depends on PCI
	default n

config MLX4_DEBUG
	bool "Verbose debugging output" if (MLX4_CORE && EMBEDDED)
	depends on MLX4_CORE
	default y
	---help---
	  This option causes debugging code to be compiled into the
	  mlx4_core driver.  The output can be turned on via the
	  debug_level module parameter (which can also be set after
	  the driver is loaded through sysfs).

config TEHUTI
	tristate "Tehuti Networks 10G Ethernet"
	depends on PCI
	help
	  Tehuti Networks 10G Ethernet NIC

config BNX2X
	tristate "Broadcom NetXtremeII 10Gb support"
	depends on PCI
	select ZLIB_INFLATE
	select LIBCRC32C
	help
	  This driver supports Broadcom NetXtremeII 10 gigabit Ethernet cards.
	  To compile this driver as a module, choose M here: the module
	  will be called bnx2x.  This is recommended.

config QLGE
	tristate "QLogic QLGE 10Gb Ethernet Driver Support"
	depends on PCI
	help
	  This driver supports QLogic ISP8XXX 10Gb Ethernet cards.

	  To compile this driver as a module, choose M here: the module
	  will be called qlge.

source "drivers/net/sfc/Kconfig"

endif # NETDEV_10000

source "drivers/net/tokenring/Kconfig"

source "drivers/net/wireless/Kconfig"

source "drivers/net/wimax/Kconfig"

source "drivers/net/usb/Kconfig"

source "drivers/net/pcmcia/Kconfig"

source "drivers/net/wan/Kconfig"

source "drivers/atm/Kconfig"

source "drivers/s390/net/Kconfig"

config XEN_NETDEV_FRONTEND
	tristate "Xen network device frontend driver"
	depends on XEN
	default y
	help
	  The network device frontend driver allows the kernel to
	  access network devices exported exported by a virtual
	  machine containing a physical network device driver. The
	  frontend driver is intended for unprivileged guest domains;
	  if you are compiling a kernel for a Xen guest, you almost
	  certainly want to enable this.

config ISERIES_VETH
	tristate "iSeries Virtual Ethernet driver support"
	depends on PPC_ISERIES

config RIONET
	tristate "RapidIO Ethernet over messaging driver support"
	depends on RAPIDIO

config RIONET_TX_SIZE
	int "Number of outbound queue entries"
	depends on RIONET
	default "128"

config RIONET_RX_SIZE
	int "Number of inbound queue entries"
	depends on RIONET
	default "128"

config FDDI
	tristate "FDDI driver support"
	depends on (PCI || EISA || TC)
	help
	  Fiber Distributed Data Interface is a high speed local area network
	  design; essentially a replacement for high speed Ethernet. FDDI can
	  run over copper or fiber. If you are connected to such a network and
	  want a driver for the FDDI card in your computer, say Y here (and
	  then also Y to the driver for your FDDI card, below). Most people
	  will say N.

config DEFXX
	tristate "Digital DEFTA/DEFEA/DEFPA adapter support"
	depends on FDDI && (PCI || EISA || TC)
	---help---
	  This is support for the DIGITAL series of TURBOchannel (DEFTA),
	  EISA (DEFEA) and PCI (DEFPA) controllers which can connect you
	  to a local FDDI network.

	  To compile this driver as a module, choose M here: the module
	  will be called defxx.  If unsure, say N.

config DEFXX_MMIO
	bool
	prompt "Use MMIO instead of PIO" if PCI || EISA
	depends on DEFXX
	default n if PCI || EISA
	default y
	---help---
	  This instructs the driver to use EISA or PCI memory-mapped I/O
	  (MMIO) as appropriate instead of programmed I/O ports (PIO).
	  Enabling this gives an improvement in processing time in parts
	  of the driver, but it may cause problems with EISA (DEFEA)
	  adapters.  TURBOchannel does not have the concept of I/O ports,
	  so MMIO is always used for these (DEFTA) adapters.

	  If unsure, say N.

config SKFP
	tristate "SysKonnect FDDI PCI support"
	depends on FDDI && PCI
	select BITREVERSE
	---help---
	  Say Y here if you have a SysKonnect FDDI PCI adapter.
	  The following adapters are supported by this driver:
	  - SK-5521 (SK-NET FDDI-UP)
	  - SK-5522 (SK-NET FDDI-UP DAS)
	  - SK-5541 (SK-NET FDDI-FP)
	  - SK-5543 (SK-NET FDDI-LP)
	  - SK-5544 (SK-NET FDDI-LP DAS)
	  - SK-5821 (SK-NET FDDI-UP64)
	  - SK-5822 (SK-NET FDDI-UP64 DAS)
	  - SK-5841 (SK-NET FDDI-FP64)
	  - SK-5843 (SK-NET FDDI-LP64)
	  - SK-5844 (SK-NET FDDI-LP64 DAS)
	  - Netelligent 100 FDDI DAS Fibre SC
	  - Netelligent 100 FDDI SAS Fibre SC
	  - Netelligent 100 FDDI DAS UTP
	  - Netelligent 100 FDDI SAS UTP
	  - Netelligent 100 FDDI SAS Fibre MIC

	  Read <file:Documentation/networking/skfp.txt> for information about
	  the driver.

	  Questions concerning this driver can be addressed to:
	  <linux@syskonnect.de>

	  To compile this driver as a module, choose M here: the module
	  will be called skfp.  This is recommended.

config HIPPI
	bool "HIPPI driver support (EXPERIMENTAL)"
	depends on EXPERIMENTAL && INET && PCI
	help
	  HIgh Performance Parallel Interface (HIPPI) is a 800Mbit/sec and
	  1600Mbit/sec dual-simplex switched or point-to-point network. HIPPI
	  can run over copper (25m) or fiber (300m on multi-mode or 10km on
	  single-mode). HIPPI networks are commonly used for clusters and to
	  connect to super computers. If you are connected to a HIPPI network
	  and have a HIPPI network card in your computer that you want to use
	  under Linux, say Y here (you must also remember to enable the driver
	  for your HIPPI card below). Most people will say N here.

config ROADRUNNER
	tristate "Essential RoadRunner HIPPI PCI adapter support (EXPERIMENTAL)"
	depends on HIPPI && PCI
	help
	  Say Y here if this is your PCI HIPPI network card.

	  To compile this driver as a module, choose M here: the module
	  will be called rrunner.  If unsure, say N.

config ROADRUNNER_LARGE_RINGS
	bool "Use large TX/RX rings (EXPERIMENTAL)"
	depends on ROADRUNNER
	help
	  If you say Y here, the RoadRunner driver will preallocate up to 2 MB
	  of additional memory to allow for fastest operation, both for
	  transmitting and receiving. This memory cannot be used by any other
	  kernel code or by user space programs. Say Y here only if you have
	  the memory.

config PLIP
	tristate "PLIP (parallel port) support"
	depends on PARPORT
	---help---
	  PLIP (Parallel Line Internet Protocol) is used to create a
	  reasonably fast mini network consisting of two (or, rarely, more)
	  local machines.  A PLIP link from a Linux box is a popular means to
	  install a Linux distribution on a machine which doesn't have a
	  CD-ROM drive (a minimal system has to be transferred with floppies
	  first). The kernels on both machines need to have this PLIP option
	  enabled for this to work.

	  The PLIP driver has two modes, mode 0 and mode 1.  The parallel
	  ports (the connectors at the computers with 25 holes) are connected
	  with "null printer" or "Turbo Laplink" cables which can transmit 4
	  bits at a time (mode 0) or with special PLIP cables, to be used on
	  bidirectional parallel ports only, which can transmit 8 bits at a
	  time (mode 1); you can find the wiring of these cables in
	  <file:Documentation/networking/PLIP.txt>.  The cables can be up to
	  15m long.  Mode 0 works also if one of the machines runs DOS/Windows
	  and has some PLIP software installed, e.g. the Crynwr PLIP packet
	  driver (<http://oak.oakland.edu/simtel.net/msdos/pktdrvr-pre.html>)
	  and winsock or NCSA's telnet.

	  If you want to use PLIP, say Y and read the PLIP mini-HOWTO as well
	  as the NET-3-HOWTO, both available from
	  <http://www.tldp.org/docs.html#howto>.  Note that the PLIP
	  protocol has been changed and this PLIP driver won't work together
	  with the PLIP support in Linux versions 1.0.x.  This option enlarges
	  your kernel by about 8 KB.

	  To compile this driver as a module, choose M here. The module
	  will be called plip. If unsure, say Y or M, in case you buy
	  a laptop later.

config PPP
	tristate "PPP (point-to-point protocol) support"
	select SLHC
	---help---
	  PPP (Point to Point Protocol) is a newer and better SLIP.  It serves
	  the same purpose: sending Internet traffic over telephone (and other
	  serial) lines.  Ask your access provider if they support it, because
	  otherwise you can't use it; most Internet access providers these
	  days support PPP rather than SLIP.

	  To use PPP, you need an additional program called pppd as described
	  in the PPP-HOWTO, available at
	  <http://www.tldp.org/docs.html#howto>.  Make sure that you have
	  the version of pppd recommended in <file:Documentation/Changes>.
	  The PPP option enlarges your kernel by about 16 KB.

	  There are actually two versions of PPP: the traditional PPP for
	  asynchronous lines, such as regular analog phone lines, and
	  synchronous PPP which can be used over digital ISDN lines for
	  example.  If you want to use PPP over phone lines or other
	  asynchronous serial lines, you need to say Y (or M) here and also to
	  the next option, "PPP support for async serial ports".  For PPP over
	  synchronous lines, you should say Y (or M) here and to "Support
	  synchronous PPP", below.

	  If you said Y to "Version information on all symbols" above, then
	  you cannot compile the PPP driver into the kernel; you can then only
	  compile it as a module. To compile this driver as a module, choose M
	  here. The module will be called ppp_generic.

config PPP_MULTILINK
	bool "PPP multilink support (EXPERIMENTAL)"
	depends on PPP && EXPERIMENTAL
	help
	  PPP multilink is a protocol (defined in RFC 1990) which allows you
	  to combine several (logical or physical) lines into one logical PPP
	  connection, so that you can utilize your full bandwidth.

	  This has to be supported at the other end as well and you need a
	  version of the pppd daemon which understands the multilink protocol.

	  If unsure, say N.

config PPP_FILTER
	bool "PPP filtering"
	depends on PPP
	help
	  Say Y here if you want to be able to filter the packets passing over
	  PPP interfaces.  This allows you to control which packets count as
	  activity (i.e. which packets will reset the idle timer or bring up
	  a demand-dialed link) and which packets are to be dropped entirely.
	  You need to say Y here if you wish to use the pass-filter and
	  active-filter options to pppd.

	  If unsure, say N.

config PPP_ASYNC
	tristate "PPP support for async serial ports"
	depends on PPP
	select CRC_CCITT
	---help---
	  Say Y (or M) here if you want to be able to use PPP over standard
	  asynchronous serial ports, such as COM1 or COM2 on a PC.  If you use
	  a modem (not a synchronous or ISDN modem) to contact your ISP, you
	  need this option.

	  To compile this driver as a module, choose M here.

	  If unsure, say Y.

config PPP_SYNC_TTY
	tristate "PPP support for sync tty ports"
	depends on PPP
	help
	  Say Y (or M) here if you want to be able to use PPP over synchronous
	  (HDLC) tty devices, such as the SyncLink adapter. These devices
	  are often used for high-speed leased lines like T1/E1.

	  To compile this driver as a module, choose M here.

config PPP_DEFLATE
	tristate "PPP Deflate compression"
	depends on PPP
	select ZLIB_INFLATE
	select ZLIB_DEFLATE
	---help---
	  Support for the Deflate compression method for PPP, which uses the
	  Deflate algorithm (the same algorithm that gzip uses) to compress
	  each PPP packet before it is sent over the wire.  The machine at the
	  other end of the PPP link (usually your ISP) has to support the
	  Deflate compression method as well for this to be useful.  Even if
	  they don't support it, it is safe to say Y here.

	  To compile this driver as a module, choose M here.

config PPP_BSDCOMP
	tristate "PPP BSD-Compress compression"
	depends on PPP
	---help---
	  Support for the BSD-Compress compression method for PPP, which uses
	  the LZW compression method to compress each PPP packet before it is
	  sent over the wire. The machine at the other end of the PPP link
	  (usually your ISP) has to support the BSD-Compress compression
	  method as well for this to be useful. Even if they don't support it,
	  it is safe to say Y here.

	  The PPP Deflate compression method ("PPP Deflate compression",
	  above) is preferable to BSD-Compress, because it compresses better
	  and is patent-free.

	  Note that the BSD compression code will always be compiled as a
	  module; it is called bsd_comp and will show up in the directory
	  modules once you have said "make modules". If unsure, say N.

config PPP_MPPE
       tristate "PPP MPPE compression (encryption) (EXPERIMENTAL)"
       depends on PPP && EXPERIMENTAL
       select CRYPTO
       select CRYPTO_SHA1
       select CRYPTO_ARC4
       select CRYPTO_ECB
       ---help---
         Support for the MPPE Encryption protocol, as employed by the
	 Microsoft Point-to-Point Tunneling Protocol.

	 See http://pptpclient.sourceforge.net/ for information on
	 configuring PPTP clients and servers to utilize this method.

config PPPOE
	tristate "PPP over Ethernet (EXPERIMENTAL)"
	depends on EXPERIMENTAL && PPP
	help
	  Support for PPP over Ethernet.

	  This driver requires the latest version of pppd from the CVS
	  repository at cvs.samba.org.  Alternatively, see the 
	  RoaringPenguin package (<http://www.roaringpenguin.com/pppoe>)
	  which contains instruction on how to use this driver (under 
	  the heading "Kernel mode PPPoE").

config PPPOATM
	tristate "PPP over ATM"
	depends on ATM && PPP
	help
	  Support PPP (Point to Point Protocol) encapsulated in ATM frames.
	  This implementation does not yet comply with section 8 of RFC2364,
	  which can lead to bad results if the ATM peer loses state and
	  changes its encapsulation unilaterally.

config PPPOL2TP
	tristate "PPP over L2TP (EXPERIMENTAL)"
	depends on EXPERIMENTAL && PPP && INET
	help
	  Support for PPP-over-L2TP socket family. L2TP is a protocol
	  used by ISPs and enterprises to tunnel PPP traffic over UDP
	  tunnels. L2TP is replacing PPTP for VPN uses.

	  This kernel component handles only L2TP data packets: a
	  userland daemon handles L2TP the control protocol (tunnel
	  and session setup). One such daemon is OpenL2TP
	  (http://openl2tp.sourceforge.net/).

config SLIP
	tristate "SLIP (serial line) support"
	---help---
	  Say Y if you intend to use SLIP or CSLIP (compressed SLIP) to
	  connect to your Internet service provider or to connect to some
	  other local Unix box or if you want to configure your Linux box as a
	  Slip/CSlip server for other people to dial in. SLIP (Serial Line
	  Internet Protocol) is a protocol used to send Internet traffic over
	  serial connections such as telephone lines or null modem cables;
	  nowadays, the protocol PPP is more commonly used for this same
	  purpose.

	  Normally, your access provider has to support SLIP in order for you
	  to be able to use it, but there is now a SLIP emulator called SLiRP
	  around (available from
	  <ftp://ibiblio.org/pub/Linux/system/network/serial/>) which
	  allows you to use SLIP over a regular dial up shell connection. If
	  you plan to use SLiRP, make sure to say Y to CSLIP, below. The
	  NET-3-HOWTO, available from
	  <http://www.tldp.org/docs.html#howto>, explains how to
	  configure SLIP. Note that you don't need this option if you just
	  want to run term (term is a program which gives you almost full
	  Internet connectivity if you have a regular dial up shell account on
	  some Internet connected Unix computer. Read
	  <http://www.bart.nl/~patrickr/term-howto/Term-HOWTO.html>). SLIP
	  support will enlarge your kernel by about 4 KB. If unsure, say N.

	  To compile this driver as a module, choose M here. The module
	  will be called slip.

config SLIP_COMPRESSED
	bool "CSLIP compressed headers"
	depends on SLIP
	select SLHC
	---help---
	  This protocol is faster than SLIP because it uses compression on the
	  TCP/IP headers (not on the data itself), but it has to be supported
	  on both ends. Ask your access provider if you are not sure and
	  answer Y, just in case. You will still be able to use plain SLIP. If
	  you plan to use SLiRP, the SLIP emulator (available from
	  <ftp://ibiblio.org/pub/Linux/system/network/serial/>) which
	  allows you to use SLIP over a regular dial up shell connection, you
	  definitely want to say Y here. The NET-3-HOWTO, available from
	  <http://www.tldp.org/docs.html#howto>, explains how to configure
	  CSLIP. This won't enlarge your kernel.

config SLHC
	tristate
	help
	  This option enables Van Jacobsen serial line header compression
	  routines.

config SLIP_SMART
	bool "Keepalive and linefill"
	depends on SLIP
	help
	  Adds additional capabilities to the SLIP driver to support the
	  RELCOM line fill and keepalive monitoring. Ideal on poor quality
	  analogue lines.

config SLIP_MODE_SLIP6
	bool "Six bit SLIP encapsulation"
	depends on SLIP
	help
	  Just occasionally you may need to run IP over hostile serial
	  networks that don't pass all control characters or are only seven
	  bit. Saying Y here adds an extra mode you can use with SLIP:
	  "slip6". In this mode, SLIP will only send normal ASCII symbols over
	  the serial device. Naturally, this has to be supported at the other
	  end of the link as well. It's good enough, for example, to run IP
	  over the async ports of a Camtec JNT Pad. If unsure, say N.

config NET_FC
	bool "Fibre Channel driver support"
	depends on SCSI && PCI
	help
	  Fibre Channel is a high speed serial protocol mainly used to connect
	  large storage devices to the computer; it is compatible with and
	  intended to replace SCSI.

	  If you intend to use Fibre Channel, you need to have a Fibre channel
	  adaptor card in your computer; say Y here and to the driver for your
	  adaptor below. You also should have said Y to "SCSI support" and
	  "SCSI generic support".

config NETCONSOLE
	tristate "Network console logging support (EXPERIMENTAL)"
	depends on EXPERIMENTAL
	---help---
	If you want to log kernel messages over the network, enable this.
	See <file:Documentation/networking/netconsole.txt> for details.

config NETCONSOLE_DYNAMIC
	bool "Dynamic reconfiguration of logging targets (EXPERIMENTAL)"
	depends on NETCONSOLE && SYSFS && EXPERIMENTAL
	select CONFIGFS_FS
	help
	  This option enables the ability to dynamically reconfigure target
	  parameters (interface, IP addresses, port numbers, MAC addresses)
	  at runtime through a userspace interface exported using configfs.
	  See <file:Documentation/networking/netconsole.txt> for details.

config NETPOLL
	def_bool NETCONSOLE

config NETPOLL_TRAP
	bool "Netpoll traffic trapping"
	default n
	depends on NETPOLL

config NET_POLL_CONTROLLER
	def_bool NETPOLL

config VIRTIO_NET
	tristate "Virtio network driver (EXPERIMENTAL)"
	depends on EXPERIMENTAL && VIRTIO
	---help---
	  This is the virtual network driver for virtio.  It can be used with
          lguest or QEMU based VMMs (like KVM or Xen).  Say Y or M.

endif # NETDEVICES<|MERGE_RESOLUTION|>--- conflicted
+++ resolved
@@ -1828,13 +1828,8 @@
 	  the Motorola 68360 processor.
 
 config FEC
-<<<<<<< HEAD
-	bool "FEC ethernet controller (of ColdFire and some i.MX CPUs)"
-	depends on M523x || M527x || M5272 || M528x || M520x || MACH_MX27
-=======
 	bool "FEC ethernet controller (of ColdFire CPUs)"
-	depends on M523x || M527x || M5272 || M528x || M520x || M532x
->>>>>>> fb53fde9
+	depends on M523x || M527x || M5272 || M528x || M520x || M532x || MACH_MX27
 	help
 	  Say Y here if you want to use the built-in 10/100 Fast ethernet
 	  controller on some Motorola ColdFire and Freescale i.MX processors.
