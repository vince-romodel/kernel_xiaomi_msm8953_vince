--- conflicted
+++ resolved
@@ -2920,9 +2920,8 @@
 }
 
 /**
-<<<<<<< HEAD
  * ufshcd_compose_upiu - form UFS Protocol Information Unit(UPIU)
-=======
+
  * ufshcd_comp_devman_upiu - UFS Protocol Information Unit(UPIU)
  *			     for Device Management Purposes
  * @hba - per adapter instance
@@ -2953,7 +2952,6 @@
 /**
  * ufshcd_comp_scsi_upiu - UFS Protocol Information Unit(UPIU)
  *			   for SCSI Purposes
->>>>>>> bbb18719
  * @hba - per adapter instance
  * @lrb - pointer to local reference block
  */
@@ -2962,7 +2960,7 @@
 	u32 upiu_flags;
 	int ret = 0;
 
-<<<<<<< HEAD
+
 	switch (lrbp->command_type) {
 	case UTP_CMD_TYPE_SCSI:
 		if (likely(lrbp->cmd)) {
@@ -2996,7 +2994,7 @@
 				__func__, lrbp->command_type);
 		break;
 	} /* end of switch */
-=======
+
 	if ((hba->ufs_version == UFSHCI_VERSION_10) ||
 	    (hba->ufs_version == UFSHCI_VERSION_11))
 		lrbp->command_type = UTP_CMD_TYPE_SCSI;
@@ -3010,7 +3008,7 @@
 	} else {
 		ret = -EINVAL;
 	}
->>>>>>> bbb18719
+
 
 	return ret;
 }
@@ -3200,7 +3198,6 @@
 		goto out;
 	}
 
-<<<<<<< HEAD
 	if (ufshcd_is_clkgating_allowed(hba))
 		WARN_ON(hba->clk_gating.state != CLKS_ON);
 
@@ -3225,16 +3222,6 @@
 		cmd->request->lat_hist_enabled = 1;
 	} else {
 		cmd->request->lat_hist_enabled = 0;
-=======
-	/* IO svc time latency histogram */
-	if (hba != NULL && cmd->request != NULL) {
-		if (hba->latency_hist_enabled &&
-		    (cmd->request->cmd_type == REQ_TYPE_FS)) {
-			cmd->request->lat_hist_io_start = ktime_get();
-			cmd->request->lat_hist_enabled = 1;
-		} else
-			cmd->request->lat_hist_enabled = 0;
->>>>>>> bbb18719
 	}
 
 	WARN_ON(hba->clk_gating.state != CLKS_ON);
@@ -5893,7 +5880,6 @@
 			update_req_stats(hba, lrbp);
 			/* Mark completed command as NULL in LRB */
 			lrbp->cmd = NULL;
-<<<<<<< HEAD
 			hba->ufs_stats.clk_rel.ctx = XFR_REQ_COMPL;
 			__ufshcd_release(hba, false);
 			__ufshcd_hibern8_release(hba, false);
@@ -5909,9 +5895,6 @@
 					lrbp, cmd->request);
 			}
 
-=======
-			clear_bit_unlock(index, &hba->lrb_in_use);
->>>>>>> bbb18719
 			req = cmd->request;
 			if (req) {
 				/* Update IO svc time latency histogram */
@@ -10035,61 +10018,6 @@
 	device_create_file(hba->dev, &dev_attr_latency_hist);
 }
 
-/*
- * Values permitted 0, 1, 2.
- * 0 -> Disable IO latency histograms (default)
- * 1 -> Enable IO latency histograms
- * 2 -> Zero out IO latency histograms
- */
-static ssize_t
-latency_hist_store(struct device *dev, struct device_attribute *attr,
-		   const char *buf, size_t count)
-{
-	struct ufs_hba *hba = dev_get_drvdata(dev);
-	long value;
-
-	if (kstrtol(buf, 0, &value))
-		return -EINVAL;
-	if (value == BLK_IO_LAT_HIST_ZERO) {
-		memset(&hba->io_lat_read, 0, sizeof(hba->io_lat_read));
-		memset(&hba->io_lat_write, 0, sizeof(hba->io_lat_write));
-	} else if (value == BLK_IO_LAT_HIST_ENABLE ||
-		 value == BLK_IO_LAT_HIST_DISABLE)
-		hba->latency_hist_enabled = value;
-	return count;
-}
-
-ssize_t
-latency_hist_show(struct device *dev, struct device_attribute *attr,
-		  char *buf)
-{
-	struct ufs_hba *hba = dev_get_drvdata(dev);
-	size_t written_bytes;
-
-	written_bytes = blk_latency_hist_show("Read", &hba->io_lat_read,
-			buf, PAGE_SIZE);
-	written_bytes += blk_latency_hist_show("Write", &hba->io_lat_write,
-			buf + written_bytes, PAGE_SIZE - written_bytes);
-
-	return written_bytes;
-}
-
-static DEVICE_ATTR(latency_hist, S_IRUGO | S_IWUSR,
-		   latency_hist_show, latency_hist_store);
-
-static void
-ufshcd_init_latency_hist(struct ufs_hba *hba)
-{
-	if (device_create_file(hba->dev, &dev_attr_latency_hist))
-		dev_err(hba->dev, "Failed to create latency_hist sysfs entry\n");
-}
-
-static void
-ufshcd_exit_latency_hist(struct ufs_hba *hba)
-{
-	device_create_file(hba->dev, &dev_attr_latency_hist);
-}
-
 /**
  * ufshcd_remove - de-allocate SCSI host and host memory space
  *		data structure memory
@@ -10103,7 +10031,6 @@
 	ufshcd_hba_stop(hba, true);
 
 	ufshcd_exit_clk_gating(hba);
-<<<<<<< HEAD
 	ufshcd_exit_hibern8_on_idle(hba);
 	ufshcd_exit_latency_hist(hba);
 	if (ufshcd_is_clkscaling_supported(hba)) {
@@ -10114,11 +10041,6 @@
 
 	ufshcd_exit_latency_hist(hba);
 
-=======
-	ufshcd_exit_latency_hist(hba);
-	if (ufshcd_is_clkscaling_enabled(hba))
-		devfreq_remove_device(hba->devfreq);
->>>>>>> bbb18719
 	ufshcd_hba_exit(hba);
 	ufsdbg_remove_debugfs(hba);
 }
