--- conflicted
+++ resolved
@@ -4520,19 +4520,12 @@
 		}
 	}
 
-<<<<<<< HEAD
-	psy = power_supply_get_by_name("usb");
-	if (!psy)
-		dev_warn(&pdev->dev, "Could not get usb power_supply\n");
-
-=======
 	/*
 	 * Try to register extcon handle from probe; by this time USB psy may or
 	 * may not have been registered. If this fails, then wait for the USB
 	 * psy to get registered which will again try to register extcon via
 	 * notifier call.
 	 */
->>>>>>> 7e1b37a0
 	ret = msm_otg_extcon_register(motg);
 	if (ret) {
 		dev_dbg(&pdev->dev, "Registering PSY notifier for extcon\n");
@@ -4580,14 +4573,6 @@
 
 	return 0;
 
-<<<<<<< HEAD
-put_psy:
-	if (psy)
-		power_supply_put(psy);
-	if (pdev->dev.of_node)
-		msm_otg_setup_devices(pdev, motg->pdata->mode, false);
-=======
->>>>>>> 7e1b37a0
 remove_cdev:
 	pm_runtime_disable(&pdev->dev);
 	device_remove_file(&pdev->dev, &dev_attr_dpdm_pulldown_enable);
