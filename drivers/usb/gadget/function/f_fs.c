--- conflicted
+++ resolved
@@ -1179,7 +1179,7 @@
 			 * status. usb_ep_dequeue API should guarantee no race
 			 * condition with req->complete callback.
 			 */
-<<<<<<< HEAD
+
 			spin_lock_irq(&epfile->ffs->eps_lock);
 			interrupted = true;
 			/*
@@ -1192,11 +1192,11 @@
 				interrupted = ep->status < 0;
 			}
 			spin_unlock_irq(&epfile->ffs->eps_lock);
-=======
+
 			usb_ep_dequeue(ep->ep, req);
 			wait_for_completion(&done);
 			interrupted = ep->status < 0;
->>>>>>> bbb18719
+
 		}
 
 		if (interrupted) {
