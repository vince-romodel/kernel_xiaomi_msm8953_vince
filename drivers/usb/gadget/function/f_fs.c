/*
 * f_fs.c -- user mode file system API for USB composite function controllers
 *
 * Copyright (C) 2010 Samsung Electronics
 * Author: Michal Nazarewicz <mina86@mina86.com>
 *
 * Based on inode.c (GadgetFS) which was:
 * Copyright (C) 2003-2004 David Brownell
 * Copyright (C) 2003 Agilent Technologies
 *
 * This program is free software; you can redistribute it and/or modify
 * it under the terms of the GNU General Public License as published by
 * the Free Software Foundation; either version 2 of the License, or
 * (at your option) any later version.
 */


/* #define DEBUG */
/* #define VERBOSE_DEBUG */

#include <linux/blkdev.h>
#include <linux/pagemap.h>
#include <linux/export.h>
#include <linux/hid.h>
#include <linux/module.h>
#include <linux/uio.h>
#include <linux/ipc_logging.h>
#include <asm/unaligned.h>

#include <linux/usb/composite.h>
#include <linux/usb/functionfs.h>

#include <linux/aio.h>
#include <linux/mmu_context.h>
#include <linux/poll.h>
#include <linux/eventfd.h>

#include "u_fs.h"
#include "u_f.h"
#include "u_os_desc.h"
#include "configfs.h"

#define FUNCTIONFS_MAGIC	0xa647361 /* Chosen by a honest dice roll ;) */

#define NUM_PAGES	10 /* # of pages for ipc logging */

static void *ffs_ipc_log;
#define ffs_log(fmt, ...) do { \
	ipc_log_string(ffs_ipc_log, "%s: " fmt,  __func__, \
			##__VA_ARGS__); \
	pr_debug("%s: " fmt, __func__, ##__VA_ARGS__); \
} while (0)

/* Reference counter handling */
static void ffs_data_get(struct ffs_data *ffs);
static void ffs_data_put(struct ffs_data *ffs);
/* Creates new ffs_data object. */
static struct ffs_data *__must_check ffs_data_new(void) __attribute__((malloc));

/* Opened counter handling. */
static void ffs_data_opened(struct ffs_data *ffs);
static void ffs_data_closed(struct ffs_data *ffs);

/* Called with ffs->mutex held; take over ownership of data. */
static int __must_check
__ffs_data_got_descs(struct ffs_data *ffs, char *data, size_t len);
static int __must_check
__ffs_data_got_strings(struct ffs_data *ffs, char *data, size_t len);

static LIST_HEAD(inst_list);

/* ffs instance status */
#define INST_NAME_SIZE	16

struct ffs_inst_status {
	char inst_name[INST_NAME_SIZE];
	struct list_head list;
	struct mutex ffs_lock;
	bool inst_exist;
	struct f_fs_opts *opts;
	struct ffs_data *ffs_data;
};

/* Free instance structures */
static void ffs_inst_clean(struct f_fs_opts *opts,
		const char *inst_name);
static void ffs_inst_clean_delay(const char *inst_name);
static int ffs_inst_exist_check(const char *inst_name);
static struct ffs_inst_status *name_to_inst_status(
		const char *inst_name, bool create_inst);

/* The function structure ***************************************************/

struct ffs_ep;

struct ffs_function {
	struct usb_configuration	*conf;
	struct usb_gadget		*gadget;
	struct ffs_data			*ffs;

	struct ffs_ep			*eps;
	u8				eps_revmap[16];
	short				*interfaces_nums;

	struct usb_function		function;
};


static struct ffs_function *ffs_func_from_usb(struct usb_function *f)
{
	return container_of(f, struct ffs_function, function);
}


static inline enum ffs_setup_state
ffs_setup_state_clear_cancelled(struct ffs_data *ffs)
{
	return (enum ffs_setup_state)
		cmpxchg(&ffs->setup_state, FFS_SETUP_CANCELLED, FFS_NO_SETUP);
}


static void ffs_func_eps_disable(struct ffs_function *func);
static int __must_check ffs_func_eps_enable(struct ffs_function *func);

static int ffs_func_bind(struct usb_configuration *,
			 struct usb_function *);
static int ffs_func_set_alt(struct usb_function *, unsigned, unsigned);
static void ffs_func_disable(struct usb_function *);
static int ffs_func_setup(struct usb_function *,
			  const struct usb_ctrlrequest *);
static bool ffs_func_req_match(struct usb_function *,
			       const struct usb_ctrlrequest *,
			       bool config0);
static void ffs_func_suspend(struct usb_function *);
static void ffs_func_resume(struct usb_function *);


static int ffs_func_revmap_ep(struct ffs_function *func, u8 num);
static int ffs_func_revmap_intf(struct ffs_function *func, u8 intf);


/* The endpoints structures *************************************************/

struct ffs_ep {
	struct usb_ep			*ep;	/* P: ffs->eps_lock */
	struct usb_request		*req;	/* P: epfile->mutex */

	/* [0]: full speed, [1]: high speed, [2]: super speed */
	struct usb_endpoint_descriptor	*descs[3];

	u8				num;

	int				status;	/* P: epfile->mutex */
	bool				is_busy;
};

struct ffs_epfile {
	/* Protects ep->ep and ep->req. */
	struct mutex			mutex;
	wait_queue_head_t		wait;
	atomic_t			error;

	struct ffs_data			*ffs;
	struct ffs_ep			*ep;	/* P: ffs->eps_lock */

	struct dentry			*dentry;

	/*
	 * Buffer for holding data from partial reads which may happen since
	 * we’re rounding user read requests to a multiple of a max packet size.
	 *
	 * The pointer is initialised with NULL value and may be set by
	 * __ffs_epfile_read_data function to point to a temporary buffer.
	 *
	 * In normal operation, calls to __ffs_epfile_read_buffered will consume
	 * data from said buffer and eventually free it.  Importantly, while the
	 * function is using the buffer, it sets the pointer to NULL.  This is
	 * all right since __ffs_epfile_read_data and __ffs_epfile_read_buffered
	 * can never run concurrently (they are synchronised by epfile->mutex)
	 * so the latter will not assign a new value to the pointer.
	 *
	 * Meanwhile ffs_func_eps_disable frees the buffer (if the pointer is
	 * valid) and sets the pointer to READ_BUFFER_DROP value.  This special
	 * value is crux of the synchronisation between ffs_func_eps_disable and
	 * __ffs_epfile_read_data.
	 *
	 * Once __ffs_epfile_read_data is about to finish it will try to set the
	 * pointer back to its old value (as described above), but seeing as the
	 * pointer is not-NULL (namely READ_BUFFER_DROP) it will instead free
	 * the buffer.
	 *
	 * == State transitions ==
	 *
	 * • ptr == NULL:  (initial state)
	 *   ◦ __ffs_epfile_read_buffer_free: go to ptr == DROP
	 *   ◦ __ffs_epfile_read_buffered:    nop
	 *   ◦ __ffs_epfile_read_data allocates temp buffer: go to ptr == buf
	 *   ◦ reading finishes:              n/a, not in ‘and reading’ state
	 * • ptr == DROP:
	 *   ◦ __ffs_epfile_read_buffer_free: nop
	 *   ◦ __ffs_epfile_read_buffered:    go to ptr == NULL
	 *   ◦ __ffs_epfile_read_data allocates temp buffer: free buf, nop
	 *   ◦ reading finishes:              n/a, not in ‘and reading’ state
	 * • ptr == buf:
	 *   ◦ __ffs_epfile_read_buffer_free: free buf, go to ptr == DROP
	 *   ◦ __ffs_epfile_read_buffered:    go to ptr == NULL and reading
	 *   ◦ __ffs_epfile_read_data:        n/a, __ffs_epfile_read_buffered
	 *                                    is always called first
	 *   ◦ reading finishes:              n/a, not in ‘and reading’ state
	 * • ptr == NULL and reading:
	 *   ◦ __ffs_epfile_read_buffer_free: go to ptr == DROP and reading
	 *   ◦ __ffs_epfile_read_buffered:    n/a, mutex is held
	 *   ◦ __ffs_epfile_read_data:        n/a, mutex is held
	 *   ◦ reading finishes and …
	 *     … all data read:               free buf, go to ptr == NULL
	 *     … otherwise:                   go to ptr == buf and reading
	 * • ptr == DROP and reading:
	 *   ◦ __ffs_epfile_read_buffer_free: nop
	 *   ◦ __ffs_epfile_read_buffered:    n/a, mutex is held
	 *   ◦ __ffs_epfile_read_data:        n/a, mutex is held
	 *   ◦ reading finishes:              free buf, go to ptr == DROP
	 */
	struct ffs_buffer		*read_buffer;
#define READ_BUFFER_DROP ((struct ffs_buffer *)ERR_PTR(-ESHUTDOWN))

	char				name[5];

	unsigned char			in;	/* P: ffs->eps_lock */
	unsigned char			isoc;	/* P: ffs->eps_lock */

	unsigned char			_pad;
	atomic_t			opened;
};

struct ffs_buffer {
	size_t length;
	char *data;
	char storage[];
};

/*  ffs_io_data structure ***************************************************/

struct ffs_io_data {
	bool aio;
	bool read;

	struct kiocb *kiocb;
	struct iov_iter data;
	const void *to_free;
	char *buf;

	struct mm_struct *mm;
	struct work_struct work;

	struct usb_ep *ep;
	struct usb_request *req;

	struct ffs_data *ffs;
};

struct ffs_desc_helper {
	struct ffs_data *ffs;
	unsigned interfaces_count;
	unsigned eps_count;
};

static int  __must_check ffs_epfiles_create(struct ffs_data *ffs);
static void ffs_epfiles_destroy(struct ffs_epfile *epfiles, unsigned count);

static struct dentry *
ffs_sb_create_file(struct super_block *sb, const char *name, void *data,
		   const struct file_operations *fops);

/* Devices management *******************************************************/

DEFINE_MUTEX(ffs_lock);
EXPORT_SYMBOL_GPL(ffs_lock);

static struct ffs_dev *_ffs_find_dev(const char *name);
static struct ffs_dev *_ffs_alloc_dev(void);
static int _ffs_name_dev(struct ffs_dev *dev, const char *name);
static void _ffs_free_dev(struct ffs_dev *dev);
static void *ffs_acquire_dev(const char *dev_name);
static void ffs_release_dev(struct ffs_data *ffs_data);
static int ffs_ready(struct ffs_data *ffs);
static void ffs_closed(struct ffs_data *ffs);

/* Misc helper functions ****************************************************/

static int ffs_mutex_lock(struct mutex *mutex, unsigned nonblock)
	__attribute__((warn_unused_result, nonnull));
static char *ffs_prepare_buffer(const char __user *buf, size_t len,
	size_t extra_buf_alloc)
	__attribute__((warn_unused_result, nonnull));


/* Control file aka ep0 *****************************************************/

static void ffs_ep0_complete(struct usb_ep *ep, struct usb_request *req)
{
	struct ffs_data *ffs = req->context;

	complete_all(&ffs->ep0req_completion);
}

static int __ffs_ep0_queue_wait(struct ffs_data *ffs, char *data, size_t len)
{
	struct usb_request *req = ffs->ep0req;
	int ret;

	req->zero     = len < le16_to_cpu(ffs->ev.setup.wLength);

	spin_unlock_irq(&ffs->ev.waitq.lock);

	ffs_log("enter: state %d setup_state %d flags %lu", ffs->state,
		ffs->setup_state, ffs->flags);

	req->buf      = data;
	req->length   = len;

	/*
	 * UDC layer requires to provide a buffer even for ZLP, but should
	 * not use it at all. Let's provide some poisoned pointer to catch
	 * possible bug in the driver.
	 */
	if (req->buf == NULL)
		req->buf = (void *)0xDEADBABE;

	reinit_completion(&ffs->ep0req_completion);

	ret = usb_ep_queue(ffs->gadget->ep0, req, GFP_ATOMIC);
	if (unlikely(ret < 0))
		return ret;

	ret = wait_for_completion_interruptible(&ffs->ep0req_completion);
	if (unlikely(ret)) {
		usb_ep_dequeue(ffs->gadget->ep0, req);
		return -EINTR;
	}

	ffs->setup_state = FFS_NO_SETUP;

	ffs_log("exit: state %d setup_state %d flags %lu", ffs->state,
		ffs->setup_state, ffs->flags);

	return req->status ? req->status : req->actual;
}

static int __ffs_ep0_stall(struct ffs_data *ffs)
{
	ffs_log("state %d setup_state %d flags %lu can_stall %d", ffs->state,
		ffs->setup_state, ffs->flags, ffs->ev.can_stall);

	if (ffs->ev.can_stall) {
		pr_vdebug("ep0 stall\n");
		usb_ep_set_halt(ffs->gadget->ep0);
		ffs->setup_state = FFS_NO_SETUP;
		return -EL2HLT;
	} else {
		pr_debug("bogus ep0 stall!\n");
		return -ESRCH;
	}
}

static ssize_t ffs_ep0_write(struct file *file, const char __user *buf,
			     size_t len, loff_t *ptr)
{
	struct ffs_data *ffs = file->private_data;
	struct usb_gadget *gadget = ffs->gadget;
	ssize_t ret;
	char *data;

	ENTER();

	ffs_log("enter:len %zu state %d setup_state %d flags %lu", len,
		ffs->state, ffs->setup_state, ffs->flags);

	ret = ffs_inst_exist_check(ffs->dev_name);
	if (ret < 0)
		return ret;

	/* Fast check if setup was canceled */
	if (ffs_setup_state_clear_cancelled(ffs) == FFS_SETUP_CANCELLED)
		return -EIDRM;

	/* Acquire mutex */
	ret = ffs_mutex_lock(&ffs->mutex, file->f_flags & O_NONBLOCK);
	if (unlikely(ret < 0))
		return ret;

	/* Check state */
	switch (ffs->state) {
	case FFS_READ_DESCRIPTORS:
	case FFS_READ_STRINGS:
		/* Copy data */
		if (unlikely(len < 16)) {
			ret = -EINVAL;
			break;
		}

		data = ffs_prepare_buffer(buf, len, 0);
		if (IS_ERR(data)) {
			ret = PTR_ERR(data);
			break;
		}

		/* Handle data */
		if (ffs->state == FFS_READ_DESCRIPTORS) {
			pr_info("read descriptors\n");
			ret = __ffs_data_got_descs(ffs, data, len);
			if (unlikely(ret < 0))
				break;

			ffs->state = FFS_READ_STRINGS;
			ret = len;
		} else {
			pr_info("read strings\n");
			ret = __ffs_data_got_strings(ffs, data, len);
			if (unlikely(ret < 0))
				break;

			ret = ffs_epfiles_create(ffs);
			if (unlikely(ret)) {
				ffs->state = FFS_CLOSING;
				break;
			}

			ffs->state = FFS_ACTIVE;
			mutex_unlock(&ffs->mutex);

			ret = ffs_ready(ffs);
			if (unlikely(ret < 0)) {
				ffs->state = FFS_CLOSING;
				return ret;
			}

			return len;
		}
		break;

	case FFS_ACTIVE:
		data = NULL;
		/*
		 * We're called from user space, we can use _irq
		 * rather then _irqsave
		 */
		spin_lock_irq(&ffs->ev.waitq.lock);
		switch (ffs_setup_state_clear_cancelled(ffs)) {
		case FFS_SETUP_CANCELLED:
			ret = -EIDRM;
			goto done_spin;

		case FFS_NO_SETUP:
			ret = -ESRCH;
			goto done_spin;

		case FFS_SETUP_PENDING:
			break;
		}

		/* FFS_SETUP_PENDING */
		if (!(ffs->ev.setup.bRequestType & USB_DIR_IN)) {
			spin_unlock_irq(&ffs->ev.waitq.lock);
			ret = __ffs_ep0_stall(ffs);
			break;
		}

		/* FFS_SETUP_PENDING and not stall */
		len = min(len, (size_t)le16_to_cpu(ffs->ev.setup.wLength));

		spin_unlock_irq(&ffs->ev.waitq.lock);

		data = ffs_prepare_buffer(buf, len, gadget->extra_buf_alloc);
		if (IS_ERR(data)) {
			ret = PTR_ERR(data);
			break;
		}

		spin_lock_irq(&ffs->ev.waitq.lock);

		/*
		 * We are guaranteed to be still in FFS_ACTIVE state
		 * but the state of setup could have changed from
		 * FFS_SETUP_PENDING to FFS_SETUP_CANCELLED so we need
		 * to check for that.  If that happened we copied data
		 * from user space in vain but it's unlikely.
		 *
		 * For sure we are not in FFS_NO_SETUP since this is
		 * the only place FFS_SETUP_PENDING -> FFS_NO_SETUP
		 * transition can be performed and it's protected by
		 * mutex.
		 */
		if (ffs_setup_state_clear_cancelled(ffs) ==
		    FFS_SETUP_CANCELLED) {
			ret = -EIDRM;
done_spin:
			spin_unlock_irq(&ffs->ev.waitq.lock);
		} else {
			/* unlocks spinlock */
			ret = __ffs_ep0_queue_wait(ffs, data, len);
		}
		kfree(data);
		break;

	default:
		ret = -EBADFD;
		break;
	}

	ffs_log("exit:ret %zu state %d setup_state %d flags %lu", ret,
		ffs->state, ffs->setup_state, ffs->flags);

	mutex_unlock(&ffs->mutex);
	return ret;
}

/* Called with ffs->ev.waitq.lock and ffs->mutex held, both released on exit. */
static ssize_t __ffs_ep0_read_events(struct ffs_data *ffs, char __user *buf,
				     size_t n)
{
	/*
	 * n cannot be bigger than ffs->ev.count, which cannot be bigger than
	 * size of ffs->ev.types array (which is four) so that's how much space
	 * we reserve.
	 */
	struct usb_functionfs_event events[ARRAY_SIZE(ffs->ev.types)];
	const size_t size = n * sizeof *events;
	unsigned i = 0;

	memset(events, 0, size);

	do {
		events[i].type = ffs->ev.types[i];
		if (events[i].type == FUNCTIONFS_SETUP) {
			events[i].u.setup = ffs->ev.setup;
			ffs->setup_state = FFS_SETUP_PENDING;
		}
	} while (++i < n);

	ffs->ev.count -= n;
	if (ffs->ev.count)
		memmove(ffs->ev.types, ffs->ev.types + n,
			ffs->ev.count * sizeof *ffs->ev.types);

	spin_unlock_irq(&ffs->ev.waitq.lock);

	ffs_log("state %d setup_state %d flags %lu #evt %zu", ffs->state,
		ffs->setup_state, ffs->flags, n);

	mutex_unlock(&ffs->mutex);

	return unlikely(copy_to_user(buf, events, size)) ? -EFAULT : size;
}

static ssize_t ffs_ep0_read(struct file *file, char __user *buf,
			    size_t len, loff_t *ptr)
{
	struct ffs_data *ffs = file->private_data;
	char *data = NULL;
	size_t n;
	int ret;

	ENTER();

	ffs_log("enter:len %zu state %d setup_state %d flags %lu", len,
		ffs->state, ffs->setup_state, ffs->flags);

	ret = ffs_inst_exist_check(ffs->dev_name);
	if (ret < 0)
		return ret;

	/* Fast check if setup was canceled */
	if (ffs_setup_state_clear_cancelled(ffs) == FFS_SETUP_CANCELLED)
		return -EIDRM;

	/* Acquire mutex */
	ret = ffs_mutex_lock(&ffs->mutex, file->f_flags & O_NONBLOCK);
	if (unlikely(ret < 0))
		return ret;

	/* Check state */
	if (ffs->state != FFS_ACTIVE) {
		ret = -EBADFD;
		goto done_mutex;
	}

	/*
	 * We're called from user space, we can use _irq rather then
	 * _irqsave
	 */
	spin_lock_irq(&ffs->ev.waitq.lock);

	switch (ffs_setup_state_clear_cancelled(ffs)) {
	case FFS_SETUP_CANCELLED:
		ret = -EIDRM;
		break;

	case FFS_NO_SETUP:
		n = len / sizeof(struct usb_functionfs_event);
		if (unlikely(!n)) {
			ret = -EINVAL;
			break;
		}

		if ((file->f_flags & O_NONBLOCK) && !ffs->ev.count) {
			ret = -EAGAIN;
			break;
		}

		if (wait_event_interruptible_exclusive_locked_irq(ffs->ev.waitq,
							ffs->ev.count)) {
			ret = -EINTR;
			break;
		}

		return __ffs_ep0_read_events(ffs, buf,
					     min(n, (size_t)ffs->ev.count));

	case FFS_SETUP_PENDING:
		if (ffs->ev.setup.bRequestType & USB_DIR_IN) {
			spin_unlock_irq(&ffs->ev.waitq.lock);
			ret = __ffs_ep0_stall(ffs);
			goto done_mutex;
		}

		len = min(len, (size_t)le16_to_cpu(ffs->ev.setup.wLength));

		spin_unlock_irq(&ffs->ev.waitq.lock);

		if (likely(len)) {
			data = kmalloc(len, GFP_KERNEL);
			if (unlikely(!data)) {
				ret = -ENOMEM;
				goto done_mutex;
			}
		}

		spin_lock_irq(&ffs->ev.waitq.lock);

		/* See ffs_ep0_write() */
		if (ffs_setup_state_clear_cancelled(ffs) ==
		    FFS_SETUP_CANCELLED) {
			ret = -EIDRM;
			break;
		}

		/* unlocks spinlock */
		ret = __ffs_ep0_queue_wait(ffs, data, len);
		if (likely(ret > 0) && unlikely(copy_to_user(buf, data, len)))
			ret = -EFAULT;
		goto done_mutex;

	default:
		ret = -EBADFD;
		break;
	}

	spin_unlock_irq(&ffs->ev.waitq.lock);
done_mutex:
	ffs_log("exit:ret %d state %d setup_state %d flags %lu", ret,
		ffs->state, ffs->setup_state, ffs->flags);

	mutex_unlock(&ffs->mutex);
	kfree(data);

	return ret;
}

static int ffs_ep0_open(struct inode *inode, struct file *file)
{
	struct ffs_data *ffs = inode->i_private;
	int ret;

	ENTER();

	ffs_log("state %d setup_state %d flags %lu opened %d", ffs->state,
		ffs->setup_state, ffs->flags, atomic_read(&ffs->opened));

	ret = ffs_inst_exist_check(ffs->dev_name);
	if (ret < 0)
		return ret;

	/* to get updated opened atomic variable value */
	smp_mb__before_atomic();
	if (atomic_read(&ffs->opened))
		return -EBUSY;

	if (unlikely(ffs->state == FFS_CLOSING))
		return -EBUSY;

	file->private_data = ffs;
	ffs_data_opened(ffs);

	return 0;
}

static int ffs_ep0_release(struct inode *inode, struct file *file)
{
	struct ffs_data *ffs = file->private_data;

	ENTER();

	ffs_log("state %d setup_state %d flags %lu opened %d", ffs->state,
		ffs->setup_state, ffs->flags, atomic_read(&ffs->opened));

	ffs_data_closed(ffs);

	return 0;
}

static long ffs_ep0_ioctl(struct file *file, unsigned code, unsigned long value)
{
	struct ffs_data *ffs = file->private_data;
	struct usb_gadget *gadget = ffs->gadget;
	long ret;

	ENTER();

	ffs_log("state %d setup_state %d flags %lu opened %d", ffs->state,
		ffs->setup_state, ffs->flags, atomic_read(&ffs->opened));

	ret = ffs_inst_exist_check(ffs->dev_name);
	if (ret < 0)
		return ret;

	if (code == FUNCTIONFS_INTERFACE_REVMAP) {
		struct ffs_function *func = ffs->func;
		ret = func ? ffs_func_revmap_intf(func, value) : -ENODEV;
	} else if (gadget && gadget->ops->ioctl) {
		ret = gadget->ops->ioctl(gadget, code, value);
	} else {
		ret = -ENOTTY;
	}

	return ret;
}

static unsigned int ffs_ep0_poll(struct file *file, poll_table *wait)
{
	struct ffs_data *ffs = file->private_data;
	unsigned int mask = POLLWRNORM;
	int ret;

	ffs_log("enter:state %d setup_state %d flags %lu opened %d", ffs->state,
		ffs->setup_state, ffs->flags, atomic_read(&ffs->opened));

	ret = ffs_inst_exist_check(ffs->dev_name);
	if (ret < 0)
		return ret;

	poll_wait(file, &ffs->ev.waitq, wait);

	ret = ffs_mutex_lock(&ffs->mutex, file->f_flags & O_NONBLOCK);
	if (unlikely(ret < 0))
		return mask;

	switch (ffs->state) {
	case FFS_READ_DESCRIPTORS:
	case FFS_READ_STRINGS:
		mask |= POLLOUT;
		break;

	case FFS_ACTIVE:
		switch (ffs->setup_state) {
		case FFS_NO_SETUP:
			if (ffs->ev.count)
				mask |= POLLIN;
			break;

		case FFS_SETUP_PENDING:
		case FFS_SETUP_CANCELLED:
			mask |= (POLLIN | POLLOUT);
			break;
		}
	case FFS_CLOSING:
		break;
	case FFS_DEACTIVATED:
		break;
	}

	ffs_log("exit: mask %u", mask);

	mutex_unlock(&ffs->mutex);

	return mask;
}

static const struct file_operations ffs_ep0_operations = {
	.llseek =	no_llseek,

	.open =		ffs_ep0_open,
	.write =	ffs_ep0_write,
	.read =		ffs_ep0_read,
	.release =	ffs_ep0_release,
	.unlocked_ioctl =	ffs_ep0_ioctl,
	.poll =		ffs_ep0_poll,
};


/* "Normal" endpoints operations ********************************************/

static void ffs_epfile_io_complete(struct usb_ep *_ep, struct usb_request *req)
{
	struct ffs_ep *ep = _ep->driver_data;

	ENTER();

	/* req may be freed during unbind */
	if (ep && ep->req && likely(req->context)) {
		struct ffs_ep *ep = _ep->driver_data;
		ep->status = req->status ? req->status : req->actual;
		ffs_log("ep status %d for req %pK", ep->status, req);
		/* Set is_busy false to indicate completion of last request */
		ep->is_busy = false;
		complete(req->context);
	}
}

static ssize_t ffs_copy_to_iter(void *data, int data_len, struct iov_iter *iter)
{
	ssize_t ret = copy_to_iter(data, data_len, iter);
	if (likely(ret == data_len))
		return ret;

	if (unlikely(iov_iter_count(iter)))
		return -EFAULT;

	/*
	 * Dear user space developer!
	 *
	 * TL;DR: To stop getting below error message in your kernel log, change
	 * user space code using functionfs to align read buffers to a max
	 * packet size.
	 *
	 * Some UDCs (e.g. dwc3) require request sizes to be a multiple of a max
	 * packet size.  When unaligned buffer is passed to functionfs, it
	 * internally uses a larger, aligned buffer so that such UDCs are happy.
	 *
	 * Unfortunately, this means that host may send more data than was
	 * requested in read(2) system call.  f_fs doesn’t know what to do with
	 * that excess data so it simply drops it.
	 *
	 * Was the buffer aligned in the first place, no such problem would
	 * happen.
	 *
	 * Data may be dropped only in AIO reads.  Synchronous reads are handled
	 * by splitting a request into multiple parts.  This splitting may still
	 * be a problem though so it’s likely best to align the buffer
	 * regardless of it being AIO or not..
	 *
	 * This only affects OUT endpoints, i.e. reading data with a read(2),
	 * aio_read(2) etc. system calls.  Writing data to an IN endpoint is not
	 * affected.
	 */
	pr_err("functionfs read size %d > requested size %zd, dropping excess data. "
	       "Align read buffer size to max packet size to avoid the problem.\n",
	       data_len, ret);

	return ret;
}

static void ffs_user_copy_worker(struct work_struct *work)
{
	struct ffs_io_data *io_data = container_of(work, struct ffs_io_data,
						   work);
	int ret = io_data->req->status ? io_data->req->status :
					 io_data->req->actual;
	bool kiocb_has_eventfd = io_data->kiocb->ki_flags & IOCB_EVENTFD;

	ffs_log("enter: ret %d", ret);

	if (io_data->read && ret > 0) {
		mm_segment_t oldfs = get_fs();

		set_fs(USER_DS);
		use_mm(io_data->mm);
		ret = ffs_copy_to_iter(io_data->buf, ret, &io_data->data);
		unuse_mm(io_data->mm);
		set_fs(oldfs);
	}

	io_data->kiocb->ki_complete(io_data->kiocb, ret, ret);

	if (io_data->ffs->ffs_eventfd && !kiocb_has_eventfd)
		eventfd_signal(io_data->ffs->ffs_eventfd, 1);

	usb_ep_free_request(io_data->ep, io_data->req);

	if (io_data->read)
		kfree(io_data->to_free);
	kfree(io_data->buf);
	kfree(io_data);

	ffs_log("exit");
}

static void ffs_epfile_async_io_complete(struct usb_ep *_ep,
					 struct usb_request *req)
{
	struct ffs_io_data *io_data = req->context;

	ENTER();

	ffs_log("enter");

	INIT_WORK(&io_data->work, ffs_user_copy_worker);
	schedule_work(&io_data->work);

	ffs_log("exit");
}

static void __ffs_epfile_read_buffer_free(struct ffs_epfile *epfile)
{
	/*
	 * See comment in struct ffs_epfile for full read_buffer pointer
	 * synchronisation story.
	 */
	struct ffs_buffer *buf = xchg(&epfile->read_buffer, READ_BUFFER_DROP);
	if (buf && buf != READ_BUFFER_DROP)
		kfree(buf);
}

/* Assumes epfile->mutex is held. */
static ssize_t __ffs_epfile_read_buffered(struct ffs_epfile *epfile,
					  struct iov_iter *iter)
{
	/*
	 * Null out epfile->read_buffer so ffs_func_eps_disable does not free
	 * the buffer while we are using it.  See comment in struct ffs_epfile
	 * for full read_buffer pointer synchronisation story.
	 */
	struct ffs_buffer *buf = xchg(&epfile->read_buffer, NULL);
	ssize_t ret;
	if (!buf || buf == READ_BUFFER_DROP)
		return 0;

	ret = copy_to_iter(buf->data, buf->length, iter);
	if (buf->length == ret) {
		kfree(buf);
		return ret;
	}

	if (unlikely(iov_iter_count(iter))) {
		ret = -EFAULT;
	} else {
		buf->length -= ret;
		buf->data += ret;
	}

	if (cmpxchg(&epfile->read_buffer, NULL, buf))
		kfree(buf);

	return ret;
}

/* Assumes epfile->mutex is held. */
static ssize_t __ffs_epfile_read_data(struct ffs_epfile *epfile,
				      void *data, int data_len,
				      struct iov_iter *iter)
{
	struct ffs_buffer *buf;

	ssize_t ret = copy_to_iter(data, data_len, iter);
	if (likely(data_len == ret))
		return ret;

	if (unlikely(iov_iter_count(iter)))
		return -EFAULT;

	/* See ffs_copy_to_iter for more context. */
	pr_warn("functionfs read size %d > requested size %zd, splitting request into multiple reads.",
		data_len, ret);

	data_len -= ret;
	buf = kmalloc(sizeof(*buf) + data_len, GFP_KERNEL);
	if (!buf)
		return -ENOMEM;
	buf->length = data_len;
	buf->data = buf->storage;
	memcpy(buf->storage, data + ret, data_len);

	/*
	 * At this point read_buffer is NULL or READ_BUFFER_DROP (if
	 * ffs_func_eps_disable has been called in the meanwhile).  See comment
	 * in struct ffs_epfile for full read_buffer pointer synchronisation
	 * story.
	 */
	if (unlikely(cmpxchg(&epfile->read_buffer, NULL, buf)))
		kfree(buf);

	return ret;
}

static ssize_t ffs_epfile_io(struct file *file, struct ffs_io_data *io_data)
{
	struct ffs_epfile *epfile = file->private_data;
	struct usb_request *req;
	struct ffs_ep *ep;
	struct ffs_data *ffs = epfile->ffs;
	char *data = NULL;
	ssize_t ret, data_len = -EINVAL;
	int halt;
	size_t extra_buf_alloc = 0;

	ffs_log("enter: epfile name %s epfile err %d (%s)", epfile->name,
		atomic_read(&epfile->error), io_data->read ? "READ" : "WRITE");

	ret = ffs_inst_exist_check(epfile->ffs->dev_name);
	if (ret < 0)
		return ret;

	/* to get updated error atomic variable value */
	smp_mb__before_atomic();
	if (atomic_read(&epfile->error))
		return -ENODEV;

	/* Are we still active? */
	if (WARN_ON(epfile->ffs->state != FFS_ACTIVE))
		return -ENODEV;

	/* Wait for endpoint to be enabled */
	ep = epfile->ep;
	if (!ep) {
		if (file->f_flags & O_NONBLOCK)
			return -EAGAIN;

		/* Don't wait on write if device is offline */
		if (!io_data->read)
			return -ENODEV;

		/* to get updated error atomic variable value */
		smp_mb__before_atomic();

		/*
		 * if ep is disabled, this fails all current IOs
		 * and wait for next epfile open to happen
		 */
		if (!atomic_read(&epfile->error)) {
			ret = wait_event_interruptible(epfile->wait,
					(ep = epfile->ep));
			if (ret < 0)
				return -EINTR;
		}

		if (!ep)
			return -ENODEV;
	}

	/* Do we halt? */
	halt = (!io_data->read == !epfile->in);
	if (halt && epfile->isoc)
		return -EINVAL;

	/* We will be using request and read_buffer */
	ret = ffs_mutex_lock(&epfile->mutex, file->f_flags & O_NONBLOCK);
	if (unlikely(ret))
		goto error;

	/* Allocate & copy */
	if (!halt) {
		struct usb_gadget *gadget;

		/*
		 * Do we have buffered data from previous partial read?  Check
		 * that for synchronous case only because we do not have
		 * facility to ‘wake up’ a pending asynchronous read and push
		 * buffered data to it which we would need to make things behave
		 * consistently.
		 */
		if (!io_data->aio && io_data->read) {
			ret = __ffs_epfile_read_buffered(epfile, &io_data->data);
			if (ret)
				goto error_mutex;
		}

		/*
		 * if we _do_ wait above, the epfile->ffs->gadget might be NULL
		 * before the waiting completes, so do not assign to 'gadget'
		 * earlier
		 */
		gadget = epfile->ffs->gadget;

		spin_lock_irq(&epfile->ffs->eps_lock);
		/* In the meantime, endpoint got disabled or changed. */
		if (epfile->ep != ep) {
			ret = -ESHUTDOWN;
			goto error_lock;
		}
		data_len = iov_iter_count(&io_data->data);
		/*
		 * Controller may require buffer size to be aligned to
		 * maxpacketsize of an out endpoint.
		 */
		if (io_data->read)
			data_len = usb_ep_align_maybe(gadget, ep->ep, data_len);
		spin_unlock_irq(&epfile->ffs->eps_lock);

		extra_buf_alloc = ffs->gadget->extra_buf_alloc;
		if (!io_data->read)
			data = kmalloc(data_len + extra_buf_alloc,
					GFP_KERNEL);
		else
			data = kmalloc(data_len, GFP_KERNEL);
		if (unlikely(!data)) {
			ret = -ENOMEM;
			goto error_mutex;
		}
		if (!io_data->read &&
		    copy_from_iter(data, data_len, &io_data->data) != data_len) {
			ret = -EFAULT;
			goto error_mutex;
		}
	}

	spin_lock_irq(&epfile->ffs->eps_lock);

	if (epfile->ep != ep) {
		/* In the meantime, endpoint got disabled or changed. */
		ret = -ESHUTDOWN;
	} else if (halt) {
		/* Halt */
		if (likely(epfile->ep == ep) && !WARN_ON(!ep->ep))
			usb_ep_set_halt(ep->ep);
		ret = -EBADMSG;
	} else if (unlikely(data_len == -EINVAL)) {
		/*
		 * Sanity Check: even though data_len can't be used
		 * uninitialized at the time I write this comment, some
		 * compilers complain about this situation.
		 * In order to keep the code clean from warnings, data_len is
		 * being initialized to -EINVAL during its declaration, which
		 * means we can't rely on compiler anymore to warn no future
		 * changes won't result in data_len being used uninitialized.
		 * For such reason, we're adding this redundant sanity check
		 * here.
		 */
		WARN(1, "%s: data_len == -EINVAL\n", __func__);
		ret = -EINVAL;
	} else if (!io_data->aio) {
		struct completion *done;
		bool interrupted = false;

		req = ep->req;
		req->buf      = data;
		req->length   = data_len;
		ret           = 0;
		req->complete = ffs_epfile_io_complete;

		if (io_data->read) {
			reinit_completion(&epfile->ffs->epout_completion);
			done = &epfile->ffs->epout_completion;
		} else {
			reinit_completion(&epfile->ffs->epin_completion);
			done = &epfile->ffs->epin_completion;
		}

		req->context = done;
		/*
		 * Don't queue another read request if previous is
		 * still busy.
		 */
		if (!(io_data->read && ep->is_busy)) {
			ret = usb_ep_queue(ep->ep, req, GFP_ATOMIC);
			ep->is_busy = true;
		}

		if (unlikely(ret < 0)) {
			ret = -EIO;
			ep->is_busy = false;
			goto error_lock;
		}

		spin_unlock_irq(&epfile->ffs->eps_lock);

		if (unlikely(wait_for_completion_interruptible(done))) {
			/*
			 * To avoid race condition with ffs_epfile_io_complete,
			 * dequeue the request first then check
			 * status. usb_ep_dequeue API should guarantee no race
			 * condition with req->complete callback.
			 */
			spin_lock_irq(&epfile->ffs->eps_lock);
			interrupted = true;
			/*
			 * While we were acquiring lock endpoint got
			 * disabled (disconnect) or changed
			 (composition switch) ?
			 */
			if (epfile->ep == ep) {
				usb_ep_dequeue(ep->ep, req);
				interrupted = ep->status < 0;
			}
			spin_unlock_irq(&epfile->ffs->eps_lock);
		}

		if (interrupted) {
			ret = -EINTR;
			goto error_mutex;
		}

		ret = -ENODEV;
		spin_lock_irq(&epfile->ffs->eps_lock);
		/*
		 * While we were acquiring lock endpoint got
		 * disabled (disconnect) or changed
		 * (composition switch) ?
		 */
		if (epfile->ep == ep)
			ret = ep->status;
		spin_unlock_irq(&epfile->ffs->eps_lock);
		if (io_data->read && ret > 0)
			ret = __ffs_epfile_read_data(epfile, data, ep->status,
						     &io_data->data);
		goto error_mutex;
	} else if (!(req = usb_ep_alloc_request(ep->ep, GFP_ATOMIC))) {
		ret = -ENOMEM;
	} else {
		req->buf      = data;
		req->length   = data_len;

		io_data->buf = data;
		io_data->ep = ep->ep;
		io_data->req = req;
		io_data->ffs = epfile->ffs;

		req->context  = io_data;
		req->complete = ffs_epfile_async_io_complete;

		ret = usb_ep_queue(ep->ep, req, GFP_ATOMIC);
		if (unlikely(ret)) {
			usb_ep_free_request(ep->ep, req);
			goto error_lock;
		}

		ret = -EIOCBQUEUED;
		/*
		 * Do not kfree the buffer in this function.  It will be freed
		 * by ffs_user_copy_worker.
		 */
		data = NULL;
	}

error_lock:
	spin_unlock_irq(&epfile->ffs->eps_lock);
error_mutex:
	mutex_unlock(&epfile->mutex);
error:
	kfree(data);

	ffs_log("exit: ret %zu", ret);

	return ret;
}

static int
ffs_epfile_open(struct inode *inode, struct file *file)
{
	struct ffs_epfile *epfile = inode->i_private;
	int ret;

	ENTER();

	ffs_log("enter:state %d setup_state %d flag %lu", epfile->ffs->state,
		epfile->ffs->setup_state, epfile->ffs->flags);

	ret = ffs_inst_exist_check(epfile->ffs->dev_name);
	if (ret < 0)
		return ret;

	if (WARN_ON(epfile->ffs->state != FFS_ACTIVE))
		return -ENODEV;

	/* to get updated opened atomic variable value */
	smp_mb__before_atomic();
	if (atomic_read(&epfile->opened)) {
		pr_err("%s(): ep(%s) is already opened.\n",
					__func__, epfile->name);
		return -EBUSY;
	}

	atomic_set(&epfile->opened, 1);
	file->private_data = epfile;
	ffs_data_opened(epfile->ffs);
	atomic_set(&epfile->error, 0);

	ffs_log("exit:state %d setup_state %d flag %lu", epfile->ffs->state,
		epfile->ffs->setup_state, epfile->ffs->flags);

	return 0;
}

static int ffs_aio_cancel(struct kiocb *kiocb)
{
	struct ffs_io_data *io_data = kiocb->private;
	struct ffs_epfile *epfile = kiocb->ki_filp->private_data;
	int value;

	ENTER();

	ffs_log("enter:state %d setup_state %d flag %lu", epfile->ffs->state,
		epfile->ffs->setup_state, epfile->ffs->flags);

	spin_lock_irq(&epfile->ffs->eps_lock);

	if (likely(io_data && io_data->ep && io_data->req))
		value = usb_ep_dequeue(io_data->ep, io_data->req);
	else
		value = -EINVAL;

	spin_unlock_irq(&epfile->ffs->eps_lock);

	ffs_log("exit: value %d", value);

	return value;
}

static ssize_t ffs_epfile_write_iter(struct kiocb *kiocb, struct iov_iter *from)
{
	struct ffs_io_data io_data, *p = &io_data;
	ssize_t res;

	ENTER();

	ffs_log("enter");

	if (!is_sync_kiocb(kiocb)) {
		p = kmalloc(sizeof(io_data), GFP_KERNEL);
		if (unlikely(!p))
			return -ENOMEM;
		p->aio = true;
	} else {
		p->aio = false;
	}

	p->read = false;
	p->kiocb = kiocb;
	p->data = *from;
	p->mm = current->mm;

	kiocb->private = p;

	if (p->aio)
		kiocb_set_cancel_fn(kiocb, ffs_aio_cancel);

	res = ffs_epfile_io(kiocb->ki_filp, p);
	if (res == -EIOCBQUEUED)
		return res;
	if (p->aio)
		kfree(p);
	else
		*from = p->data;

	ffs_log("exit");

	return res;
}

static ssize_t ffs_epfile_read_iter(struct kiocb *kiocb, struct iov_iter *to)
{
	struct ffs_io_data io_data, *p = &io_data;
	ssize_t res;

	ENTER();

	ffs_log("enter");

	if (!is_sync_kiocb(kiocb)) {
		p = kmalloc(sizeof(io_data), GFP_KERNEL);
		if (unlikely(!p))
			return -ENOMEM;
		p->aio = true;
	} else {
		p->aio = false;
	}

	p->read = true;
	p->kiocb = kiocb;
	if (p->aio) {
		p->to_free = dup_iter(&p->data, to, GFP_KERNEL);
		if (!p->to_free) {
			kfree(p);
			return -ENOMEM;
		}
	} else {
		p->data = *to;
		p->to_free = NULL;
	}
	p->mm = current->mm;

	kiocb->private = p;

	if (p->aio)
		kiocb_set_cancel_fn(kiocb, ffs_aio_cancel);

	res = ffs_epfile_io(kiocb->ki_filp, p);
	if (res == -EIOCBQUEUED)
		return res;

	if (p->aio) {
		kfree(p->to_free);
		kfree(p);
	} else {
		*to = p->data;
	}

	ffs_log("exit");

	return res;
}

static int
ffs_epfile_release(struct inode *inode, struct file *file)
{
	struct ffs_epfile *epfile = inode->i_private;

	ENTER();

	atomic_set(&epfile->opened, 0);
	__ffs_epfile_read_buffer_free(epfile);
	ffs_log("enter:state %d setup_state %d flag %lu", epfile->ffs->state,
		epfile->ffs->setup_state, epfile->ffs->flags);
	atomic_set(&epfile->error, 1);
	ffs_data_closed(epfile->ffs);
	file->private_data = NULL;

	ffs_log("exit");

	return 0;
}

static long ffs_epfile_ioctl(struct file *file, unsigned code,
			     unsigned long value)
{
	struct ffs_epfile *epfile = file->private_data;
	int ret;

	ENTER();

	ffs_log("enter:state %d setup_state %d flag %lu", epfile->ffs->state,
		epfile->ffs->setup_state, epfile->ffs->flags);

	ret = ffs_inst_exist_check(epfile->ffs->dev_name);
	if (ret < 0)
		return ret;

	if (WARN_ON(epfile->ffs->state != FFS_ACTIVE))
		return -ENODEV;

	spin_lock_irq(&epfile->ffs->eps_lock);
	if (likely(epfile->ep)) {
		switch (code) {
		case FUNCTIONFS_FIFO_STATUS:
			ret = usb_ep_fifo_status(epfile->ep->ep);
			break;
		case FUNCTIONFS_FIFO_FLUSH:
			usb_ep_fifo_flush(epfile->ep->ep);
			ret = 0;
			break;
		case FUNCTIONFS_CLEAR_HALT:
			ret = usb_ep_clear_halt(epfile->ep->ep);
			break;
		case FUNCTIONFS_ENDPOINT_REVMAP:
			ret = epfile->ep->num;
			break;
		case FUNCTIONFS_ENDPOINT_DESC:
		{
			int desc_idx;
			struct usb_endpoint_descriptor *desc;

			switch (epfile->ffs->gadget->speed) {
			case USB_SPEED_SUPER:
				desc_idx = 2;
				break;
			case USB_SPEED_HIGH:
				desc_idx = 1;
				break;
			default:
				desc_idx = 0;
			}
			desc = epfile->ep->descs[desc_idx];

			spin_unlock_irq(&epfile->ffs->eps_lock);
			ret = copy_to_user((void *)value, desc, sizeof(*desc));
			if (ret)
				ret = -EFAULT;
			return ret;
		}
		default:
			ret = -ENOTTY;
		}
	} else {
		ret = -ENODEV;
	}
	spin_unlock_irq(&epfile->ffs->eps_lock);

	ffs_log("exit:ret %d", ret);

	return ret;
}

static const struct file_operations ffs_epfile_operations = {
	.llseek =	no_llseek,

	.open =		ffs_epfile_open,
	.write_iter =	ffs_epfile_write_iter,
	.read_iter =	ffs_epfile_read_iter,
	.release =	ffs_epfile_release,
	.unlocked_ioctl =	ffs_epfile_ioctl,
};


/* File system and super block operations ***********************************/

/*
 * Mounting the file system creates a controller file, used first for
 * function configuration then later for event monitoring.
 */

static struct inode *__must_check
ffs_sb_make_inode(struct super_block *sb, void *data,
		  const struct file_operations *fops,
		  const struct inode_operations *iops,
		  struct ffs_file_perms *perms)
{
	struct inode *inode;

	ENTER();

	ffs_log("enter");

	inode = new_inode(sb);

	if (likely(inode)) {
		struct timespec ts = current_time(inode);

		inode->i_ino	 = get_next_ino();
		inode->i_mode    = perms->mode;
		inode->i_uid     = perms->uid;
		inode->i_gid     = perms->gid;
		inode->i_atime   = ts;
		inode->i_mtime   = ts;
		inode->i_ctime   = ts;
		inode->i_private = data;
		if (fops)
			inode->i_fop = fops;
		if (iops)
			inode->i_op  = iops;
	}

	ffs_log("exit");

	return inode;
}

/* Create "regular" file */
static struct dentry *ffs_sb_create_file(struct super_block *sb,
					const char *name, void *data,
					const struct file_operations *fops)
{
	struct ffs_data	*ffs = sb->s_fs_info;
	struct dentry	*dentry;
	struct inode	*inode;

	ENTER();

	ffs_log("enter");

	dentry = d_alloc_name(sb->s_root, name);
	if (unlikely(!dentry))
		return NULL;

	inode = ffs_sb_make_inode(sb, data, fops, NULL, &ffs->file_perms);
	if (unlikely(!inode)) {
		dput(dentry);
		return NULL;
	}

	d_add(dentry, inode);

	ffs_log("exit");

	return dentry;
}

/* Super block */
static const struct super_operations ffs_sb_operations = {
	.statfs =	simple_statfs,
	.drop_inode =	generic_delete_inode,
};

struct ffs_sb_fill_data {
	struct ffs_file_perms perms;
	umode_t root_mode;
	const char *dev_name;
	bool no_disconnect;
	struct ffs_data *ffs_data;
};

static int ffs_sb_fill(struct super_block *sb, void *_data, int silent)
{
	struct ffs_sb_fill_data *data = _data;
	struct inode	*inode;
	struct ffs_data	*ffs = data->ffs_data;

	ENTER();

	ffs_log("enter");

	ffs->sb              = sb;
	data->ffs_data       = NULL;
	sb->s_fs_info        = ffs;
	sb->s_blocksize      = PAGE_SIZE;
	sb->s_blocksize_bits = PAGE_SHIFT;
	sb->s_magic          = FUNCTIONFS_MAGIC;
	sb->s_op             = &ffs_sb_operations;
	sb->s_time_gran      = 1;

	/* Root inode */
	data->perms.mode = data->root_mode;
	inode = ffs_sb_make_inode(sb, NULL,
				  &simple_dir_operations,
				  &simple_dir_inode_operations,
				  &data->perms);
	sb->s_root = d_make_root(inode);
	if (unlikely(!sb->s_root))
		return -ENOMEM;

	/* EP0 file */
	if (unlikely(!ffs_sb_create_file(sb, "ep0", ffs,
					 &ffs_ep0_operations)))
		return -ENOMEM;

	ffs_log("exit");

	return 0;
}

static int ffs_fs_parse_opts(struct ffs_sb_fill_data *data, char *opts)
{
	ENTER();

	ffs_log("enter");

	if (!opts || !*opts)
		return 0;

	for (;;) {
		unsigned long value;
		char *eq, *comma;

		/* Option limit */
		comma = strchr(opts, ',');
		if (comma)
			*comma = 0;

		/* Value limit */
		eq = strchr(opts, '=');
		if (unlikely(!eq)) {
			pr_err("'=' missing in %s\n", opts);
			return -EINVAL;
		}
		*eq = 0;

		/* Parse value */
		if (kstrtoul(eq + 1, 0, &value)) {
			pr_err("%s: invalid value: %s\n", opts, eq + 1);
			return -EINVAL;
		}

		/* Interpret option */
		switch (eq - opts) {
		case 13:
			if (!memcmp(opts, "no_disconnect", 13))
				data->no_disconnect = !!value;
			else
				goto invalid;
			break;
		case 5:
			if (!memcmp(opts, "rmode", 5))
				data->root_mode  = (value & 0555) | S_IFDIR;
			else if (!memcmp(opts, "fmode", 5))
				data->perms.mode = (value & 0666) | S_IFREG;
			else
				goto invalid;
			break;

		case 4:
			if (!memcmp(opts, "mode", 4)) {
				data->root_mode  = (value & 0555) | S_IFDIR;
				data->perms.mode = (value & 0666) | S_IFREG;
			} else {
				goto invalid;
			}
			break;

		case 3:
			if (!memcmp(opts, "uid", 3)) {
				data->perms.uid = make_kuid(current_user_ns(), value);
				if (!uid_valid(data->perms.uid)) {
					pr_err("%s: unmapped value: %lu\n", opts, value);
					return -EINVAL;
				}
			} else if (!memcmp(opts, "gid", 3)) {
				data->perms.gid = make_kgid(current_user_ns(), value);
				if (!gid_valid(data->perms.gid)) {
					pr_err("%s: unmapped value: %lu\n", opts, value);
					return -EINVAL;
				}
			} else {
				goto invalid;
			}
			break;

		default:
invalid:
			pr_err("%s: invalid option\n", opts);
			return -EINVAL;
		}

		/* Next iteration */
		if (!comma)
			break;
		opts = comma + 1;
	}

	ffs_log("exit");

	return 0;
}

/* "mount -t functionfs dev_name /dev/function" ends up here */

static struct dentry *
ffs_fs_mount(struct file_system_type *t, int flags,
	      const char *dev_name, void *opts)
{
	struct ffs_sb_fill_data data = {
		.perms = {
			.mode = S_IFREG | 0600,
			.uid = GLOBAL_ROOT_UID,
			.gid = GLOBAL_ROOT_GID,
		},
		.root_mode = S_IFDIR | 0500,
		.no_disconnect = false,
	};
	struct dentry *rv;
	int ret;
	void *ffs_dev;
	struct ffs_data	*ffs;
	struct ffs_inst_status *inst_status;

	ENTER();

	ffs_log("enter");

	ret = ffs_fs_parse_opts(&data, opts);
	if (unlikely(ret < 0))
		return ERR_PTR(ret);

	ffs = ffs_data_new();
	if (unlikely(!ffs))
		return ERR_PTR(-ENOMEM);
	ffs->file_perms = data.perms;
	ffs->no_disconnect = data.no_disconnect;

	ffs->dev_name = kstrdup(dev_name, GFP_KERNEL);
	if (unlikely(!ffs->dev_name)) {
		ffs_data_put(ffs);
		return ERR_PTR(-ENOMEM);
	}

	ffs_dev = ffs_acquire_dev(dev_name);
	if (IS_ERR(ffs_dev)) {
		ffs_data_put(ffs);
		return ERR_CAST(ffs_dev);
	}
	ffs->private_data = ffs_dev;
	data.ffs_data = ffs;

	inst_status = name_to_inst_status(ffs->dev_name, false);
	if (IS_ERR(inst_status)) {
		ffs_log("failed to find instance (%s)\n",
				ffs->dev_name);
		return ERR_PTR(-EINVAL);
	}

	/* Store ffs to global status structure */
	ffs_dev_lock();
	inst_status->ffs_data = ffs;
	ffs_dev_unlock();

	rv = mount_nodev(t, flags, &data, ffs_sb_fill);
	if (IS_ERR(rv) && data.ffs_data) {
		ffs_release_dev(data.ffs_data);
		ffs_data_put(data.ffs_data);
	}

	ffs_log("exit");

	return rv;
}

static void
ffs_fs_kill_sb(struct super_block *sb)
{
	ENTER();

	ffs_log("enter");

	kill_litter_super(sb);
	if (sb->s_fs_info) {
		ffs_release_dev(sb->s_fs_info);
		ffs_data_closed(sb->s_fs_info);
	}

	ffs_log("exit");
}

static struct file_system_type ffs_fs_type = {
	.owner		= THIS_MODULE,
	.name		= "functionfs",
	.mount		= ffs_fs_mount,
	.kill_sb	= ffs_fs_kill_sb,
};
MODULE_ALIAS_FS("functionfs");


/* Driver's main init/cleanup functions *************************************/

static int functionfs_init(void)
{
	int ret;

	ENTER();

	ret = register_filesystem(&ffs_fs_type);
	if (likely(!ret))
		pr_info("file system registered\n");
	else
		pr_err("failed registering file system (%d)\n", ret);

	ffs_ipc_log = ipc_log_context_create(NUM_PAGES, "f_fs", 0);
	if (IS_ERR_OR_NULL(ffs_ipc_log))
		ffs_ipc_log =  NULL;

	return ret;
}

static void functionfs_cleanup(void)
{
	ENTER();

	pr_info("unloading\n");
	unregister_filesystem(&ffs_fs_type);

	if (ffs_ipc_log) {
		ipc_log_context_destroy(ffs_ipc_log);
		ffs_ipc_log = NULL;
	}
}


/* ffs_data and ffs_function construction and destruction code **************/

static void ffs_data_clear(struct ffs_data *ffs);
static void ffs_data_reset(struct ffs_data *ffs);

static void ffs_data_get(struct ffs_data *ffs)
{
	ENTER();

	ffs_log("enter");

	/* to get updated ref atomic variable value */
	smp_mb__before_atomic();
	atomic_inc(&ffs->ref);

	ffs_log("exit");
}

static void ffs_data_opened(struct ffs_data *ffs)
{
	ENTER();

	ffs_log("enter: state %d setup_state %d flag %lu opened %d", ffs->state,
		ffs->setup_state, ffs->flags, atomic_read(&ffs->opened));

	/* to get updated ref atomic variable value */
	smp_mb__before_atomic();
	atomic_inc(&ffs->ref);
	if (atomic_add_return(1, &ffs->opened) == 1 &&
			ffs->state == FFS_DEACTIVATED) {
		ffs->state = FFS_CLOSING;
		ffs_data_reset(ffs);
	}

	ffs_log("exit: state %d setup_state %d flag %lu", ffs->state,
		ffs->setup_state, ffs->flags);
}

static void ffs_data_put(struct ffs_data *ffs)
{
	struct ffs_inst_status *inst_status;
	const char *dev_name;

	ENTER();

	ffs_log("enter");

	/* to get updated ref atomic variable value */
	smp_mb__before_atomic();
	if (unlikely(atomic_dec_and_test(&ffs->ref))) {
		pr_info("%s(): freeing\n", __func__);
		/* Clear ffs from global structure */
		inst_status = name_to_inst_status(ffs->dev_name, false);
		if (!IS_ERR(inst_status)) {
			ffs_dev_lock();
			inst_status->ffs_data = NULL;
			ffs_dev_unlock();
		}
		ffs_data_clear(ffs);
		BUG_ON(waitqueue_active(&ffs->ev.waitq) ||
		       waitqueue_active(&ffs->ep0req_completion.wait));
		dev_name = ffs->dev_name;
		kfree(ffs);
		ffs_inst_clean_delay(dev_name);
		kfree(dev_name);
	}

	ffs_log("exit");
}

static void ffs_data_closed(struct ffs_data *ffs)
{
	ENTER();

	ffs_log("enter: state %d setup_state %d flag %lu opened %d", ffs->state,
		ffs->setup_state, ffs->flags, atomic_read(&ffs->opened));

	/* to get updated opened atomic variable value */
	smp_mb__before_atomic();
	if (atomic_dec_and_test(&ffs->opened)) {
		if (ffs->no_disconnect) {
			ffs->state = FFS_DEACTIVATED;
			if (ffs->epfiles) {
				ffs_epfiles_destroy(ffs->epfiles,
						   ffs->eps_count);
				ffs->epfiles = NULL;
			}
			if (ffs->setup_state == FFS_SETUP_PENDING)
				__ffs_ep0_stall(ffs);
		} else {
			ffs->state = FFS_CLOSING;
			ffs_data_reset(ffs);
		}
	}

	/* to get updated opened atomic variable value */
	smp_mb__before_atomic();
	if (atomic_read(&ffs->opened) < 0) {
		ffs->state = FFS_CLOSING;
		ffs_data_reset(ffs);
	}

	ffs_log("exit: state %d setup_state %d flag %lu", ffs->state,
		ffs->setup_state, ffs->flags);

	ffs_data_put(ffs);
}

static struct ffs_data *ffs_data_new(void)
{
	struct ffs_data *ffs = kzalloc(sizeof *ffs, GFP_KERNEL);
	if (unlikely(!ffs))
		return NULL;

	ENTER();

	ffs_log("enter");

	atomic_set(&ffs->ref, 1);
	atomic_set(&ffs->opened, 0);
	ffs->state = FFS_READ_DESCRIPTORS;
	mutex_init(&ffs->mutex);
	spin_lock_init(&ffs->eps_lock);
	init_waitqueue_head(&ffs->ev.waitq);
	init_completion(&ffs->ep0req_completion);
	init_completion(&ffs->epout_completion);
	init_completion(&ffs->epin_completion);

	/* XXX REVISIT need to update it in some places, or do we? */
	ffs->ev.can_stall = 1;

	ffs_log("exit");

	return ffs;
}

static void ffs_data_clear(struct ffs_data *ffs)
{
	ENTER();

	ffs_log("enter: state %d setup_state %d flag %lu", ffs->state,
		ffs->setup_state, ffs->flags);

	pr_debug("%s: ffs->gadget= %pK, ffs->flags= %lu\n",
				__func__, ffs->gadget, ffs->flags);
	ffs_closed(ffs);

	BUG_ON(ffs->gadget);

	if (ffs->epfiles)
		ffs_epfiles_destroy(ffs->epfiles, ffs->eps_count);

	if (ffs->ffs_eventfd)
		eventfd_ctx_put(ffs->ffs_eventfd);

	kfree(ffs->raw_descs_data);
	kfree(ffs->raw_strings);
	kfree(ffs->stringtabs);

	ffs_log("exit: state %d setup_state %d flag %lu", ffs->state,
		ffs->setup_state, ffs->flags);
}

static void ffs_data_reset(struct ffs_data *ffs)
{
	ENTER();

	ffs_log("enter: state %d setup_state %d flag %lu", ffs->state,
		ffs->setup_state, ffs->flags);

	ffs_data_clear(ffs);

	ffs->epfiles = NULL;
	ffs->raw_descs_data = NULL;
	ffs->raw_descs = NULL;
	ffs->raw_strings = NULL;
	ffs->stringtabs = NULL;

	ffs->raw_descs_length = 0;
	ffs->fs_descs_count = 0;
	ffs->hs_descs_count = 0;
	ffs->ss_descs_count = 0;

	ffs->strings_count = 0;
	ffs->interfaces_count = 0;
	ffs->eps_count = 0;

	ffs->ev.count = 0;

	ffs->state = FFS_READ_DESCRIPTORS;
	ffs->setup_state = FFS_NO_SETUP;
	ffs->flags = 0;

	ffs_log("exit: state %d setup_state %d flag %lu", ffs->state,
		ffs->setup_state, ffs->flags);
}


static int functionfs_bind(struct ffs_data *ffs, struct usb_composite_dev *cdev)
{
	struct usb_gadget_strings **lang;
	int first_id;

	ENTER();

	ffs_log("enter: state %d setup_state %d flag %lu", ffs->state,
		ffs->setup_state, ffs->flags);

	if (WARN_ON(ffs->state != FFS_ACTIVE
		 || test_and_set_bit(FFS_FL_BOUND, &ffs->flags)))
		return -EBADFD;

	first_id = usb_string_ids_n(cdev, ffs->strings_count);
	if (unlikely(first_id < 0))
		return first_id;

	ffs->ep0req = usb_ep_alloc_request(cdev->gadget->ep0, GFP_KERNEL);
	if (unlikely(!ffs->ep0req))
		return -ENOMEM;
	ffs->ep0req->complete = ffs_ep0_complete;
	ffs->ep0req->context = ffs;

	lang = ffs->stringtabs;
	if (lang) {
		for (; *lang; ++lang) {
			struct usb_string *str = (*lang)->strings;
			int id = first_id;
			for (; str->s; ++id, ++str)
				str->id = id;
		}
	}

	ffs->gadget = cdev->gadget;

	ffs_log("exit: state %d setup_state %d flag %lu gadget %pK\n",
			ffs->state, ffs->setup_state, ffs->flags, ffs->gadget);

	ffs_data_get(ffs);
	return 0;
}

static void functionfs_unbind(struct ffs_data *ffs)
{
	ENTER();

	if (!WARN_ON(!ffs->gadget)) {
		usb_ep_free_request(ffs->gadget->ep0, ffs->ep0req);
		ffs->ep0req = NULL;
		ffs->gadget = NULL;
		clear_bit(FFS_FL_BOUND, &ffs->flags);
		ffs_log("state %d setup_state %d flag %lu gadget %pK\n",
			ffs->state, ffs->setup_state, ffs->flags, ffs->gadget);
		ffs_data_put(ffs);
	}
}

static int ffs_epfiles_create(struct ffs_data *ffs)
{
	struct ffs_epfile *epfile, *epfiles;
	unsigned i, count;

	ENTER();

	ffs_log("enter: state %d setup_state %d flag %lu", ffs->state,
		ffs->setup_state, ffs->flags);

	count = ffs->eps_count;
	epfiles = kcalloc(count, sizeof(*epfiles), GFP_KERNEL);
	if (!epfiles)
		return -ENOMEM;

	epfile = epfiles;
	for (i = 1; i <= count; ++i, ++epfile) {
		epfile->ffs = ffs;
		mutex_init(&epfile->mutex);
		init_waitqueue_head(&epfile->wait);
		atomic_set(&epfile->opened, 0);
		if (ffs->user_flags & FUNCTIONFS_VIRTUAL_ADDR)
			sprintf(epfile->name, "ep%02x", ffs->eps_addrmap[i]);
		else
			sprintf(epfile->name, "ep%u", i);
		epfile->dentry = ffs_sb_create_file(ffs->sb, epfile->name,
						 epfile,
						 &ffs_epfile_operations);
		if (unlikely(!epfile->dentry)) {
			ffs_epfiles_destroy(epfiles, i - 1);
			return -ENOMEM;
		}
	}

	ffs->epfiles = epfiles;

	ffs_log("exit: eps_count %u state %d setup_state %d flag %lu",
		count, ffs->state, ffs->setup_state, ffs->flags);

	return 0;
}

static void ffs_epfiles_destroy(struct ffs_epfile *epfiles, unsigned count)
{
	struct ffs_epfile *epfile = epfiles;

	ENTER();

	ffs_log("enter: count %u", count);

	for (; count; --count, ++epfile) {
		BUG_ON(mutex_is_locked(&epfile->mutex) ||
		       waitqueue_active(&epfile->wait));
		if (epfile->dentry) {
			d_delete(epfile->dentry);
			dput(epfile->dentry);
			epfile->dentry = NULL;
		}
	}

	kfree(epfiles);

	ffs_log("exit");
}

static void ffs_func_eps_disable(struct ffs_function *func)
{
	struct ffs_ep *ep         = func->eps;
	struct ffs_epfile *epfile = func->ffs->epfiles;
	unsigned count            = func->ffs->eps_count;
	unsigned long flags;

	ffs_log("enter: state %d setup_state %d flag %lu", func->ffs->state,
		func->ffs->setup_state, func->ffs->flags);

	spin_lock_irqsave(&func->ffs->eps_lock, flags);
	do {

		if (epfile)
			atomic_set(&epfile->error, 1);

		/* pending requests get nuked */
		if (likely(ep->ep))
			usb_ep_disable(ep->ep);
		++ep;

		if (epfile) {
			epfile->ep = NULL;
			__ffs_epfile_read_buffer_free(epfile);
			++epfile;
		}
	} while (--count);
	spin_unlock_irqrestore(&func->ffs->eps_lock, flags);

	ffs_log("exit");
}

static int ffs_func_eps_enable(struct ffs_function *func)
{
	struct ffs_data *ffs      = func->ffs;
	struct ffs_ep *ep         = func->eps;
	struct ffs_epfile *epfile = ffs->epfiles;
	unsigned count            = ffs->eps_count;
	unsigned long flags;
	int ret = 0;

	ffs_log("enter: state %d setup_state %d flag %lu", func->ffs->state,
		func->ffs->setup_state, func->ffs->flags);

	spin_lock_irqsave(&func->ffs->eps_lock, flags);
	do {
		struct usb_endpoint_descriptor *ds;
		int desc_idx;

		if (ffs->gadget->speed == USB_SPEED_SUPER)
			desc_idx = 2;
		else if (ffs->gadget->speed == USB_SPEED_HIGH)
			desc_idx = 1;
		else
			desc_idx = 0;

		/* fall-back to lower speed if desc missing for current speed */
		do {
			ds = ep->descs[desc_idx];
		} while (!ds && --desc_idx >= 0);

		if (!ds) {
			ret = -EINVAL;
			break;
		}

		ep->ep->driver_data = ep;
		ep->ep->desc = ds;

		ret = config_ep_by_speed(func->gadget, &func->function, ep->ep);
		if (ret) {
			pr_err("%s(): config_ep_by_speed(%d) err for %s\n",
						__func__, ret, ep->ep->name);
			break;
		}

		ret = usb_ep_enable(ep->ep);
		if (likely(!ret)) {
			epfile->ep = ep;
			epfile->in = usb_endpoint_dir_in(ds);
			epfile->isoc = usb_endpoint_xfer_isoc(ds);
			ffs_log("usb_ep_enable %s", ep->ep->name);
		} else {
			break;
		}

		wake_up(&epfile->wait);

		++ep;
		++epfile;
	} while (--count);
	spin_unlock_irqrestore(&func->ffs->eps_lock, flags);

	ffs_log("exit: ret %d", ret);

	return ret;
}


/* Parsing and building descriptors and strings *****************************/

/*
 * This validates if data pointed by data is a valid USB descriptor as
 * well as record how many interfaces, endpoints and strings are
 * required by given configuration.  Returns address after the
 * descriptor or NULL if data is invalid.
 */

enum ffs_entity_type {
	FFS_DESCRIPTOR, FFS_INTERFACE, FFS_STRING, FFS_ENDPOINT
};

enum ffs_os_desc_type {
	FFS_OS_DESC, FFS_OS_DESC_EXT_COMPAT, FFS_OS_DESC_EXT_PROP
};

typedef int (*ffs_entity_callback)(enum ffs_entity_type entity,
				   u8 *valuep,
				   struct usb_descriptor_header *desc,
				   void *priv);

typedef int (*ffs_os_desc_callback)(enum ffs_os_desc_type entity,
				    struct usb_os_desc_header *h, void *data,
				    unsigned len, void *priv);

static int __must_check ffs_do_single_desc(char *data, unsigned len,
					   ffs_entity_callback entity,
					   void *priv)
{
	struct usb_descriptor_header *_ds = (void *)data;
	u8 length;
	int ret;

	ENTER();

	ffs_log("enter: len %u", len);

	/* At least two bytes are required: length and type */
	if (len < 2) {
		pr_vdebug("descriptor too short\n");
		return -EINVAL;
	}

	/* If we have at least as many bytes as the descriptor takes? */
	length = _ds->bLength;
	if (len < length) {
		pr_vdebug("descriptor longer then available data\n");
		return -EINVAL;
	}

#define __entity_check_INTERFACE(val)  1
#define __entity_check_STRING(val)     (val)
#define __entity_check_ENDPOINT(val)   ((val) & USB_ENDPOINT_NUMBER_MASK)
#define __entity(type, val) do {					\
		pr_vdebug("entity " #type "(%02x)\n", (val));		\
		if (unlikely(!__entity_check_ ##type(val))) {		\
			pr_vdebug("invalid entity's value\n");		\
			return -EINVAL;					\
		}							\
		ret = entity(FFS_ ##type, &val, _ds, priv);		\
		if (unlikely(ret < 0)) {				\
			pr_debug("entity " #type "(%02x); ret = %d\n",	\
				 (val), ret);				\
			return ret;					\
		}							\
	} while (0)

	/* Parse descriptor depending on type. */
	switch (_ds->bDescriptorType) {
	case USB_DT_DEVICE:
	case USB_DT_CONFIG:
	case USB_DT_STRING:
	case USB_DT_DEVICE_QUALIFIER:
		/* function can't have any of those */
		pr_vdebug("descriptor reserved for gadget: %d\n",
		      _ds->bDescriptorType);
		return -EINVAL;

	case USB_DT_INTERFACE: {
		struct usb_interface_descriptor *ds = (void *)_ds;
		pr_vdebug("interface descriptor\n");
		if (length != sizeof *ds)
			goto inv_length;

		__entity(INTERFACE, ds->bInterfaceNumber);
		if (ds->iInterface)
			__entity(STRING, ds->iInterface);
	}
		break;

	case USB_DT_ENDPOINT: {
		struct usb_endpoint_descriptor *ds = (void *)_ds;
		pr_vdebug("endpoint descriptor\n");
		if (length != USB_DT_ENDPOINT_SIZE &&
		    length != USB_DT_ENDPOINT_AUDIO_SIZE)
			goto inv_length;
		__entity(ENDPOINT, ds->bEndpointAddress);
	}
		break;

	case HID_DT_HID:
		pr_vdebug("hid descriptor\n");
		if (length != sizeof(struct hid_descriptor))
			goto inv_length;
		break;

	case USB_DT_OTG:
		if (length != sizeof(struct usb_otg_descriptor))
			goto inv_length;
		break;

	case USB_DT_INTERFACE_ASSOCIATION: {
		struct usb_interface_assoc_descriptor *ds = (void *)_ds;
		pr_vdebug("interface association descriptor\n");
		if (length != sizeof *ds)
			goto inv_length;
		if (ds->iFunction)
			__entity(STRING, ds->iFunction);
	}
		break;

	case USB_DT_SS_ENDPOINT_COMP:
		pr_vdebug("EP SS companion descriptor\n");
		if (length != sizeof(struct usb_ss_ep_comp_descriptor))
			goto inv_length;
		break;

	case USB_DT_OTHER_SPEED_CONFIG:
	case USB_DT_INTERFACE_POWER:
	case USB_DT_DEBUG:
	case USB_DT_SECURITY:
	case USB_DT_CS_RADIO_CONTROL:
		/* TODO */
		pr_vdebug("unimplemented descriptor: %d\n", _ds->bDescriptorType);
		return -EINVAL;

	default:
		/* We should never be here */
		pr_vdebug("unknown descriptor: %d\n", _ds->bDescriptorType);
		return -EINVAL;

inv_length:
		pr_vdebug("invalid length: %d (descriptor %d)\n",
			  _ds->bLength, _ds->bDescriptorType);
		return -EINVAL;
	}

#undef __entity
#undef __entity_check_DESCRIPTOR
#undef __entity_check_INTERFACE
#undef __entity_check_STRING
#undef __entity_check_ENDPOINT

	ffs_log("exit: desc type %d length %d", _ds->bDescriptorType, length);

	return length;
}

static int __must_check ffs_do_descs(unsigned count, char *data, unsigned len,
				     ffs_entity_callback entity, void *priv)
{
	const unsigned _len = len;
	unsigned long num = 0;

	ENTER();

	ffs_log("enter: len %u", len);

	for (;;) {
		int ret;

		if (num == count)
			data = NULL;

		/* Record "descriptor" entity */
		ret = entity(FFS_DESCRIPTOR, (u8 *)num, (void *)data, priv);
		if (unlikely(ret < 0)) {
			pr_debug("entity DESCRIPTOR(%02lx); ret = %d\n",
				 num, ret);
			return ret;
		}

		if (!data)
			return _len - len;

		ret = ffs_do_single_desc(data, len, entity, priv);
		if (unlikely(ret < 0)) {
			pr_debug("%s returns %d\n", __func__, ret);
			return ret;
		}

		len -= ret;
		data += ret;
		++num;
	}

	ffs_log("exit: len %u", len);
}

static int __ffs_data_do_entity(enum ffs_entity_type type,
				u8 *valuep, struct usb_descriptor_header *desc,
				void *priv)
{
	struct ffs_desc_helper *helper = priv;
	struct usb_endpoint_descriptor *d;

	ENTER();

	ffs_log("enter: type %u", type);

	switch (type) {
	case FFS_DESCRIPTOR:
		break;

	case FFS_INTERFACE:
		/*
		 * Interfaces are indexed from zero so if we
		 * encountered interface "n" then there are at least
		 * "n+1" interfaces.
		 */
		if (*valuep >= helper->interfaces_count)
			helper->interfaces_count = *valuep + 1;
		break;

	case FFS_STRING:
		/*
		 * Strings are indexed from 1 (0 is magic ;) reserved
		 * for languages list or some such)
		 */
		if (*valuep > helper->ffs->strings_count)
			helper->ffs->strings_count = *valuep;
		break;

	case FFS_ENDPOINT:
		d = (void *)desc;
		helper->eps_count++;
		if (helper->eps_count >= 15)
			return -EINVAL;
		/* Check if descriptors for any speed were already parsed */
		if (!helper->ffs->eps_count && !helper->ffs->interfaces_count)
			helper->ffs->eps_addrmap[helper->eps_count] =
				d->bEndpointAddress;
		else if (helper->ffs->eps_addrmap[helper->eps_count] !=
				d->bEndpointAddress)
			return -EINVAL;
		break;
	}

	ffs_log("exit");

	return 0;
}

static int __ffs_do_os_desc_header(enum ffs_os_desc_type *next_type,
				   struct usb_os_desc_header *desc)
{
	u16 bcd_version = le16_to_cpu(desc->bcdVersion);
	u16 w_index = le16_to_cpu(desc->wIndex);

	ffs_log("enter");

	if (bcd_version != 1) {
		pr_vdebug("unsupported os descriptors version: %d",
			  bcd_version);
		return -EINVAL;
	}
	switch (w_index) {
	case 0x4:
		*next_type = FFS_OS_DESC_EXT_COMPAT;
		break;
	case 0x5:
		*next_type = FFS_OS_DESC_EXT_PROP;
		break;
	default:
		pr_vdebug("unsupported os descriptor type: %d", w_index);
		return -EINVAL;
	}

	ffs_log("exit: size of desc %zu", sizeof(*desc));

	return sizeof(*desc);
}

/*
 * Process all extended compatibility/extended property descriptors
 * of a feature descriptor
 */
static int __must_check ffs_do_single_os_desc(char *data, unsigned len,
					      enum ffs_os_desc_type type,
					      u16 feature_count,
					      ffs_os_desc_callback entity,
					      void *priv,
					      struct usb_os_desc_header *h)
{
	int ret;
	const unsigned _len = len;

	ENTER();

	ffs_log("enter: len %u os desc type %d", len, type);

	/* loop over all ext compat/ext prop descriptors */
	while (feature_count--) {
		ret = entity(type, h, data, len, priv);
		if (unlikely(ret < 0)) {
			pr_debug("bad OS descriptor, type: %d\n", type);
			return ret;
		}
		data += ret;
		len -= ret;
	}

	ffs_log("exit");

	return _len - len;
}

/* Process a number of complete Feature Descriptors (Ext Compat or Ext Prop) */
static int __must_check ffs_do_os_descs(unsigned count,
					char *data, unsigned len,
					ffs_os_desc_callback entity, void *priv)
{
	const unsigned _len = len;
	unsigned long num = 0;

	ENTER();

	ffs_log("enter: len %u", len);

	for (num = 0; num < count; ++num) {
		int ret;
		enum ffs_os_desc_type type;
		u16 feature_count;
		struct usb_os_desc_header *desc = (void *)data;

		if (len < sizeof(*desc))
			return -EINVAL;

		/*
		 * Record "descriptor" entity.
		 * Process dwLength, bcdVersion, wIndex, get b/wCount.
		 * Move the data pointer to the beginning of extended
		 * compatibilities proper or extended properties proper
		 * portions of the data
		 */
		if (le32_to_cpu(desc->dwLength) > len)
			return -EINVAL;

		ret = __ffs_do_os_desc_header(&type, desc);
		if (unlikely(ret < 0)) {
			pr_debug("entity OS_DESCRIPTOR(%02lx); ret = %d\n",
				 num, ret);
			return ret;
		}
		/*
		 * 16-bit hex "?? 00" Little Endian looks like 8-bit hex "??"
		 */
		feature_count = le16_to_cpu(desc->wCount);
		if (type == FFS_OS_DESC_EXT_COMPAT &&
		    (feature_count > 255 || desc->Reserved))
				return -EINVAL;
		len -= ret;
		data += ret;

		/*
		 * Process all function/property descriptors
		 * of this Feature Descriptor
		 */
		ret = ffs_do_single_os_desc(data, len, type,
					    feature_count, entity, priv, desc);
		if (unlikely(ret < 0)) {
			pr_debug("%s returns %d\n", __func__, ret);
			return ret;
		}

		len -= ret;
		data += ret;
	}

	ffs_log("exit");

	return _len - len;
}

/**
 * Validate contents of the buffer from userspace related to OS descriptors.
 */
static int __ffs_data_do_os_desc(enum ffs_os_desc_type type,
				 struct usb_os_desc_header *h, void *data,
				 unsigned len, void *priv)
{
	struct ffs_data *ffs = priv;
	u8 length;

	ENTER();

	ffs_log("enter: len %u", len);

	switch (type) {
	case FFS_OS_DESC_EXT_COMPAT: {
		struct usb_ext_compat_desc *d = data;
		int i;

		if (len < sizeof(*d) ||
		    d->bFirstInterfaceNumber >= ffs->interfaces_count)
			return -EINVAL;
		if (d->Reserved1 != 1) {
			/*
			 * According to the spec, Reserved1 must be set to 1
			 * but older kernels incorrectly rejected non-zero
			 * values.  We fix it here to avoid returning EINVAL
			 * in response to values we used to accept.
			 */
			pr_debug("usb_ext_compat_desc::Reserved1 forced to 1\n");
			d->Reserved1 = 1;
		}
		for (i = 0; i < ARRAY_SIZE(d->Reserved2); ++i)
			if (d->Reserved2[i])
				return -EINVAL;

		length = sizeof(struct usb_ext_compat_desc);
	}
		break;
	case FFS_OS_DESC_EXT_PROP: {
		struct usb_ext_prop_desc *d = data;
		u32 type, pdl;
		u16 pnl;

		if (len < sizeof(*d) || h->interface >= ffs->interfaces_count)
			return -EINVAL;
		length = le32_to_cpu(d->dwSize);
		if (len < length)
			return -EINVAL;
		type = le32_to_cpu(d->dwPropertyDataType);
		if (type < USB_EXT_PROP_UNICODE ||
		    type > USB_EXT_PROP_UNICODE_MULTI) {
			pr_vdebug("unsupported os descriptor property type: %d",
				  type);
			return -EINVAL;
		}
		pnl = le16_to_cpu(d->wPropertyNameLength);
		if (length < 14 + pnl) {
			pr_vdebug("invalid os descriptor length: %d pnl:%d (descriptor %d)\n",
				  length, pnl, type);
			return -EINVAL;
		}
		pdl = le32_to_cpu(*(u32 *)((u8 *)data + 10 + pnl));
		if (length != 14 + pnl + pdl) {
			pr_vdebug("invalid os descriptor length: %d pnl:%d pdl:%d (descriptor %d)\n",
				  length, pnl, pdl, type);
			return -EINVAL;
		}
		++ffs->ms_os_descs_ext_prop_count;
		/* property name reported to the host as "WCHAR"s */
		ffs->ms_os_descs_ext_prop_name_len += pnl * 2;
		ffs->ms_os_descs_ext_prop_data_len += pdl;
	}
		break;
	default:
		pr_vdebug("unknown descriptor: %d\n", type);
		return -EINVAL;
	}

	ffs_log("exit");

	return length;
}

static int __ffs_data_got_descs(struct ffs_data *ffs,
				char *const _data, size_t len)
{
	char *data = _data, *raw_descs;
	unsigned os_descs_count = 0, counts[3], flags;
	int ret = -EINVAL, i;
	struct ffs_desc_helper helper;

	ENTER();

	ffs_log("enter: len %zu", len);

	if (get_unaligned_le32(data + 4) != len)
		goto error;

	switch (get_unaligned_le32(data)) {
	case FUNCTIONFS_DESCRIPTORS_MAGIC:
		flags = FUNCTIONFS_HAS_FS_DESC | FUNCTIONFS_HAS_HS_DESC;
		data += 8;
		len  -= 8;
		break;
	case FUNCTIONFS_DESCRIPTORS_MAGIC_V2:
		flags = get_unaligned_le32(data + 8);
		ffs->user_flags = flags;
		if (flags & ~(FUNCTIONFS_HAS_FS_DESC |
			      FUNCTIONFS_HAS_HS_DESC |
			      FUNCTIONFS_HAS_SS_DESC |
			      FUNCTIONFS_HAS_MS_OS_DESC |
			      FUNCTIONFS_VIRTUAL_ADDR |
			      FUNCTIONFS_EVENTFD |
			      FUNCTIONFS_ALL_CTRL_RECIP |
			      FUNCTIONFS_CONFIG0_SETUP)) {
			ret = -ENOSYS;
			goto error;
		}
		data += 12;
		len  -= 12;
		break;
	default:
		goto error;
	}

	if (flags & FUNCTIONFS_EVENTFD) {
		if (len < 4)
			goto error;
		ffs->ffs_eventfd =
			eventfd_ctx_fdget((int)get_unaligned_le32(data));
		if (IS_ERR(ffs->ffs_eventfd)) {
			ret = PTR_ERR(ffs->ffs_eventfd);
			ffs->ffs_eventfd = NULL;
			goto error;
		}
		data += 4;
		len  -= 4;
	}

	/* Read fs_count, hs_count and ss_count (if present) */
	for (i = 0; i < 3; ++i) {
		if (!(flags & (1 << i))) {
			counts[i] = 0;
		} else if (len < 4) {
			goto error;
		} else {
			counts[i] = get_unaligned_le32(data);
			data += 4;
			len  -= 4;
		}
	}
	if (flags & (1 << i)) {
		if (len < 4) {
			goto error;
		}
		os_descs_count = get_unaligned_le32(data);
		data += 4;
		len -= 4;
	};

	/* Read descriptors */
	raw_descs = data;
	helper.ffs = ffs;
	for (i = 0; i < 3; ++i) {
		if (!counts[i])
			continue;
		helper.interfaces_count = 0;
		helper.eps_count = 0;
		ret = ffs_do_descs(counts[i], data, len,
				   __ffs_data_do_entity, &helper);
		if (ret < 0)
			goto error;
		if (!ffs->eps_count && !ffs->interfaces_count) {
			ffs->eps_count = helper.eps_count;
			ffs->interfaces_count = helper.interfaces_count;
		} else {
			if (ffs->eps_count != helper.eps_count) {
				ret = -EINVAL;
				goto error;
			}
			if (ffs->interfaces_count != helper.interfaces_count) {
				ret = -EINVAL;
				goto error;
			}
		}
		data += ret;
		len  -= ret;
	}
	if (os_descs_count) {
		ret = ffs_do_os_descs(os_descs_count, data, len,
				      __ffs_data_do_os_desc, ffs);
		if (ret < 0)
			goto error;
		data += ret;
		len -= ret;
	}

	if (raw_descs == data || len) {
		ret = -EINVAL;
		goto error;
	}

	ffs->raw_descs_data	= _data;
	ffs->raw_descs		= raw_descs;
	ffs->raw_descs_length	= data - raw_descs;
	ffs->fs_descs_count	= counts[0];
	ffs->hs_descs_count	= counts[1];
	ffs->ss_descs_count	= counts[2];
	ffs->ms_os_descs_count	= os_descs_count;

	ffs_log("exit");

	return 0;

error:
	kfree(_data);
	ffs_log("exit: ret %d", ret);
	return ret;
}

static int __ffs_data_got_strings(struct ffs_data *ffs,
				  char *const _data, size_t len)
{
	u32 str_count, needed_count, lang_count;
	struct usb_gadget_strings **stringtabs, *t;
	const char *data = _data;
	struct usb_string *s;

	ENTER();

	ffs_log("enter: len %zu", len);

	if (unlikely(len < 16 ||
		     get_unaligned_le32(data) != FUNCTIONFS_STRINGS_MAGIC ||
		     get_unaligned_le32(data + 4) != len))
		goto error;
	str_count  = get_unaligned_le32(data + 8);
	lang_count = get_unaligned_le32(data + 12);

	/* if one is zero the other must be zero */
	if (unlikely(!str_count != !lang_count))
		goto error;

	/* Do we have at least as many strings as descriptors need? */
	needed_count = ffs->strings_count;
	if (unlikely(str_count < needed_count))
		goto error;

	/*
	 * If we don't need any strings just return and free all
	 * memory.
	 */
	if (!needed_count) {
		kfree(_data);
		return 0;
	}

	/* Allocate everything in one chunk so there's less maintenance. */
	{
		unsigned i = 0;
		vla_group(d);
		vla_item(d, struct usb_gadget_strings *, stringtabs,
			lang_count + 1);
		vla_item(d, struct usb_gadget_strings, stringtab, lang_count);
		vla_item(d, struct usb_string, strings,
			lang_count*(needed_count+1));

		char *vlabuf = kmalloc(vla_group_size(d), GFP_KERNEL);

		if (unlikely(!vlabuf)) {
			kfree(_data);
			return -ENOMEM;
		}

		/* Initialize the VLA pointers */
		stringtabs = vla_ptr(vlabuf, d, stringtabs);
		t = vla_ptr(vlabuf, d, stringtab);
		i = lang_count;
		do {
			*stringtabs++ = t++;
		} while (--i);
		*stringtabs = NULL;

		/* stringtabs = vlabuf = d_stringtabs for later kfree */
		stringtabs = vla_ptr(vlabuf, d, stringtabs);
		t = vla_ptr(vlabuf, d, stringtab);
		s = vla_ptr(vlabuf, d, strings);
	}

	/* For each language */
	data += 16;
	len -= 16;

	do { /* lang_count > 0 so we can use do-while */
		unsigned needed = needed_count;

		if (unlikely(len < 3))
			goto error_free;
		t->language = get_unaligned_le16(data);
		t->strings  = s;
		++t;

		data += 2;
		len -= 2;

		/* For each string */
		do { /* str_count > 0 so we can use do-while */
			size_t length = strnlen(data, len);

			if (unlikely(length == len))
				goto error_free;

			/*
			 * User may provide more strings then we need,
			 * if that's the case we simply ignore the
			 * rest
			 */
			if (likely(needed)) {
				/*
				 * s->id will be set while adding
				 * function to configuration so for
				 * now just leave garbage here.
				 */
				s->s = data;
				--needed;
				++s;
			}

			data += length + 1;
			len -= length + 1;
		} while (--str_count);

		s->id = 0;   /* terminator */
		s->s = NULL;
		++s;

	} while (--lang_count);

	/* Some garbage left? */
	if (unlikely(len))
		goto error_free;

	/* Done! */
	ffs->stringtabs = stringtabs;
	ffs->raw_strings = _data;

	ffs_log("exit");
	return 0;

error_free:
	kfree(stringtabs);
error:
	kfree(_data);
	ffs_log("exit: -EINVAL");
	return -EINVAL;
}


/* Events handling and management *******************************************/

static void __ffs_event_add(struct ffs_data *ffs,
			    enum usb_functionfs_event_type type)
{
	enum usb_functionfs_event_type rem_type1, rem_type2 = type;
	int neg = 0;

	ffs_log("enter: type %d state %d setup_state %d flag %lu", type,
		ffs->state, ffs->setup_state, ffs->flags);

	/*
	 * Abort any unhandled setup
	 *
	 * We do not need to worry about some cmpxchg() changing value
	 * of ffs->setup_state without holding the lock because when
	 * state is FFS_SETUP_PENDING cmpxchg() in several places in
	 * the source does nothing.
	 */
	if (ffs->setup_state == FFS_SETUP_PENDING)
		ffs->setup_state = FFS_SETUP_CANCELLED;

	/*
	 * Logic of this function guarantees that there are at most four pending
	 * evens on ffs->ev.types queue.  This is important because the queue
	 * has space for four elements only and __ffs_ep0_read_events function
	 * depends on that limit as well.  If more event types are added, those
	 * limits have to be revisited or guaranteed to still hold.
	 */
	switch (type) {
	case FUNCTIONFS_RESUME:
		rem_type2 = FUNCTIONFS_SUSPEND;
		/* FALL THROUGH */
	case FUNCTIONFS_SUSPEND:
	case FUNCTIONFS_SETUP:
		rem_type1 = type;
		/* Discard all similar events */
		break;

	case FUNCTIONFS_BIND:
	case FUNCTIONFS_UNBIND:
	case FUNCTIONFS_DISABLE:
	case FUNCTIONFS_ENABLE:
		/* Discard everything other then power management. */
		rem_type1 = FUNCTIONFS_SUSPEND;
		rem_type2 = FUNCTIONFS_RESUME;
		neg = 1;
		break;

	default:
		WARN(1, "%d: unknown event, this should not happen\n", type);
		return;
	}

	{
		u8 *ev  = ffs->ev.types, *out = ev;
		unsigned n = ffs->ev.count;
		for (; n; --n, ++ev)
			if ((*ev == rem_type1 || *ev == rem_type2) == neg)
				*out++ = *ev;
			else
				pr_vdebug("purging event %d\n", *ev);
		ffs->ev.count = out - ffs->ev.types;
	}

	pr_vdebug("adding event %d\n", type);
	ffs->ev.types[ffs->ev.count++] = type;
	wake_up_locked(&ffs->ev.waitq);
	if (ffs->ffs_eventfd)
		eventfd_signal(ffs->ffs_eventfd, 1);

	ffs_log("exit: state %d setup_state %d flag %lu", ffs->state,
		ffs->setup_state, ffs->flags);
}

static void ffs_event_add(struct ffs_data *ffs,
			  enum usb_functionfs_event_type type)
{
	unsigned long flags;
	spin_lock_irqsave(&ffs->ev.waitq.lock, flags);
	__ffs_event_add(ffs, type);
	spin_unlock_irqrestore(&ffs->ev.waitq.lock, flags);
}

/* Bind/unbind USB function hooks *******************************************/

static int ffs_ep_addr2idx(struct ffs_data *ffs, u8 endpoint_address)
{
	int i;

	for (i = 1; i < ARRAY_SIZE(ffs->eps_addrmap); ++i)
		if (ffs->eps_addrmap[i] == endpoint_address)
			return i;
	return -ENOENT;
}

static int __ffs_func_bind_do_descs(enum ffs_entity_type type, u8 *valuep,
				    struct usb_descriptor_header *desc,
				    void *priv)
{
	struct usb_endpoint_descriptor *ds = (void *)desc;
	struct ffs_function *func = priv;
	struct ffs_ep *ffs_ep;
	unsigned ep_desc_id;
	int idx;
	static const char *speed_names[] = { "full", "high", "super" };

	ffs_log("enter");

	if (type != FFS_DESCRIPTOR)
		return 0;

	/*
	 * If ss_descriptors is not NULL, we are reading super speed
	 * descriptors; if hs_descriptors is not NULL, we are reading high
	 * speed descriptors; otherwise, we are reading full speed
	 * descriptors.
	 */
	if (func->function.ss_descriptors) {
		ep_desc_id = 2;
		func->function.ss_descriptors[(long)valuep] = desc;
	} else if (func->function.hs_descriptors) {
		ep_desc_id = 1;
		func->function.hs_descriptors[(long)valuep] = desc;
	} else {
		ep_desc_id = 0;
		func->function.fs_descriptors[(long)valuep]    = desc;
	}

	if (!desc || desc->bDescriptorType != USB_DT_ENDPOINT)
		return 0;

	idx = ffs_ep_addr2idx(func->ffs, ds->bEndpointAddress) - 1;
	if (idx < 0)
		return idx;

	ffs_ep = func->eps + idx;

	if (unlikely(ffs_ep->descs[ep_desc_id])) {
		pr_err("two %sspeed descriptors for EP %d\n",
			  speed_names[ep_desc_id],
			  ds->bEndpointAddress & USB_ENDPOINT_NUMBER_MASK);
		return -EINVAL;
	}
	ffs_ep->descs[ep_desc_id] = ds;

	ffs_dump_mem(": Original  ep desc", ds, ds->bLength);
	if (ffs_ep->ep) {
		ds->bEndpointAddress = ffs_ep->descs[0]->bEndpointAddress;
		if (!ds->wMaxPacketSize)
			ds->wMaxPacketSize = ffs_ep->descs[0]->wMaxPacketSize;
	} else {
		struct usb_request *req;
		struct usb_ep *ep;
		u8 bEndpointAddress;

		/*
		 * We back up bEndpointAddress because autoconfig overwrites
		 * it with physical endpoint address.
		 */
		bEndpointAddress = ds->bEndpointAddress;
		pr_vdebug("autoconfig\n");
		ep = usb_ep_autoconfig(func->gadget, ds);
		if (unlikely(!ep))
			return -ENOTSUPP;
		ep->driver_data = func->eps + idx;

		req = usb_ep_alloc_request(ep, GFP_KERNEL);
		if (unlikely(!req))
			return -ENOMEM;

		ffs_ep->ep  = ep;
		ffs_ep->req = req;
		func->eps_revmap[ds->bEndpointAddress &
				 USB_ENDPOINT_NUMBER_MASK] = idx + 1;
		/*
		 * If we use virtual address mapping, we restore
		 * original bEndpointAddress value.
		 */
		if (func->ffs->user_flags & FUNCTIONFS_VIRTUAL_ADDR)
			ds->bEndpointAddress = bEndpointAddress;
	}
	ffs_dump_mem(": Rewritten ep desc", ds, ds->bLength);

	ffs_log("exit");

	return 0;
}

static int __ffs_func_bind_do_nums(enum ffs_entity_type type, u8 *valuep,
				   struct usb_descriptor_header *desc,
				   void *priv)
{
	struct ffs_function *func = priv;
	unsigned idx;
	u8 newValue;

	ffs_log("enter: type %d", type);

	switch (type) {
	default:
	case FFS_DESCRIPTOR:
		/* Handled in previous pass by __ffs_func_bind_do_descs() */
		return 0;

	case FFS_INTERFACE:
		idx = *valuep;
		if (func->interfaces_nums[idx] < 0) {
			int id = usb_interface_id(func->conf, &func->function);
			if (unlikely(id < 0))
				return id;
			func->interfaces_nums[idx] = id;
		}
		newValue = func->interfaces_nums[idx];
		break;

	case FFS_STRING:
		/* String' IDs are allocated when fsf_data is bound to cdev */
		newValue = func->ffs->stringtabs[0]->strings[*valuep - 1].id;
		break;

	case FFS_ENDPOINT:
		/*
		 * USB_DT_ENDPOINT are handled in
		 * __ffs_func_bind_do_descs().
		 */
		if (desc->bDescriptorType == USB_DT_ENDPOINT)
			return 0;

		idx = (*valuep & USB_ENDPOINT_NUMBER_MASK) - 1;
		if (unlikely(!func->eps[idx].ep))
			return -EINVAL;

		{
			struct usb_endpoint_descriptor **descs;
			descs = func->eps[idx].descs;
			newValue = descs[descs[0] ? 0 : 1]->bEndpointAddress;
		}
		break;
	}

	pr_vdebug("%02x -> %02x\n", *valuep, newValue);
	*valuep = newValue;

	ffs_log("exit: newValue %d", newValue);

	return 0;
}

static int __ffs_func_bind_do_os_desc(enum ffs_os_desc_type type,
				      struct usb_os_desc_header *h, void *data,
				      unsigned len, void *priv)
{
	struct ffs_function *func = priv;
	u8 length = 0;

	ffs_log("enter: type %d", type);

	switch (type) {
	case FFS_OS_DESC_EXT_COMPAT: {
		struct usb_ext_compat_desc *desc = data;
		struct usb_os_desc_table *t;

		t = &func->function.os_desc_table[desc->bFirstInterfaceNumber];
		t->if_id = func->interfaces_nums[desc->bFirstInterfaceNumber];
		memcpy(t->os_desc->ext_compat_id, &desc->CompatibleID,
		       ARRAY_SIZE(desc->CompatibleID) +
		       ARRAY_SIZE(desc->SubCompatibleID));
		length = sizeof(*desc);
	}
		break;
	case FFS_OS_DESC_EXT_PROP: {
		struct usb_ext_prop_desc *desc = data;
		struct usb_os_desc_table *t;
		struct usb_os_desc_ext_prop *ext_prop;
		char *ext_prop_name;
		char *ext_prop_data;

		t = &func->function.os_desc_table[h->interface];
		t->if_id = func->interfaces_nums[h->interface];

		ext_prop = func->ffs->ms_os_descs_ext_prop_avail;
		func->ffs->ms_os_descs_ext_prop_avail += sizeof(*ext_prop);

		ext_prop->type = le32_to_cpu(desc->dwPropertyDataType);
		ext_prop->name_len = le16_to_cpu(desc->wPropertyNameLength);
		ext_prop->data_len = le32_to_cpu(*(u32 *)
			usb_ext_prop_data_len_ptr(data, ext_prop->name_len));
		length = ext_prop->name_len + ext_prop->data_len + 14;

		ext_prop_name = func->ffs->ms_os_descs_ext_prop_name_avail;
		func->ffs->ms_os_descs_ext_prop_name_avail +=
			ext_prop->name_len;

		ext_prop_data = func->ffs->ms_os_descs_ext_prop_data_avail;
		func->ffs->ms_os_descs_ext_prop_data_avail +=
			ext_prop->data_len;
		memcpy(ext_prop_data,
		       usb_ext_prop_data_ptr(data, ext_prop->name_len),
		       ext_prop->data_len);
		/* unicode data reported to the host as "WCHAR"s */
		switch (ext_prop->type) {
		case USB_EXT_PROP_UNICODE:
		case USB_EXT_PROP_UNICODE_ENV:
		case USB_EXT_PROP_UNICODE_LINK:
		case USB_EXT_PROP_UNICODE_MULTI:
			ext_prop->data_len *= 2;
			break;
		}
		ext_prop->data = ext_prop_data;

		memcpy(ext_prop_name, usb_ext_prop_name_ptr(data),
		       ext_prop->name_len);
		/* property name reported to the host as "WCHAR"s */
		ext_prop->name_len *= 2;
		ext_prop->name = ext_prop_name;

		t->os_desc->ext_prop_len +=
			ext_prop->name_len + ext_prop->data_len + 14;
		++t->os_desc->ext_prop_count;
		list_add_tail(&ext_prop->entry, &t->os_desc->ext_prop);
	}
		break;
	default:
		pr_vdebug("unknown descriptor: %d\n", type);
	}

	ffs_log("exit");

	return length;
}

static inline struct f_fs_opts *ffs_do_functionfs_bind(struct usb_function *f,
						struct usb_configuration *c)
{
	struct ffs_function *func = ffs_func_from_usb(f);
	struct f_fs_opts *ffs_opts =
		container_of(f->fi, struct f_fs_opts, func_inst);
	int ret;

	ENTER();

	ffs_log("enter");

	/*
	 * Legacy gadget triggers binding in functionfs_ready_callback,
	 * which already uses locking; taking the same lock here would
	 * cause a deadlock.
	 *
	 * Configfs-enabled gadgets however do need ffs_dev_lock.
	 */
	if (!ffs_opts->no_configfs)
		ffs_dev_lock();
	ret = ffs_opts->dev->desc_ready ? 0 : -ENODEV;
	func->ffs = ffs_opts->dev->ffs_data;
	if (!ffs_opts->no_configfs)
		ffs_dev_unlock();
	if (ret)
		return ERR_PTR(ret);

	func->conf = c;
	func->gadget = c->cdev->gadget;

	/*
	 * in drivers/usb/gadget/configfs.c:configfs_composite_bind()
	 * configurations are bound in sequence with list_for_each_entry,
	 * in each configuration its functions are bound in sequence
	 * with list_for_each_entry, so we assume no race condition
	 * with regard to ffs_opts->bound access
	 */
	if (!ffs_opts->refcnt) {
		ret = functionfs_bind(func->ffs, c->cdev);
		if (ret)
			return ERR_PTR(ret);
	}
	ffs_opts->refcnt++;
	func->function.strings = func->ffs->stringtabs;

	ffs_log("exit");

	return ffs_opts;
}

static int _ffs_func_bind(struct usb_configuration *c,
			  struct usb_function *f)
{
	struct ffs_function *func = ffs_func_from_usb(f);
	struct ffs_data *ffs = func->ffs;

	const int full = !!func->ffs->fs_descs_count;
	const int high = !!func->ffs->hs_descs_count;
	const int super = !!func->ffs->ss_descs_count;

	int fs_len, hs_len, ss_len, ret, i;
	struct ffs_ep *eps_ptr;

	/* Make it a single chunk, less management later on */
	vla_group(d);
	vla_item_with_sz(d, struct ffs_ep, eps, ffs->eps_count);
	vla_item_with_sz(d, struct usb_descriptor_header *, fs_descs,
		full ? ffs->fs_descs_count + 1 : 0);
	vla_item_with_sz(d, struct usb_descriptor_header *, hs_descs,
		high ? ffs->hs_descs_count + 1 : 0);
	vla_item_with_sz(d, struct usb_descriptor_header *, ss_descs,
		super ? ffs->ss_descs_count + 1 : 0);
	vla_item_with_sz(d, short, inums, ffs->interfaces_count);
	vla_item_with_sz(d, struct usb_os_desc_table, os_desc_table,
			 c->cdev->use_os_string ? ffs->interfaces_count : 0);
	vla_item_with_sz(d, char[16], ext_compat,
			 c->cdev->use_os_string ? ffs->interfaces_count : 0);
	vla_item_with_sz(d, struct usb_os_desc, os_desc,
			 c->cdev->use_os_string ? ffs->interfaces_count : 0);
	vla_item_with_sz(d, struct usb_os_desc_ext_prop, ext_prop,
			 ffs->ms_os_descs_ext_prop_count);
	vla_item_with_sz(d, char, ext_prop_name,
			 ffs->ms_os_descs_ext_prop_name_len);
	vla_item_with_sz(d, char, ext_prop_data,
			 ffs->ms_os_descs_ext_prop_data_len);
	vla_item_with_sz(d, char, raw_descs, ffs->raw_descs_length);
	char *vlabuf;

	ENTER();

	ffs_log("enter: state %d setup_state %d flag %lu", ffs->state,
		ffs->setup_state, ffs->flags);

	/* Has descriptors only for speeds gadget does not support */
	if (unlikely(!(full | high | super)))
		return -ENOTSUPP;

	/* Allocate a single chunk, less management later on */
	vlabuf = kzalloc(vla_group_size(d), GFP_KERNEL);
	if (unlikely(!vlabuf))
		return -ENOMEM;

	ffs->ms_os_descs_ext_prop_avail = vla_ptr(vlabuf, d, ext_prop);
	ffs->ms_os_descs_ext_prop_name_avail =
		vla_ptr(vlabuf, d, ext_prop_name);
	ffs->ms_os_descs_ext_prop_data_avail =
		vla_ptr(vlabuf, d, ext_prop_data);

	/* Copy descriptors  */
	memcpy(vla_ptr(vlabuf, d, raw_descs), ffs->raw_descs,
	       ffs->raw_descs_length);

	memset(vla_ptr(vlabuf, d, inums), 0xff, d_inums__sz);
	eps_ptr = vla_ptr(vlabuf, d, eps);
	for (i = 0; i < ffs->eps_count; i++)
		eps_ptr[i].num = -1;

	/* Save pointers
	 * d_eps == vlabuf, func->eps used to kfree vlabuf later
	*/
	func->eps             = vla_ptr(vlabuf, d, eps);
	func->interfaces_nums = vla_ptr(vlabuf, d, inums);

	/*
	 * Go through all the endpoint descriptors and allocate
	 * endpoints first, so that later we can rewrite the endpoint
	 * numbers without worrying that it may be described later on.
	 */
	if (likely(full)) {
		func->function.fs_descriptors = vla_ptr(vlabuf, d, fs_descs);
		fs_len = ffs_do_descs(ffs->fs_descs_count,
				      vla_ptr(vlabuf, d, raw_descs),
				      d_raw_descs__sz,
				      __ffs_func_bind_do_descs, func);
		if (unlikely(fs_len < 0)) {
			ret = fs_len;
			goto error;
		}
	} else {
		fs_len = 0;
	}

	if (likely(high)) {
		func->function.hs_descriptors = vla_ptr(vlabuf, d, hs_descs);
		hs_len = ffs_do_descs(ffs->hs_descs_count,
				      vla_ptr(vlabuf, d, raw_descs) + fs_len,
				      d_raw_descs__sz - fs_len,
				      __ffs_func_bind_do_descs, func);
		if (unlikely(hs_len < 0)) {
			ret = hs_len;
			goto error;
		}
	} else {
		hs_len = 0;
	}

	if (likely(super)) {
		func->function.ss_descriptors = vla_ptr(vlabuf, d, ss_descs);
		ss_len = ffs_do_descs(ffs->ss_descs_count,
				vla_ptr(vlabuf, d, raw_descs) + fs_len + hs_len,
				d_raw_descs__sz - fs_len - hs_len,
				__ffs_func_bind_do_descs, func);
		if (unlikely(ss_len < 0)) {
			ret = ss_len;
			goto error;
		}
	} else {
		ss_len = 0;
	}

	/*
	 * Now handle interface numbers allocation and interface and
	 * endpoint numbers rewriting.  We can do that in one go
	 * now.
	 */
	ret = ffs_do_descs(ffs->fs_descs_count +
			   (high ? ffs->hs_descs_count : 0) +
			   (super ? ffs->ss_descs_count : 0),
			   vla_ptr(vlabuf, d, raw_descs), d_raw_descs__sz,
			   __ffs_func_bind_do_nums, func);
	if (unlikely(ret < 0))
		goto error;

	func->function.os_desc_table = vla_ptr(vlabuf, d, os_desc_table);
	if (c->cdev->use_os_string) {
		for (i = 0; i < ffs->interfaces_count; ++i) {
			struct usb_os_desc *desc;

			desc = func->function.os_desc_table[i].os_desc =
				vla_ptr(vlabuf, d, os_desc) +
				i * sizeof(struct usb_os_desc);
			desc->ext_compat_id =
				vla_ptr(vlabuf, d, ext_compat) + i * 16;
			INIT_LIST_HEAD(&desc->ext_prop);
		}
		ret = ffs_do_os_descs(ffs->ms_os_descs_count,
				      vla_ptr(vlabuf, d, raw_descs) +
				      fs_len + hs_len + ss_len,
				      d_raw_descs__sz - fs_len - hs_len -
				      ss_len,
				      __ffs_func_bind_do_os_desc, func);
		if (unlikely(ret < 0))
			goto error;
	}
	func->function.os_desc_n =
		c->cdev->use_os_string ? ffs->interfaces_count : 0;

	/* And we're done */
	ffs_event_add(ffs, FUNCTIONFS_BIND);

	ffs_log("exit: state %d setup_state %d flag %lu", ffs->state,
		ffs->setup_state, ffs->flags);

	return 0;

error:
	/* XXX Do we need to release all claimed endpoints here? */
	ffs_log("exit: ret %d", ret);
	return ret;
}

static int ffs_func_bind(struct usb_configuration *c,
			 struct usb_function *f)
{
	struct f_fs_opts *ffs_opts = ffs_do_functionfs_bind(f, c);
	struct ffs_function *func = ffs_func_from_usb(f);
	int ret;

	ffs_log("enter");

	if (IS_ERR(ffs_opts))
		return PTR_ERR(ffs_opts);

	ret = _ffs_func_bind(c, f);
	if (ret && !--ffs_opts->refcnt)
		functionfs_unbind(func->ffs);

	ffs_log("exit: ret %d", ret);

	return ret;
}


/* Other USB function hooks *************************************************/

static void ffs_reset_work(struct work_struct *work)
{
	struct ffs_data *ffs = container_of(work,
		struct ffs_data, reset_work);

	ffs_log("enter");

	ffs_data_reset(ffs);

	ffs_log("exit");
}

static int ffs_func_set_alt(struct usb_function *f,
			    unsigned interface, unsigned alt)
{
	struct ffs_function *func = ffs_func_from_usb(f);
	struct ffs_data *ffs = func->ffs;
	int ret = 0, intf;

	ffs_log("enter");

	if (alt != (unsigned)-1) {
		intf = ffs_func_revmap_intf(func, interface);
		if (unlikely(intf < 0))
			return intf;
	}

	if (ffs->func) {
		ffs_func_eps_disable(ffs->func);
		ffs->func = NULL;
		/* matching put to allow LPM on disconnect */
		usb_gadget_autopm_put_async(ffs->gadget);
	}

	if (ffs->state == FFS_DEACTIVATED) {
		ffs->state = FFS_CLOSING;
		INIT_WORK(&ffs->reset_work, ffs_reset_work);
		schedule_work(&ffs->reset_work);
		return -ENODEV;
	}

	if (ffs->state != FFS_ACTIVE)
		return -ENODEV;

	if (alt == (unsigned)-1) {
		ffs->func = NULL;
		ffs_event_add(ffs, FUNCTIONFS_DISABLE);
		return 0;
	}

	ffs->func = func;
	ret = ffs_func_eps_enable(func);
	if (likely(ret >= 0)) {
		ffs_event_add(ffs, FUNCTIONFS_ENABLE);
		/* Disable USB LPM later on bus_suspend */
		usb_gadget_autopm_get_async(ffs->gadget);
	}
	ffs_log("exit: ret %d", ret);

	return ret;
}

static void ffs_func_disable(struct usb_function *f)
{
	ffs_log("enter");
	ffs_func_set_alt(f, 0, (unsigned)-1);

	ffs_log("exit");
}

static int ffs_func_setup(struct usb_function *f,
			  const struct usb_ctrlrequest *creq)
{
	struct ffs_function *func = ffs_func_from_usb(f);
	struct ffs_data *ffs = func->ffs;
	unsigned long flags;
	int ret;

	ENTER();

	ffs_log("enter");

	pr_vdebug("creq->bRequestType = %02x\n", creq->bRequestType);
	pr_vdebug("creq->bRequest     = %02x\n", creq->bRequest);
	pr_vdebug("creq->wValue       = %04x\n", le16_to_cpu(creq->wValue));
	pr_vdebug("creq->wIndex       = %04x\n", le16_to_cpu(creq->wIndex));
	pr_vdebug("creq->wLength      = %04x\n", le16_to_cpu(creq->wLength));

	/*
	 * Most requests directed to interface go through here
	 * (notable exceptions are set/get interface) so we need to
	 * handle them.  All other either handled by composite or
	 * passed to usb_configuration->setup() (if one is set).  No
	 * matter, we will handle requests directed to endpoint here
	 * as well (as it's straightforward).  Other request recipient
	 * types are only handled when the user flag FUNCTIONFS_ALL_CTRL_RECIP
	 * is being used.
	 */
	if (ffs->state != FFS_ACTIVE)
		return -ENODEV;

	switch (creq->bRequestType & USB_RECIP_MASK) {
	case USB_RECIP_INTERFACE:
		ret = ffs_func_revmap_intf(func, le16_to_cpu(creq->wIndex));
		if (unlikely(ret < 0))
			return ret;
		break;

	case USB_RECIP_ENDPOINT:
		ret = ffs_func_revmap_ep(func, le16_to_cpu(creq->wIndex));
		if (unlikely(ret < 0))
			return ret;
		if (func->ffs->user_flags & FUNCTIONFS_VIRTUAL_ADDR)
			ret = func->ffs->eps_addrmap[ret];
		break;

	default:
		if (func->ffs->user_flags & FUNCTIONFS_ALL_CTRL_RECIP)
			ret = le16_to_cpu(creq->wIndex);
		else
			return -EOPNOTSUPP;
	}

	spin_lock_irqsave(&ffs->ev.waitq.lock, flags);
	ffs->ev.setup = *creq;
	ffs->ev.setup.wIndex = cpu_to_le16(ret);
	__ffs_event_add(ffs, FUNCTIONFS_SETUP);
	spin_unlock_irqrestore(&ffs->ev.waitq.lock, flags);

<<<<<<< HEAD
	ffs_log("exit");

	return 0;
=======
	return USB_GADGET_DELAYED_STATUS;
>>>>>>> 70c65e47
}

static bool ffs_func_req_match(struct usb_function *f,
			       const struct usb_ctrlrequest *creq,
			       bool config0)
{
	struct ffs_function *func = ffs_func_from_usb(f);

	if (!test_bit(FFS_FL_BOUND, &func->ffs->flags)) {
		ffs_log("ffs function do not bind yet.\n");
		return false;
	}

	if (config0 && !(func->ffs->user_flags & FUNCTIONFS_CONFIG0_SETUP))
		return false;

	switch (creq->bRequestType & USB_RECIP_MASK) {
	case USB_RECIP_INTERFACE:
		return (ffs_func_revmap_intf(func,
					     le16_to_cpu(creq->wIndex)) >= 0);
	case USB_RECIP_ENDPOINT:
		return (ffs_func_revmap_ep(func,
					   le16_to_cpu(creq->wIndex)) >= 0);
	default:
		return (bool) (func->ffs->user_flags &
			       FUNCTIONFS_ALL_CTRL_RECIP);
	}
}

static void ffs_func_suspend(struct usb_function *f)
{
	ENTER();

	ffs_log("enter");

	ffs_event_add(ffs_func_from_usb(f)->ffs, FUNCTIONFS_SUSPEND);

	ffs_log("exit");
}

static void ffs_func_resume(struct usb_function *f)
{
	ENTER();

	ffs_log("enter");

	ffs_event_add(ffs_func_from_usb(f)->ffs, FUNCTIONFS_RESUME);

	ffs_log("exit");
}


/* Endpoint and interface numbers reverse mapping ***************************/

static int ffs_func_revmap_ep(struct ffs_function *func, u8 num)
{
	num = func->eps_revmap[num & USB_ENDPOINT_NUMBER_MASK];
	return num ? num : -EDOM;
}

static int ffs_func_revmap_intf(struct ffs_function *func, u8 intf)
{
	short *nums = func->interfaces_nums;
	unsigned count = func->ffs->interfaces_count;

	ffs_log("enter");

	for (; count; --count, ++nums) {
		if (*nums >= 0 && *nums == intf)
			return nums - func->interfaces_nums;
	}

	ffs_log("exit");

	return -EDOM;
}


/* Devices management *******************************************************/

static LIST_HEAD(ffs_devices);

static struct ffs_dev *_ffs_do_find_dev(const char *name)
{
	struct ffs_dev *dev;

	ffs_log("enter");

	list_for_each_entry(dev, &ffs_devices, entry) {
		if (!dev->name || !name)
			continue;
		if (strcmp(dev->name, name) == 0)
			return dev;
	}

	ffs_log("exit");

	return NULL;
}

/*
 * ffs_lock must be taken by the caller of this function
 */
static struct ffs_dev *_ffs_get_single_dev(void)
{
	struct ffs_dev *dev;

	ffs_log("enter");

	if (list_is_singular(&ffs_devices)) {
		dev = list_first_entry(&ffs_devices, struct ffs_dev, entry);
		if (dev->single)
			return dev;
	}

	ffs_log("exit");

	return NULL;
}

/*
 * ffs_lock must be taken by the caller of this function
 */
static struct ffs_dev *_ffs_find_dev(const char *name)
{
	struct ffs_dev *dev;

	ffs_log("enter");

	dev = _ffs_get_single_dev();
	if (dev)
		return dev;

	dev = _ffs_do_find_dev(name);

	ffs_log("exit");

	return dev;
}

/* Configfs support *********************************************************/

static inline struct f_fs_opts *to_ffs_opts(struct config_item *item)
{
	return container_of(to_config_group(item), struct f_fs_opts,
			    func_inst.group);
}

static void ffs_attr_release(struct config_item *item)
{
	struct f_fs_opts *opts = to_ffs_opts(item);

	usb_put_function_instance(&opts->func_inst);
}

static struct configfs_item_operations ffs_item_ops = {
	.release	= ffs_attr_release,
};

static struct config_item_type ffs_func_type = {
	.ct_item_ops	= &ffs_item_ops,
	.ct_owner	= THIS_MODULE,
};


/* Function registration interface ******************************************/

static struct ffs_inst_status *name_to_inst_status(
		const char *inst_name, bool create_inst)
{
	struct ffs_inst_status *inst_status;

	list_for_each_entry(inst_status, &inst_list, list) {
		if (!strncasecmp(inst_status->inst_name,
					inst_name, strlen(inst_name)))
			return inst_status;
	}

	if (!create_inst)
		return ERR_PTR(-ENODEV);

	inst_status = kzalloc(sizeof(struct ffs_inst_status),
					GFP_KERNEL);
	if (!inst_status)
		return ERR_PTR(-ENOMEM);

	mutex_init(&inst_status->ffs_lock);
	snprintf(inst_status->inst_name, INST_NAME_SIZE, inst_name);
	list_add_tail(&inst_status->list, &inst_list);

	return inst_status;
}

static int ffs_inst_exist_check(const char *inst_name)
{
	struct ffs_inst_status *inst_status;

	inst_status = name_to_inst_status(inst_name, false);
	if (IS_ERR(inst_status)) {
		pr_err_ratelimited(
				"%s: failed to find instance (%s)\n",
				__func__, inst_name);
		return -ENODEV;
	}

	mutex_lock(&inst_status->ffs_lock);

	if (unlikely(inst_status->inst_exist == false)) {
		mutex_unlock(&inst_status->ffs_lock);
		pr_err_ratelimited(
				"%s: f_fs instance (%s) has been freed already.\n",
				__func__, inst_name);
		return -ENODEV;
	}

	mutex_unlock(&inst_status->ffs_lock);

	return 0;
}

static void ffs_inst_clean(struct f_fs_opts *opts,
		const char *inst_name)
{
	struct ffs_inst_status *inst_status;

	inst_status = name_to_inst_status(inst_name, false);
	if (IS_ERR(inst_status)) {
		pr_err_ratelimited(
				"%s: failed to find instance (%s)\n",
				__func__, inst_name);
		return;
	}

	inst_status->opts = NULL;

	ffs_dev_lock();
	_ffs_free_dev(opts->dev);
	ffs_dev_unlock();
	kfree(opts);
}

static void ffs_inst_clean_delay(const char *inst_name)
{
	struct ffs_inst_status *inst_status;

	inst_status = name_to_inst_status(inst_name, false);
	if (IS_ERR(inst_status)) {
		pr_err_ratelimited(
				"%s: failed to find (%s) instance\n",
				__func__, inst_name);
		return;
	}

	mutex_lock(&inst_status->ffs_lock);

	if (unlikely(inst_status->inst_exist == false)) {
		if (inst_status->opts) {
			ffs_inst_clean(inst_status->opts, inst_name);
			pr_err_ratelimited("%s: Delayed free memory\n",
					__func__);
		}
		mutex_unlock(&inst_status->ffs_lock);
		return;
	}

	mutex_unlock(&inst_status->ffs_lock);
}

static void ffs_free_inst(struct usb_function_instance *f)
{
	struct f_fs_opts *opts;
	struct ffs_inst_status *inst_status;

	opts = to_f_fs_opts(f);

	inst_status = name_to_inst_status(opts->dev->name, false);
	if (IS_ERR(inst_status)) {
		ffs_log("failed to find (%s) instance\n",
				opts->dev->name);
		return;
	}

	mutex_lock(&inst_status->ffs_lock);
	if (opts->dev->ffs_data
			&& atomic_read(&opts->dev->ffs_data->opened)) {
		inst_status->inst_exist = false;
		mutex_unlock(&inst_status->ffs_lock);
		ffs_log("Dev is open, free mem when dev (%s) close\n",
				opts->dev->name);
		return;
	}

	ffs_inst_clean(opts, opts->dev->name);
	inst_status->inst_exist = false;
	mutex_unlock(&inst_status->ffs_lock);
}

#define MAX_INST_NAME_LEN	40

static int ffs_set_inst_name(struct usb_function_instance *fi, const char *name)
{
	struct f_fs_opts *opts, *opts_prev;
	struct ffs_data *ffs_data_tmp;
	char *ptr;
	const char *tmp;
	int name_len, ret;
	struct ffs_inst_status *inst_status;

	name_len = strlen(name) + 1;
	if (name_len > MAX_INST_NAME_LEN)
		return -ENAMETOOLONG;

	ptr = kstrndup(name, name_len, GFP_KERNEL);
	if (!ptr)
		return -ENOMEM;

	inst_status = name_to_inst_status(ptr, true);
	if (IS_ERR(inst_status)) {
		ffs_log("failed to create status struct for (%s) instance\n",
				ptr);
		return -EINVAL;
	}

	mutex_lock(&inst_status->ffs_lock);
	opts_prev = inst_status->opts;
	if (opts_prev) {
		mutex_unlock(&inst_status->ffs_lock);
		ffs_log("instance (%s): prev inst do not freed yet\n",
				inst_status->inst_name);
		return -EBUSY;
	}
	mutex_unlock(&inst_status->ffs_lock);

	opts = to_f_fs_opts(fi);
	tmp = NULL;

	ffs_dev_lock();

	tmp = opts->dev->name_allocated ? opts->dev->name : NULL;
	ret = _ffs_name_dev(opts->dev, ptr);
	if (ret) {
		kfree(ptr);
		ffs_dev_unlock();
		return ret;
	}
	opts->dev->name_allocated = true;

	/*
	 * If ffs instance is freed and created once, new allocated
	 * opts->dev need to initialize opts->dev->ffs_data, and
	 * ffs_private_data also need to update new allocated opts->dev
	 * address.
	 */
	ffs_data_tmp = inst_status->ffs_data;
	if (ffs_data_tmp)
		opts->dev->ffs_data = ffs_data_tmp;

	if (opts->dev->ffs_data)
		opts->dev->ffs_data->private_data = opts->dev;

	ffs_dev_unlock();

	kfree(tmp);

	mutex_lock(&inst_status->ffs_lock);
	inst_status->inst_exist = true;
	inst_status->opts = opts;
	mutex_unlock(&inst_status->ffs_lock);

	return 0;
}

static struct usb_function_instance *ffs_alloc_inst(void)
{
	struct f_fs_opts *opts;
	struct ffs_dev *dev;

	opts = kzalloc(sizeof(*opts), GFP_KERNEL);
	if (!opts)
		return ERR_PTR(-ENOMEM);

	opts->func_inst.set_inst_name = ffs_set_inst_name;
	opts->func_inst.free_func_inst = ffs_free_inst;
	ffs_dev_lock();
	dev = _ffs_alloc_dev();
	ffs_dev_unlock();
	if (IS_ERR(dev)) {
		kfree(opts);
		return ERR_CAST(dev);
	}
	opts->dev = dev;
	dev->opts = opts;

	config_group_init_type_name(&opts->func_inst.group, "",
				    &ffs_func_type);
	return &opts->func_inst;
}

static void ffs_free(struct usb_function *f)
{
	kfree(ffs_func_from_usb(f));
}

static void ffs_func_unbind(struct usb_configuration *c,
			    struct usb_function *f)
{
	struct ffs_function *func = ffs_func_from_usb(f);
	struct ffs_data *ffs = func->ffs;
	struct f_fs_opts *opts =
		container_of(f->fi, struct f_fs_opts, func_inst);
	struct ffs_ep *ep = func->eps;
	unsigned count = ffs->eps_count;
	unsigned long flags;

	ENTER();

	ffs_log("enter: state %d setup_state %d flag %lu", ffs->state,
		ffs->setup_state, ffs->flags);

	if (ffs->func == func) {
		ffs_func_eps_disable(func);
		ffs->func = NULL;
	}

	if (!--opts->refcnt)
		functionfs_unbind(ffs);

	/* cleanup after autoconfig */
	spin_lock_irqsave(&func->ffs->eps_lock, flags);
	do {
		if (ep->ep && ep->req)
			usb_ep_free_request(ep->ep, ep->req);
		ep->req = NULL;
		ep->ep = NULL;
		++ep;
	} while (--count);
	spin_unlock_irqrestore(&func->ffs->eps_lock, flags);
	kfree(func->eps);
	func->eps = NULL;
	/*
	 * eps, descriptors and interfaces_nums are allocated in the
	 * same chunk so only one free is required.
	 */
	func->function.fs_descriptors = NULL;
	func->function.hs_descriptors = NULL;
	func->function.ss_descriptors = NULL;
	func->interfaces_nums = NULL;

	ffs_event_add(ffs, FUNCTIONFS_UNBIND);

	ffs_log("exit: state %d setup_state %d flag %lu", ffs->state,
	ffs->setup_state, ffs->flags);
}

static struct usb_function *ffs_alloc(struct usb_function_instance *fi)
{
	struct ffs_function *func;

	ENTER();

	func = kzalloc(sizeof(*func), GFP_KERNEL);
	if (unlikely(!func))
		return ERR_PTR(-ENOMEM);

	func->function.name    = "Function FS Gadget";

	func->function.bind    = ffs_func_bind;
	func->function.unbind  = ffs_func_unbind;
	func->function.set_alt = ffs_func_set_alt;
	func->function.disable = ffs_func_disable;
	func->function.setup   = ffs_func_setup;
	func->function.req_match = ffs_func_req_match;
	func->function.suspend = ffs_func_suspend;
	func->function.resume  = ffs_func_resume;
	func->function.free_func = ffs_free;

	return &func->function;
}

/*
 * ffs_lock must be taken by the caller of this function
 */
static struct ffs_dev *_ffs_alloc_dev(void)
{
	struct ffs_dev *dev;
	int ret;

	if (_ffs_get_single_dev())
			return ERR_PTR(-EBUSY);

	dev = kzalloc(sizeof(*dev), GFP_KERNEL);
	if (!dev)
		return ERR_PTR(-ENOMEM);

	if (list_empty(&ffs_devices)) {
		ret = functionfs_init();
		if (ret) {
			kfree(dev);
			return ERR_PTR(ret);
		}
	}

	list_add(&dev->entry, &ffs_devices);

	return dev;
}

/*
 * ffs_lock must be taken by the caller of this function
 * The caller is responsible for "name" being available whenever f_fs needs it
 */
static int _ffs_name_dev(struct ffs_dev *dev, const char *name)
{
	struct ffs_dev *existing;

	ffs_log("enter");

	existing = _ffs_do_find_dev(name);
	if (existing)
		return -EBUSY;

	dev->name = name;

	ffs_log("exit");

	return 0;
}

/*
 * The caller is responsible for "name" being available whenever f_fs needs it
 */
int ffs_name_dev(struct ffs_dev *dev, const char *name)
{
	int ret;

	ffs_log("enter");

	ffs_dev_lock();
	ret = _ffs_name_dev(dev, name);
	ffs_dev_unlock();

	ffs_log("exit");

	return ret;
}
EXPORT_SYMBOL_GPL(ffs_name_dev);

int ffs_single_dev(struct ffs_dev *dev)
{
	int ret;

	ffs_log("enter");

	ret = 0;
	ffs_dev_lock();

	if (!list_is_singular(&ffs_devices))
		ret = -EBUSY;
	else
		dev->single = true;

	ffs_dev_unlock();

	ffs_log("exit");

	return ret;
}
EXPORT_SYMBOL_GPL(ffs_single_dev);

/*
 * ffs_lock must be taken by the caller of this function
 */
static void _ffs_free_dev(struct ffs_dev *dev)
{

	ffs_log("enter");

	list_del(&dev->entry);
	if (dev->name_allocated)
		kfree(dev->name);

	/* Clear the private_data pointer to stop incorrect dev access */
	if (dev->ffs_data)
		dev->ffs_data->private_data = NULL;

	kfree(dev);
	if (list_empty(&ffs_devices))
		functionfs_cleanup();

	ffs_log("exit");
}

static void *ffs_acquire_dev(const char *dev_name)
{
	struct ffs_dev *ffs_dev;

	ENTER();

	ffs_log("enter");

	ffs_dev_lock();

	ffs_dev = _ffs_find_dev(dev_name);
	if (!ffs_dev)
		ffs_dev = ERR_PTR(-ENOENT);
	else if (ffs_dev->mounted)
		ffs_dev = ERR_PTR(-EBUSY);
	else if (ffs_dev->ffs_acquire_dev_callback &&
	    ffs_dev->ffs_acquire_dev_callback(ffs_dev))
		ffs_dev = ERR_PTR(-ENOENT);
	else
		ffs_dev->mounted = true;

	ffs_dev_unlock();

	ffs_log("exit");

	return ffs_dev;
}

static void ffs_release_dev(struct ffs_data *ffs_data)
{
	struct ffs_dev *ffs_dev;

	ENTER();

	ffs_log("enter");

	ffs_dev_lock();

	ffs_dev = ffs_data->private_data;
	if (ffs_dev) {
		ffs_dev->mounted = false;

		if (ffs_dev->ffs_release_dev_callback)
			ffs_dev->ffs_release_dev_callback(ffs_dev);
	}

	ffs_dev_unlock();

	ffs_log("exit");
}

static int ffs_ready(struct ffs_data *ffs)
{
	struct ffs_dev *ffs_obj;
	int ret = 0;

	ENTER();

	ffs_log("enter");

	ffs_dev_lock();

	ffs_obj = ffs->private_data;
	if (!ffs_obj) {
		ret = -EINVAL;
		goto done;
	}
	if (WARN_ON(ffs_obj->desc_ready)) {
		ret = -EBUSY;
		goto done;
	}

	ffs_obj->desc_ready = true;
	ffs_obj->ffs_data = ffs;

	if (ffs_obj->ffs_ready_callback) {
		ret = ffs_obj->ffs_ready_callback(ffs);
		if (ret)
			goto done;
	}

	set_bit(FFS_FL_CALL_CLOSED_CALLBACK, &ffs->flags);
done:
	ffs_dev_unlock();

	ffs_log("exit");

	return ret;
}

static void ffs_closed(struct ffs_data *ffs)
{
	struct ffs_dev *ffs_obj;
	struct f_fs_opts *opts;

	ENTER();

	ffs_log("enter");

	ffs_dev_lock();

	ffs_obj = ffs->private_data;
	if (!ffs_obj) {
		ffs_dev_unlock();
		goto done;
	}

	ffs_obj->desc_ready = false;
	ffs_obj->ffs_data = NULL;

	if (test_and_clear_bit(FFS_FL_CALL_CLOSED_CALLBACK, &ffs->flags) &&
	    ffs_obj->ffs_closed_callback)
		ffs_obj->ffs_closed_callback(ffs);

	if (ffs_obj->opts) {
		opts = ffs_obj->opts;
	} else {
		ffs_dev_unlock();
		goto done;
	}

	/* to get updated refcount atomic variable value */
	smp_mb__before_atomic();
	if (opts->no_configfs || !opts->func_inst.group.cg_item.ci_parent
	    || !atomic_read(&opts->func_inst.group.cg_item.ci_kref.refcount)) {
		ffs_dev_unlock();
		goto done;
	}

	ffs_dev_unlock();

	if (test_bit(FFS_FL_BOUND, &ffs->flags)) {
		unregister_gadget_item(opts->
			       func_inst.group.cg_item.ci_parent->ci_parent);
		ffs_log("unreg gadget done");
	}
done:
	ffs_log("exit");
}

/* Misc helper functions ****************************************************/

static int ffs_mutex_lock(struct mutex *mutex, unsigned nonblock)
{
	return nonblock
		? likely(mutex_trylock(mutex)) ? 0 : -EAGAIN
		: mutex_lock_interruptible(mutex);
}

/**
 * ffs_prepare_buffer() - copy userspace buffer into kernel.
 * @buf: userspace buffer
 * @len: length of the buffer
 * @extra_alloc_buf: Extra buffer allocation if required by UDC.
 *
 * This function returns pointer to the copied buffer
 */
static char *ffs_prepare_buffer(const char __user *buf, size_t len,
		size_t extra_buf_alloc)
{
	char *data;

	if (unlikely(!len))
		return NULL;

	data = kmalloc(len + extra_buf_alloc, GFP_KERNEL);
	if (unlikely(!data))
		return ERR_PTR(-ENOMEM);

	if (unlikely(copy_from_user(data, buf, len))) {
		kfree(data);
		return ERR_PTR(-EFAULT);
	}

	pr_vdebug("Buffer from user space:\n");
	ffs_dump_mem("", data, len);

	return data;
}

static void __exit ffs_exit(void)
{
	struct ffs_inst_status *inst_status, *inst_status_tmp = NULL;

	list_for_each_entry(inst_status, &inst_list, list) {
		if (inst_status_tmp) {
			list_del(&inst_status_tmp->list);
			kfree(inst_status_tmp);
		}
		inst_status_tmp = inst_status;
	}
	if (inst_status_tmp) {
		list_del(&inst_status_tmp->list);
		kfree(inst_status_tmp);
	}
}
module_exit(ffs_exit);

DECLARE_USB_FUNCTION_INIT(ffs, ffs_alloc_inst, ffs_alloc);
MODULE_LICENSE("GPL");
MODULE_AUTHOR("Michal Nazarewicz");<|MERGE_RESOLUTION|>--- conflicted
+++ resolved
@@ -3732,13 +3732,9 @@
 	__ffs_event_add(ffs, FUNCTIONFS_SETUP);
 	spin_unlock_irqrestore(&ffs->ev.waitq.lock, flags);
 
-<<<<<<< HEAD
 	ffs_log("exit");
 
-	return 0;
-=======
 	return USB_GADGET_DELAYED_STATUS;
->>>>>>> 70c65e47
 }
 
 static bool ffs_func_req_match(struct usb_function *f,
