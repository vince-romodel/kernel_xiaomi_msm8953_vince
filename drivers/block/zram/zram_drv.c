--- conflicted
+++ resolved
@@ -146,14 +146,7 @@
 #else
 static inline bool is_partial_io(struct bio_vec *bvec)
 {
-<<<<<<< HEAD
-	revalidate_disk(zram->disk);
-	/* revalidate_disk reset the BDI_CAP_STABLE_WRITES so set again */
-	zram->disk->queue->backing_dev_info->capabilities |=
-		BDI_CAP_STABLE_WRITES;
-=======
 	return false;
->>>>>>> ba62b301
 }
 #endif
 
@@ -1105,9 +1098,6 @@
 {
 	int ret = 0;
 	unsigned long alloced_pages;
-<<<<<<< HEAD
-	static unsigned long zram_rs_time;
-=======
 	unsigned long handle = 0;
 	unsigned int comp_len = 0;
 	void *src, *dst, *mem;
@@ -1116,7 +1106,6 @@
 	unsigned long element = 0;
 	enum zram_pageflags flags = 0;
 	bool allow_wb = true;
->>>>>>> ba62b301
 
 	mem = kmap_atomic(page);
 	if (page_same_filled(mem, &element)) {
@@ -1183,17 +1172,7 @@
 				__GFP_MOVABLE | __GFP_CMA);
 		if (handle)
 			goto compress_again;
-<<<<<<< HEAD
-
-		if (printk_timed_ratelimit(&zram_rs_time,
-					   ALLOC_ERROR_LOG_RATE_MS))
-			pr_err("Error allocating memory for compressed page: %u, size=%u\n",
-			       index, clen);
-		ret = -ENOMEM;
-		goto out;
-=======
 		return -ENOMEM;
->>>>>>> ba62b301
 	}
 
 	alloced_pages = zs_get_total_pages(zram->mem_pool);
@@ -1747,7 +1726,7 @@
 		zram->disk->queue->limits.discard_zeroes_data = 0;
 	queue_flag_set_unlocked(QUEUE_FLAG_DISCARD, zram->disk->queue);
 
-	zram->disk->queue->backing_dev_info.capabilities |=
+	zram->disk->queue->backing_dev_info->capabilities |=
 					BDI_CAP_STABLE_WRITES;
 	add_disk(zram->disk);
 
