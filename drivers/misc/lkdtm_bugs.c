/*
 * This is for all the tests related to logic bugs (e.g. bad dereferences,
 * bad alignment, bad loops, bad locking, bad scheduling, deep stacks, and
 * lockups) along with other things that don't fit well into existing LKDTM
 * test source files.
 */
#include "lkdtm.h"
#include <linux/list.h>
#include <linux/sched.h>
#include <linux/uaccess.h>

struct lkdtm_list {
	struct list_head node;
};

struct lkdtm_list {
	struct list_head node;
};

/*
 * Make sure our attempts to over run the kernel stack doesn't trigger
 * a compiler warning when CONFIG_FRAME_WARN is set. Then make sure we
 * recurse past the end of THREAD_SIZE by default.
 */
#if defined(CONFIG_FRAME_WARN) && (CONFIG_FRAME_WARN > 0)
#define REC_STACK_SIZE (CONFIG_FRAME_WARN / 2)
#else
#define REC_STACK_SIZE (THREAD_SIZE / 8)
#endif
#define REC_NUM_DEFAULT ((THREAD_SIZE / REC_STACK_SIZE) * 2)

static int recur_count = REC_NUM_DEFAULT;

static DEFINE_SPINLOCK(lock_me_up);

static int recursive_loop(int remaining)
{
	char buf[REC_STACK_SIZE];

	/* Make sure compiler does not optimize this away. */
	memset(buf, (remaining & 0xff) | 0x1, REC_STACK_SIZE);
	if (!remaining)
		return 0;
	else
		return recursive_loop(remaining - 1);
}

/* If the depth is negative, use the default, otherwise keep parameter. */
void __init lkdtm_bugs_init(int *recur_param)
{
	if (*recur_param < 0)
		*recur_param = recur_count;
	else
		recur_count = *recur_param;
}

void lkdtm_PANIC(void)
{
	panic("dumptest");
}

void lkdtm_BUG(void)
{
	BUG();
}

void lkdtm_WARNING(void)
{
	WARN_ON(1);
}

void lkdtm_EXCEPTION(void)
{
	*((int *) 0) = 0;
}

void lkdtm_LOOP(void)
{
	for (;;)
		;
}

void lkdtm_OVERFLOW(void)
{
	(void) recursive_loop(recur_count);
}

static noinline void __lkdtm_CORRUPT_STACK(void *stack)
{
	memset(stack, 'a', 64);
}

noinline void lkdtm_CORRUPT_STACK(void)
{
	/* Use default char array length that triggers stack protection. */
	char data[8];
	__lkdtm_CORRUPT_STACK(&data);

	pr_info("Corrupted stack with '%16s'...\n", data);
}

void lkdtm_UNALIGNED_LOAD_STORE_WRITE(void)
{
	static u8 data[5] __attribute__((aligned(4))) = {1, 2, 3, 4, 5};
	u32 *p;
	u32 val = 0x12345678;

	p = (u32 *)(data + 1);
	if (*p == 0)
		val = 0x87654321;
	*p = val;
}

void lkdtm_SOFTLOCKUP(void)
{
	preempt_disable();
	for (;;)
		cpu_relax();
}

void lkdtm_HARDLOCKUP(void)
{
	local_irq_disable();
	for (;;)
		cpu_relax();
}

void lkdtm_SPINLOCKUP(void)
{
	/* Must be called twice to trigger. */
	spin_lock(&lock_me_up);
	/* Let sparse know we intended to exit holding the lock. */
	__release(&lock_me_up);
}

void lkdtm_HUNG_TASK(void)
{
	set_current_state(TASK_UNINTERRUPTIBLE);
	schedule();
}

void lkdtm_ATOMIC_UNDERFLOW(void)
{
	atomic_t under = ATOMIC_INIT(INT_MIN);

	pr_info("attempting good atomic increment\n");
	atomic_inc(&under);
	atomic_dec(&under);

	pr_info("attempting bad atomic underflow\n");
	atomic_dec(&under);
}

void lkdtm_ATOMIC_OVERFLOW(void)
{
	atomic_t over = ATOMIC_INIT(INT_MAX);

	pr_info("attempting good atomic decrement\n");
	atomic_dec(&over);
	atomic_inc(&over);

	pr_info("attempting bad atomic overflow\n");
	atomic_inc(&over);
}

void lkdtm_CORRUPT_LIST_ADD(void)
{
	/*
	 * Initially, an empty list via LIST_HEAD:
	 *	test_head.next = &test_head
	 *	test_head.prev = &test_head
	 */
	LIST_HEAD(test_head);
	struct lkdtm_list good, bad;
	void *target[2] = { };
	void *redirection = &target;

	pr_info("attempting good list addition\n");

	/*
	 * Adding to the list performs these actions:
	 *	test_head.next->prev = &good.node
	 *	good.node.next = test_head.next
	 *	good.node.prev = test_head
	 *	test_head.next = good.node
	 */
	list_add(&good.node, &test_head);

	pr_info("attempting corrupted list addition\n");
	/*
	 * In simulating this "write what where" primitive, the "what" is
	 * the address of &bad.node, and the "where" is the address held
	 * by "redirection".
	 */
	test_head.next = redirection;
	list_add(&bad.node, &test_head);

	if (target[0] == NULL && target[1] == NULL)
		pr_err("Overwrite did not happen, but no BUG?!\n");
	else
		pr_err("list_add() corruption not detected!\n");
}

void lkdtm_CORRUPT_LIST_DEL(void)
{
	LIST_HEAD(test_head);
	struct lkdtm_list item;
	void *target[2] = { };
	void *redirection = &target;

	list_add(&item.node, &test_head);

	pr_info("attempting good list removal\n");
	list_del(&item.node);

	pr_info("attempting corrupted list removal\n");
	list_add(&item.node, &test_head);

	/* As with the list_add() test above, this corrupts "next". */
	item.node.next = redirection;
	list_del(&item.node);

	if (target[0] == NULL && target[1] == NULL)
		pr_err("Overwrite did not happen, but no BUG?!\n");
	else
		pr_err("list_del() corruption not detected!\n");
<<<<<<< HEAD
=======
}

void lkdtm_CORRUPT_USER_DS(void)
{
	pr_info("setting bad task size limit\n");
	set_fs(KERNEL_DS);

	/* Make sure we do not keep running with a KERNEL_DS! */
	force_sig(SIGKILL, current);
>>>>>>> ba62b301
}<|MERGE_RESOLUTION|>--- conflicted
+++ resolved
@@ -224,8 +224,6 @@
 		pr_err("Overwrite did not happen, but no BUG?!\n");
 	else
 		pr_err("list_del() corruption not detected!\n");
-<<<<<<< HEAD
-=======
 }
 
 void lkdtm_CORRUPT_USER_DS(void)
@@ -235,5 +233,4 @@
 
 	/* Make sure we do not keep running with a KERNEL_DS! */
 	force_sig(SIGKILL, current);
->>>>>>> ba62b301
 }