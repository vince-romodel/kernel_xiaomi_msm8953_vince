/*
 * Copyright (c) 2012-2017, The Linux Foundation. All rights reserved.
 *
 * This program is free software; you can redistribute it and/or modify
 * it under the terms of the GNU General Public License version 2 and
 * only version 2 as published by the Free Software Foundation.
 *
 * This program is distributed in the hope that it will be useful,
 * but WITHOUT ANY WARRANTY; without even the implied warranty of
 * MERCHANTABILITY or FITNESS FOR A PARTICULAR PURPOSE.  See the
 * GNU General Public License for more details.
 *
 */

#ifndef _DP_PANEL_H_
#define _DP_PANEL_H_

#include <drm/msm_drm.h>

#include "dp_aux.h"
#include "dp_link.h"
#include "dp_usbpd.h"
#include "sde_edid_parser.h"

enum dp_lane_count {
	DP_LANE_COUNT_1	= 1,
	DP_LANE_COUNT_2	= 2,
	DP_LANE_COUNT_4	= 4,
};

#define DP_MAX_DOWNSTREAM_PORTS 0x10

struct dp_panel_info {
	u32 h_active;
	u32 v_active;
	u32 h_back_porch;
	u32 h_front_porch;
	u32 h_sync_width;
	u32 h_active_low;
	u32 v_back_porch;
	u32 v_front_porch;
	u32 v_sync_width;
	u32 v_active_low;
	u32 h_skew;
	u32 refresh_rate;
	u32 pixel_clk_khz;
	u32 bpp;
};

struct dp_display_mode {
	struct dp_panel_info timing;
	u32 capabilities;
};

struct dp_panel_in {
	struct device *dev;
	struct dp_aux *aux;
	struct dp_link *link;
	struct dp_catalog_panel *catalog;
};

struct dp_panel {
	/* dpcd raw data */
	u8 dpcd[DP_RECEIVER_CAP_SIZE + 1];
	u8 ds_ports[DP_MAX_DOWNSTREAM_PORTS];

	struct drm_dp_link link_info;
	struct sde_edid_ctrl *edid_ctrl;
	struct dp_panel_info pinfo;
	bool video_test;

	u32 vic;
	u32 max_pclk_khz;

	/* debug */
	u32 max_bw_code;

	int (*init)(struct dp_panel *dp_panel);
	int (*deinit)(struct dp_panel *dp_panel);
	int (*timing_cfg)(struct dp_panel *dp_panel);
	int (*read_sink_caps)(struct dp_panel *dp_panel,
		struct drm_connector *connector);
	u32 (*get_min_req_link_rate)(struct dp_panel *dp_panel);
	u32 (*get_mode_bpp)(struct dp_panel *dp_panel, u32 mode_max_bpp,
			u32 mode_pclk_khz);
	int (*get_modes)(struct dp_panel *dp_panel,
		struct drm_connector *connector, struct dp_display_mode *mode);
	void (*handle_sink_request)(struct dp_panel *dp_panel);
	int (*set_edid)(struct dp_panel *dp_panel, u8 *edid);
	int (*set_dpcd)(struct dp_panel *dp_panel, u8 *dpcd);
<<<<<<< HEAD
=======
	int (*setup_hdr)(struct dp_panel *dp_panel,
		struct drm_msm_ext_hdr_metadata *hdr_meta);
>>>>>>> 6bf4cf1b
};

/**
 * is_link_rate_valid() - validates the link rate
 * @lane_rate: link rate requested by the sink
 *
 * Returns true if the requested link rate is supported.
 */
static inline bool is_link_rate_valid(u32 bw_code)
{
	return ((bw_code == DP_LINK_BW_1_62) ||
		(bw_code == DP_LINK_BW_2_7) ||
		(bw_code == DP_LINK_BW_5_4) ||
		(bw_code == DP_LINK_BW_8_1));
}

/**
 * dp_link_is_lane_count_valid() - validates the lane count
 * @lane_count: lane count requested by the sink
 *
 * Returns true if the requested lane count is supported.
 */
static inline bool is_lane_count_valid(u32 lane_count)
{
	return (lane_count == DP_LANE_COUNT_1) ||
		(lane_count == DP_LANE_COUNT_2) ||
		(lane_count == DP_LANE_COUNT_4);
}

struct dp_panel *dp_panel_get(struct dp_panel_in *in);
void dp_panel_put(struct dp_panel *dp_panel);
#endif /* _DP_PANEL_H_ */<|MERGE_RESOLUTION|>--- conflicted
+++ resolved
@@ -88,11 +88,8 @@
 	void (*handle_sink_request)(struct dp_panel *dp_panel);
 	int (*set_edid)(struct dp_panel *dp_panel, u8 *edid);
 	int (*set_dpcd)(struct dp_panel *dp_panel, u8 *dpcd);
-<<<<<<< HEAD
-=======
 	int (*setup_hdr)(struct dp_panel *dp_panel,
 		struct drm_msm_ext_hdr_metadata *hdr_meta);
->>>>>>> 6bf4cf1b
 };
 
 /**
