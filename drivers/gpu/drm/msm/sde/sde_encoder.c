/*
 * Copyright (c) 2014-2017, The Linux Foundation. All rights reserved.
 * Copyright (C) 2013 Red Hat
 * Author: Rob Clark <robdclark@gmail.com>
 *
 * This program is free software; you can redistribute it and/or modify it
 * under the terms of the GNU General Public License version 2 as published by
 * the Free Software Foundation.
 *
 * This program is distributed in the hope that it will be useful, but WITHOUT
 * ANY WARRANTY; without even the implied warranty of MERCHANTABILITY or
 * FITNESS FOR A PARTICULAR PURPOSE.  See the GNU General Public License for
 * more details.
 *
 * You should have received a copy of the GNU General Public License along with
 * this program.  If not, see <http://www.gnu.org/licenses/>.
 */

#define pr_fmt(fmt)	"[drm:%s:%d] " fmt, __func__, __LINE__
#include <linux/kthread.h>
#include <linux/debugfs.h>
#include <linux/seq_file.h>
#include <linux/sde_rsc.h>

#include "msm_drv.h"
#include "sde_kms.h"
#include "drm_crtc.h"
#include "drm_crtc_helper.h"

#include "sde_hwio.h"
#include "sde_hw_catalog.h"
#include "sde_hw_intf.h"
#include "sde_hw_ctl.h"
#include "sde_formats.h"
#include "sde_encoder_phys.h"
#include "sde_power_handle.h"
#include "sde_hw_dsc.h"
#include "sde_crtc.h"
#include "sde_trace.h"
#include "sde_core_irq.h"

#define SDE_DEBUG_ENC(e, fmt, ...) SDE_DEBUG("enc%d " fmt,\
		(e) ? (e)->base.base.id : -1, ##__VA_ARGS__)

#define SDE_ERROR_ENC(e, fmt, ...) SDE_ERROR("enc%d " fmt,\
		(e) ? (e)->base.base.id : -1, ##__VA_ARGS__)

#define SDE_DEBUG_PHYS(p, fmt, ...) SDE_DEBUG("enc%d intf%d pp%d " fmt,\
		(p) ? (p)->parent->base.id : -1, \
		(p) ? (p)->intf_idx - INTF_0 : -1, \
		(p) ? ((p)->hw_pp ? (p)->hw_pp->idx - PINGPONG_0 : -1) : -1, \
		##__VA_ARGS__)

#define SDE_ERROR_PHYS(p, fmt, ...) SDE_ERROR("enc%d intf%d pp%d " fmt,\
		(p) ? (p)->parent->base.id : -1, \
		(p) ? (p)->intf_idx - INTF_0 : -1, \
		(p) ? ((p)->hw_pp ? (p)->hw_pp->idx - PINGPONG_0 : -1) : -1, \
		##__VA_ARGS__)

/*
 * Two to anticipate panels that can do cmd/vid dynamic switching
 * plan is to create all possible physical encoder types, and switch between
 * them at runtime
 */
#define NUM_PHYS_ENCODER_TYPES 2

#define MAX_PHYS_ENCODERS_PER_VIRTUAL \
	(MAX_H_TILES_PER_DISPLAY * NUM_PHYS_ENCODER_TYPES)

#define MAX_CHANNELS_PER_ENC 2

#define MISR_BUFF_SIZE			256

#define IDLE_SHORT_TIMEOUT	1

#define FAULT_TOLERENCE_DELTA_IN_MS 2

#define FAULT_TOLERENCE_WAIT_IN_MS 5

/* Maximum number of VSYNC wait attempts for RSC state transition */
#define MAX_RSC_WAIT	5

/**
 * enum sde_enc_rc_events - events for resource control state machine
 * @SDE_ENC_RC_EVENT_KICKOFF:
 *	This event happens at NORMAL priority.
 *	Event that signals the start of the transfer. When this event is
 *	received, enable MDP/DSI core clocks and request RSC with CMD state.
 *	Regardless of the previous state, the resource should be in ON state
 *	at the end of this event.
 * @SDE_ENC_RC_EVENT_FRAME_DONE:
 *	This event happens at INTERRUPT level.
 *	Event signals the end of the data transfer after the PP FRAME_DONE
 *	event. At the end of this event, a delayed work is scheduled to go to
 *	IDLE_PC state after IDLE_POWERCOLLAPSE_DURATION time.
 * @SDE_ENC_RC_EVENT_PRE_STOP:
 *	This event happens at NORMAL priority.
 *	This event, when received during the ON state, set RSC to IDLE, and
 *	and leave the RC STATE in the PRE_OFF state.
 *	It should be followed by the STOP event as part of encoder disable.
 *	If received during IDLE or OFF states, it will do nothing.
 * @SDE_ENC_RC_EVENT_STOP:
 *	This event happens at NORMAL priority.
 *	When this event is received, disable all the MDP/DSI core clocks, and
 *	disable IRQs. It should be called from the PRE_OFF or IDLE states.
 *	IDLE is expected when IDLE_PC has run, and PRE_OFF did nothing.
 *	PRE_OFF is expected when PRE_STOP was executed during the ON state.
 *	Resource state should be in OFF at the end of the event.
 * @SDE_ENC_RC_EVENT_PRE_MODESET:
 *	This event happens at NORMAL priority from a work item.
 *	Event signals that there is a seamless mode switch is in prgoress. A
 *	client needs to turn of only irq - leave clocks ON to reduce the mode
 *	switch latency.
 * @SDE_ENC_RC_EVENT_POST_MODESET:
 *	This event happens at NORMAL priority from a work item.
 *	Event signals that seamless mode switch is complete and resources are
 *	acquired. Clients wants to turn on the irq again and update the rsc
 *	with new vtotal.
 * @SDE_ENC_RC_EVENT_ENTER_IDLE:
 *	This event happens at NORMAL priority from a work item.
 *	Event signals that there were no frame updates for
 *	IDLE_POWERCOLLAPSE_DURATION time. This would disable MDP/DSI core clocks
 *      and request RSC with IDLE state and change the resource state to IDLE.
 */
enum sde_enc_rc_events {
	SDE_ENC_RC_EVENT_KICKOFF = 1,
	SDE_ENC_RC_EVENT_FRAME_DONE,
	SDE_ENC_RC_EVENT_PRE_STOP,
	SDE_ENC_RC_EVENT_STOP,
	SDE_ENC_RC_EVENT_PRE_MODESET,
	SDE_ENC_RC_EVENT_POST_MODESET,
	SDE_ENC_RC_EVENT_ENTER_IDLE
};

/*
 * enum sde_enc_rc_states - states that the resource control maintains
 * @SDE_ENC_RC_STATE_OFF: Resource is in OFF state
 * @SDE_ENC_RC_STATE_PRE_OFF: Resource is transitioning to OFF state
 * @SDE_ENC_RC_STATE_ON: Resource is in ON state
 * @SDE_ENC_RC_STATE_MODESET: Resource is in modeset state
 * @SDE_ENC_RC_STATE_IDLE: Resource is in IDLE state
 */
enum sde_enc_rc_states {
	SDE_ENC_RC_STATE_OFF,
	SDE_ENC_RC_STATE_PRE_OFF,
	SDE_ENC_RC_STATE_ON,
	SDE_ENC_RC_STATE_MODESET,
	SDE_ENC_RC_STATE_IDLE
};

/**
 * struct sde_encoder_virt - virtual encoder. Container of one or more physical
 *	encoders. Virtual encoder manages one "logical" display. Physical
 *	encoders manage one intf block, tied to a specific panel/sub-panel.
 *	Virtual encoder defers as much as possible to the physical encoders.
 *	Virtual encoder registers itself with the DRM Framework as the encoder.
 * @base:		drm_encoder base class for registration with DRM
 * @enc_spin_lock:	Virtual-Encoder-Wide Spin Lock for IRQ purposes
 * @bus_scaling_client:	Client handle to the bus scaling interface
 * @num_phys_encs:	Actual number of physical encoders contained.
 * @phys_encs:		Container of physical encoders managed.
 * @cur_master:		Pointer to the current master in this mode. Optimization
 *			Only valid after enable. Cleared as disable.
 * @hw_pp		Handle to the pingpong blocks used for the display. No.
 *			pingpong blocks can be different than num_phys_encs.
 * @hw_dsc:		Array of DSC block handles used for the display.
 * @intfs_swapped	Whether or not the phys_enc interfaces have been swapped
 *			for partial update right-only cases, such as pingpong
 *			split where virtual pingpong does not generate IRQs
 * @crtc_vblank_cb:	Callback into the upper layer / CRTC for
 *			notification of the VBLANK
 * @crtc_vblank_cb_data:	Data from upper layer for VBLANK notification
 * @crtc_kickoff_cb:		Callback into CRTC that will flush & start
 *				all CTL paths
 * @crtc_kickoff_cb_data:	Opaque user data given to crtc_kickoff_cb
 * @debugfs_root:		Debug file system root file node
 * @enc_lock:			Lock around physical encoder create/destroy and
				access.
 * @frame_busy_mask:		Bitmask tracking which phys_enc we are still
 *				busy processing current command.
 *				Bit0 = phys_encs[0] etc.
 * @crtc_frame_event_cb:	callback handler for frame event
 * @crtc_frame_event_cb_data:	callback handler private data
 * @vsync_event_timer:		vsync timer
 * @rsc_client:			rsc client pointer
 * @rsc_state_init:		boolean to indicate rsc config init
 * @disp_info:			local copy of msm_display_info struct
 * @misr_enable:		misr enable/disable status
 * @misr_frame_count:		misr frame count before start capturing the data
 * @idle_pc_supported:		indicate if idle power collaps is supported
 * @rc_lock:			resource control mutex lock to protect
 *				virt encoder over various state changes
 * @rc_state:			resource controller state
 * @delayed_off_work:		delayed worker to schedule disabling of
 *				clks and resources after IDLE_TIMEOUT time.
 * @vsync_event_work:		worker to handle vsync event for autorefresh
 * @topology:                   topology of the display
 * @vblank_enabled:		boolean to track userspace vblank vote
 * @rsc_config:			rsc configuration for display vtotal, fps, etc.
 * @cur_conn_roi:		current connector roi
 * @prv_conn_roi:		previous connector roi to optimize if unchanged
 */
struct sde_encoder_virt {
	struct drm_encoder base;
	spinlock_t enc_spinlock;
	uint32_t bus_scaling_client;

	uint32_t display_num_of_h_tiles;

	unsigned int num_phys_encs;
	struct sde_encoder_phys *phys_encs[MAX_PHYS_ENCODERS_PER_VIRTUAL];
	struct sde_encoder_phys *cur_master;
	struct sde_hw_pingpong *hw_pp[MAX_CHANNELS_PER_ENC];
	struct sde_hw_dsc *hw_dsc[MAX_CHANNELS_PER_ENC];

	bool intfs_swapped;

	void (*crtc_vblank_cb)(void *);
	void *crtc_vblank_cb_data;

	struct dentry *debugfs_root;
	struct mutex enc_lock;
	DECLARE_BITMAP(frame_busy_mask, MAX_PHYS_ENCODERS_PER_VIRTUAL);
	void (*crtc_frame_event_cb)(void *, u32 event);
	void *crtc_frame_event_cb_data;

	struct timer_list vsync_event_timer;

	struct sde_rsc_client *rsc_client;
	bool rsc_state_init;
	struct msm_display_info disp_info;
	bool misr_enable;
	u32 misr_frame_count;

	bool idle_pc_supported;
	struct mutex rc_lock;
	enum sde_enc_rc_states rc_state;
	struct kthread_delayed_work delayed_off_work;
	struct kthread_work vsync_event_work;
	struct msm_display_topology topology;
	bool vblank_enabled;

	struct sde_rsc_cmd_config rsc_config;
	struct sde_rect cur_conn_roi;
	struct sde_rect prv_conn_roi;
};

#define to_sde_encoder_virt(x) container_of(x, struct sde_encoder_virt, base)

static struct drm_connector_state *_sde_encoder_get_conn_state(
		struct drm_encoder *drm_enc)
{
	struct msm_drm_private *priv;
	struct sde_kms *sde_kms;
	struct list_head *connector_list;
	struct drm_connector *conn_iter;

	if (!drm_enc) {
		SDE_ERROR("invalid argument\n");
		return NULL;
	}

	priv = drm_enc->dev->dev_private;
	sde_kms = to_sde_kms(priv->kms);
	connector_list = &sde_kms->dev->mode_config.connector_list;

	list_for_each_entry(conn_iter, connector_list, head)
		if (conn_iter->encoder == drm_enc)
			return conn_iter->state;

	return NULL;
}

static int _sde_encoder_get_mode_info(struct drm_encoder *drm_enc,
		struct msm_mode_info *mode_info)
<<<<<<< HEAD
{
	struct drm_connector_state *conn_state;

	if (!drm_enc || !mode_info) {
		SDE_ERROR("invalid arguments\n");
		return -EINVAL;
	}

	conn_state = _sde_encoder_get_conn_state(drm_enc);
	if (!conn_state) {
		SDE_ERROR("invalid connector state for the encoder: %d\n",
			drm_enc->base.id);
		return -EINVAL;
	}

	return sde_connector_get_mode_info(conn_state, mode_info);
}

static bool _sde_encoder_is_dsc_enabled(struct drm_encoder *drm_enc)
{
	struct msm_compression_info *comp_info;
	struct msm_mode_info mode_info;
	int rc = 0;
=======
{
	struct drm_connector_state *conn_state;
>>>>>>> 6bf4cf1b

	if (!drm_enc || !mode_info) {
		SDE_ERROR("invalid arguments\n");
		return -EINVAL;
	}

<<<<<<< HEAD
	rc = _sde_encoder_get_mode_info(drm_enc, &mode_info);
	if (rc) {
		SDE_ERROR("failed to get mode info, enc: %d\n",
			drm_enc->base.id);
		return false;
	}

	comp_info = &mode_info.comp_info;
=======
	conn_state = _sde_encoder_get_conn_state(drm_enc);
	if (!conn_state) {
		SDE_ERROR("invalid connector state for the encoder: %d\n",
			drm_enc->base.id);
		return -EINVAL;
	}
>>>>>>> 6bf4cf1b

	return sde_connector_get_mode_info(conn_state, mode_info);
}

static bool _sde_encoder_is_dsc_enabled(struct drm_encoder *drm_enc)
{
	struct msm_compression_info *comp_info;
	struct msm_mode_info mode_info;
	int rc = 0;

	if (!drm_enc)
		return false;

	rc = _sde_encoder_get_mode_info(drm_enc, &mode_info);
	if (rc) {
		SDE_ERROR("failed to get mode info, enc: %d\n",
			drm_enc->base.id);
		return false;
	}

	comp_info = &mode_info.comp_info;

	return (comp_info->comp_type == MSM_DISPLAY_COMPRESSION_DSC);
}

bool sde_encoder_is_dsc_merge(struct drm_encoder *drm_enc)
{
	enum sde_rm_topology_name topology;
	struct sde_encoder_virt *sde_enc;
	struct drm_connector *drm_conn;

	if (!drm_enc)
		return false;

	sde_enc = to_sde_encoder_virt(drm_enc);
	if (!sde_enc->cur_master)
		return false;

	drm_conn = sde_enc->cur_master->connector;
	if (!drm_conn)
		return false;

	topology = sde_connector_get_topology_name(drm_conn);
	if (topology == SDE_RM_TOPOLOGY_DUALPIPE_DSCMERGE)
		return true;

	return false;
}

static inline int _sde_encoder_power_enable(struct sde_encoder_virt *sde_enc,
								bool enable)
{
	struct drm_encoder *drm_enc;
	struct msm_drm_private *priv;
	struct sde_kms *sde_kms;

	if (!sde_enc) {
		SDE_ERROR("invalid sde enc\n");
		return -EINVAL;
	}

	drm_enc = &sde_enc->base;
	if (!drm_enc->dev || !drm_enc->dev->dev_private) {
		SDE_ERROR("drm device invalid\n");
		return -EINVAL;
	}

	priv = drm_enc->dev->dev_private;
	if (!priv->kms) {
		SDE_ERROR("invalid kms\n");
		return -EINVAL;
	}

	sde_kms = to_sde_kms(priv->kms);

	return sde_power_resource_enable(&priv->phandle, sde_kms->core_client,
									enable);
}

void sde_encoder_helper_report_irq_timeout(struct sde_encoder_phys *phys_enc,
		enum sde_intr_idx intr_idx)
{
	SDE_EVT32(DRMID(phys_enc->parent),
			phys_enc->intf_idx - INTF_0,
			phys_enc->hw_pp->idx - PINGPONG_0,
			intr_idx);
	SDE_ERROR_PHYS(phys_enc, "irq %d timeout\n", intr_idx);

	if (phys_enc->parent_ops.handle_frame_done)
		phys_enc->parent_ops.handle_frame_done(
				phys_enc->parent, phys_enc,
				SDE_ENCODER_FRAME_EVENT_ERROR);
}

int sde_encoder_helper_wait_for_irq(struct sde_encoder_phys *phys_enc,
		enum sde_intr_idx intr_idx,
		struct sde_encoder_wait_info *wait_info)
{
	struct sde_encoder_irq *irq;
	u32 irq_status;
	int ret;

	if (!phys_enc || !wait_info || intr_idx >= INTR_IDX_MAX) {
		SDE_ERROR("invalid params\n");
		return -EINVAL;
	}
	irq = &phys_enc->irq[intr_idx];

	/* note: do master / slave checking outside */

	/* return EWOULDBLOCK since we know the wait isn't necessary */
	if (phys_enc->enable_state == SDE_ENC_DISABLED) {
		SDE_ERROR_PHYS(phys_enc, "encoder is disabled\n");
		SDE_EVT32(DRMID(phys_enc->parent), intr_idx, irq->hw_idx,
				irq->irq_idx, intr_idx, SDE_EVTLOG_ERROR);
		return -EWOULDBLOCK;
	}

	if (irq->irq_idx < 0) {
		SDE_DEBUG_PHYS(phys_enc, "irq %s hw %d disabled, skip wait\n",
				irq->name, irq->hw_idx);
		SDE_EVT32(DRMID(phys_enc->parent), intr_idx, irq->hw_idx,
				irq->irq_idx);
		return 0;
	}

	SDE_DEBUG_PHYS(phys_enc, "pending_cnt %d\n",
			atomic_read(wait_info->atomic_cnt));
	SDE_EVT32_VERBOSE(DRMID(phys_enc->parent), intr_idx, irq->hw_idx,
		irq->irq_idx, phys_enc->hw_pp->idx - PINGPONG_0,
		atomic_read(wait_info->atomic_cnt), SDE_EVTLOG_FUNC_ENTRY);

	ret = sde_encoder_helper_wait_event_timeout(
			DRMID(phys_enc->parent),
			irq->hw_idx,
			wait_info);

	if (ret <= 0) {
		irq_status = sde_core_irq_read(phys_enc->sde_kms,
				irq->irq_idx, true);
		if (irq_status) {
			unsigned long flags;

			SDE_EVT32(DRMID(phys_enc->parent), intr_idx,
				irq->hw_idx, irq->irq_idx,
				phys_enc->hw_pp->idx - PINGPONG_0,
				atomic_read(wait_info->atomic_cnt));
			SDE_DEBUG_PHYS(phys_enc,
					"done but irq %d not triggered\n",
					irq->irq_idx);
			local_irq_save(flags);
			irq->cb.func(phys_enc, irq->irq_idx);
			local_irq_restore(flags);
			ret = 0;
		} else {
			ret = -ETIMEDOUT;
			SDE_EVT32(DRMID(phys_enc->parent), intr_idx,
				irq->hw_idx, irq->irq_idx,
				phys_enc->hw_pp->idx - PINGPONG_0,
				atomic_read(wait_info->atomic_cnt), irq_status,
				SDE_EVTLOG_ERROR);
		}
	} else {
		ret = 0;
		SDE_EVT32(DRMID(phys_enc->parent), intr_idx, irq->hw_idx,
			irq->irq_idx, phys_enc->hw_pp->idx - PINGPONG_0,
			atomic_read(wait_info->atomic_cnt));
	}

	SDE_EVT32_VERBOSE(DRMID(phys_enc->parent), intr_idx, irq->hw_idx,
		irq->irq_idx, ret, phys_enc->hw_pp->idx - PINGPONG_0,
		atomic_read(wait_info->atomic_cnt), SDE_EVTLOG_FUNC_EXIT);

	return ret;
}

int sde_encoder_helper_register_irq(struct sde_encoder_phys *phys_enc,
		enum sde_intr_idx intr_idx)
{
	struct sde_encoder_irq *irq;
	int ret = 0;

	if (!phys_enc || intr_idx >= INTR_IDX_MAX) {
		SDE_ERROR("invalid params\n");
		return -EINVAL;
	}
	irq = &phys_enc->irq[intr_idx];

	if (irq->irq_idx >= 0) {
		SDE_DEBUG_PHYS(phys_enc,
				"skipping already registered irq %s type %d\n",
				irq->name, irq->intr_type);
		return 0;
	}

	irq->irq_idx = sde_core_irq_idx_lookup(phys_enc->sde_kms,
			irq->intr_type, irq->hw_idx);
	if (irq->irq_idx < 0) {
		SDE_ERROR_PHYS(phys_enc,
			"failed to lookup IRQ index for %s type:%d\n",
			irq->name, irq->intr_type);
		return -EINVAL;
	}

	ret = sde_core_irq_register_callback(phys_enc->sde_kms, irq->irq_idx,
			&irq->cb);
	if (ret) {
		SDE_ERROR_PHYS(phys_enc,
			"failed to register IRQ callback for %s\n",
			irq->name);
		irq->irq_idx = -EINVAL;
		return ret;
	}

	ret = sde_core_irq_enable(phys_enc->sde_kms, &irq->irq_idx, 1);
	if (ret) {
		SDE_ERROR_PHYS(phys_enc,
			"enable IRQ for intr:%s failed, irq_idx %d\n",
			irq->name, irq->irq_idx);

		sde_core_irq_unregister_callback(phys_enc->sde_kms,
				irq->irq_idx, &irq->cb);

		SDE_EVT32(DRMID(phys_enc->parent), intr_idx, irq->hw_idx,
				irq->irq_idx, SDE_EVTLOG_ERROR);
		irq->irq_idx = -EINVAL;
		return ret;
	}

	SDE_EVT32(DRMID(phys_enc->parent), intr_idx, irq->hw_idx, irq->irq_idx);
	SDE_DEBUG_PHYS(phys_enc, "registered irq %s idx: %d\n",
			irq->name, irq->irq_idx);

	return ret;
}

int sde_encoder_helper_unregister_irq(struct sde_encoder_phys *phys_enc,
		enum sde_intr_idx intr_idx)
{
	struct sde_encoder_irq *irq;
	int ret;

	if (!phys_enc) {
		SDE_ERROR("invalid encoder\n");
		return -EINVAL;
	}
	irq = &phys_enc->irq[intr_idx];

	/* silently skip irqs that weren't registered */
	if (irq->irq_idx < 0) {
		SDE_ERROR(
			"extra unregister irq, enc%d intr_idx:0x%x hw_idx:0x%x irq_idx:0x%x\n",
				DRMID(phys_enc->parent), intr_idx, irq->hw_idx,
				irq->irq_idx);
		SDE_EVT32(DRMID(phys_enc->parent), intr_idx, irq->hw_idx,
				irq->irq_idx, SDE_EVTLOG_ERROR);
		return 0;
	}

	ret = sde_core_irq_disable(phys_enc->sde_kms, &irq->irq_idx, 1);
	if (ret)
		SDE_EVT32(DRMID(phys_enc->parent), intr_idx, irq->hw_idx,
				irq->irq_idx, ret, SDE_EVTLOG_ERROR);

	ret = sde_core_irq_unregister_callback(phys_enc->sde_kms, irq->irq_idx,
			&irq->cb);
	if (ret)
		SDE_EVT32(DRMID(phys_enc->parent), intr_idx, irq->hw_idx,
				irq->irq_idx, ret, SDE_EVTLOG_ERROR);

	SDE_EVT32(DRMID(phys_enc->parent), intr_idx, irq->hw_idx, irq->irq_idx);
	SDE_DEBUG_PHYS(phys_enc, "unregistered %d\n", irq->irq_idx);

	irq->irq_idx = -EINVAL;

	return 0;
}

void sde_encoder_get_hw_resources(struct drm_encoder *drm_enc,
		struct sde_encoder_hw_resources *hw_res,
		struct drm_connector_state *conn_state)
{
	struct sde_encoder_virt *sde_enc = NULL;
	struct msm_mode_info mode_info;
	int rc, i = 0;

	if (!hw_res || !drm_enc || !conn_state) {
		SDE_ERROR("invalid argument(s), drm_enc %d, res %d, state %d\n",
				drm_enc != 0, hw_res != 0, conn_state != 0);
		return;
	}

	sde_enc = to_sde_encoder_virt(drm_enc);
	SDE_DEBUG_ENC(sde_enc, "\n");

	/* Query resources used by phys encs, expected to be without overlap */
	memset(hw_res, 0, sizeof(*hw_res));
	hw_res->display_num_of_h_tiles = sde_enc->display_num_of_h_tiles;

	for (i = 0; i < sde_enc->num_phys_encs; i++) {
		struct sde_encoder_phys *phys = sde_enc->phys_encs[i];

		if (phys && phys->ops.get_hw_resources)
			phys->ops.get_hw_resources(phys, hw_res, conn_state);
	}

	/**
	 * NOTE: Do not use sde_encoder_get_mode_info here as this function is
	 * called from atomic_check phase. Use the below API to get mode
	 * information of the temporary conn_state passed.
	 */
	rc = sde_connector_get_mode_info(conn_state, &mode_info);
	if (rc) {
		SDE_ERROR_ENC(sde_enc, "failed to get mode info\n");
		return;
	}

	hw_res->topology = mode_info.topology;
	hw_res->is_primary = sde_enc->disp_info.is_primary;
}

void sde_encoder_destroy(struct drm_encoder *drm_enc)
{
	struct sde_encoder_virt *sde_enc = NULL;
	int i = 0;

	if (!drm_enc) {
		SDE_ERROR("invalid encoder\n");
		return;
	}

	sde_enc = to_sde_encoder_virt(drm_enc);
	SDE_DEBUG_ENC(sde_enc, "\n");

	mutex_lock(&sde_enc->enc_lock);
	sde_rsc_client_destroy(sde_enc->rsc_client);

	for (i = 0; i < sde_enc->num_phys_encs; i++) {
		struct sde_encoder_phys *phys = sde_enc->phys_encs[i];

		if (phys && phys->ops.destroy) {
			phys->ops.destroy(phys);
			--sde_enc->num_phys_encs;
			sde_enc->phys_encs[i] = NULL;
		}
	}

	if (sde_enc->num_phys_encs)
		SDE_ERROR_ENC(sde_enc, "expected 0 num_phys_encs not %d\n",
				sde_enc->num_phys_encs);
	sde_enc->num_phys_encs = 0;
	mutex_unlock(&sde_enc->enc_lock);

	drm_encoder_cleanup(drm_enc);
	mutex_destroy(&sde_enc->enc_lock);

	kfree(sde_enc);
}

void sde_encoder_helper_split_config(
		struct sde_encoder_phys *phys_enc,
		enum sde_intf interface)
{
	struct sde_encoder_virt *sde_enc;
	struct split_pipe_cfg cfg = { 0 };
	struct sde_hw_mdp *hw_mdptop;
	enum sde_rm_topology_name topology;
	struct msm_display_info *disp_info;

	if (!phys_enc || !phys_enc->hw_mdptop || !phys_enc->parent) {
		SDE_ERROR("invalid arg(s), encoder %d\n", phys_enc != 0);
		return;
	}

	sde_enc = to_sde_encoder_virt(phys_enc->parent);
	hw_mdptop = phys_enc->hw_mdptop;
	disp_info = &sde_enc->disp_info;

	if (disp_info->intf_type != DRM_MODE_CONNECTOR_DSI)
		return;

	/**
	 * disable split modes since encoder will be operating in as the only
	 * encoder, either for the entire use case in the case of, for example,
	 * single DSI, or for this frame in the case of left/right only partial
	 * update.
	 */
	if (phys_enc->split_role == ENC_ROLE_SOLO) {
		if (hw_mdptop->ops.setup_split_pipe)
			hw_mdptop->ops.setup_split_pipe(hw_mdptop, &cfg);
		if (hw_mdptop->ops.setup_pp_split)
			hw_mdptop->ops.setup_pp_split(hw_mdptop, &cfg);
		return;
	}

	cfg.en = true;
	cfg.mode = phys_enc->intf_mode;
	cfg.intf = interface;

	if (cfg.en && phys_enc->ops.needs_single_flush &&
			phys_enc->ops.needs_single_flush(phys_enc))
		cfg.split_flush_en = true;

	topology = sde_connector_get_topology_name(phys_enc->connector);
	if (topology == SDE_RM_TOPOLOGY_PPSPLIT)
		cfg.pp_split_slave = cfg.intf;
	else
		cfg.pp_split_slave = INTF_MAX;

	if (phys_enc->split_role == ENC_ROLE_MASTER) {
		SDE_DEBUG_ENC(sde_enc, "enable %d\n", cfg.en);

		if (hw_mdptop->ops.setup_split_pipe)
			hw_mdptop->ops.setup_split_pipe(hw_mdptop, &cfg);
	} else if (sde_enc->hw_pp[0]) {
		/*
		 * slave encoder
		 * - determine split index from master index,
		 *   assume master is first pp
		 */
		cfg.pp_split_index = sde_enc->hw_pp[0]->idx - PINGPONG_0;
		SDE_DEBUG_ENC(sde_enc, "master using pp%d\n",
				cfg.pp_split_index);

		if (hw_mdptop->ops.setup_pp_split)
			hw_mdptop->ops.setup_pp_split(hw_mdptop, &cfg);
	}
}

static void _sde_encoder_adjust_mode(struct drm_connector *connector,
		struct drm_display_mode *adj_mode)
{
	struct drm_display_mode *cur_mode;

	if (!connector || !adj_mode)
		return;

	list_for_each_entry(cur_mode, &connector->modes, head) {
		if (cur_mode->vdisplay == adj_mode->vdisplay &&
			cur_mode->hdisplay == adj_mode->hdisplay &&
			cur_mode->vrefresh == adj_mode->vrefresh) {
			adj_mode->private = cur_mode->private;
			adj_mode->private_flags |= cur_mode->private_flags;
		}
	}
}

static int sde_encoder_virt_atomic_check(
		struct drm_encoder *drm_enc,
		struct drm_crtc_state *crtc_state,
		struct drm_connector_state *conn_state)
{
	struct sde_encoder_virt *sde_enc;
	struct msm_drm_private *priv;
	struct sde_kms *sde_kms;
	const struct drm_display_mode *mode;
	struct drm_display_mode *adj_mode;
	struct sde_connector *sde_conn = NULL;
	struct sde_connector_state *sde_conn_state = NULL;
<<<<<<< HEAD
=======
	struct sde_crtc_state *sde_crtc_state = NULL;
>>>>>>> 6bf4cf1b
	int i = 0;
	int ret = 0;

	if (!drm_enc || !crtc_state || !conn_state) {
		SDE_ERROR("invalid arg(s), drm_enc %d, crtc/conn state %d/%d\n",
				drm_enc != 0, crtc_state != 0, conn_state != 0);
		return -EINVAL;
	}

	sde_enc = to_sde_encoder_virt(drm_enc);
	SDE_DEBUG_ENC(sde_enc, "\n");

	priv = drm_enc->dev->dev_private;
	sde_kms = to_sde_kms(priv->kms);
	mode = &crtc_state->mode;
	adj_mode = &crtc_state->adjusted_mode;
	sde_conn = to_sde_connector(conn_state->connector);
	sde_conn_state = to_sde_connector_state(conn_state);
<<<<<<< HEAD
	SDE_EVT32(DRMID(drm_enc));
=======
	sde_crtc_state = to_sde_crtc_state(crtc_state);

	SDE_EVT32(DRMID(drm_enc), drm_atomic_crtc_needs_modeset(crtc_state));
>>>>>>> 6bf4cf1b

	/*
	 * display drivers may populate private fields of the drm display mode
	 * structure while registering possible modes of a connector with DRM.
	 * These private fields are not populated back while DRM invokes
	 * the mode_set callbacks. This module retrieves and populates the
	 * private fields of the given mode.
	 */
	_sde_encoder_adjust_mode(conn_state->connector, adj_mode);

	/* perform atomic check on the first physical encoder (master) */
	for (i = 0; i < sde_enc->num_phys_encs; i++) {
		struct sde_encoder_phys *phys = sde_enc->phys_encs[i];

		if (phys && phys->ops.atomic_check)
			ret = phys->ops.atomic_check(phys, crtc_state,
					conn_state);
		else if (phys && phys->ops.mode_fixup)
			if (!phys->ops.mode_fixup(phys, mode, adj_mode))
				ret = -EINVAL;

		if (ret) {
			SDE_ERROR_ENC(sde_enc,
					"mode unsupported, phys idx %d\n", i);
			break;
		}
	}

	if (!ret && drm_atomic_crtc_needs_modeset(crtc_state)) {
		struct sde_rect mode_roi, roi;

		mode_roi.x = 0;
		mode_roi.y = 0;
		mode_roi.w = crtc_state->adjusted_mode.hdisplay;
		mode_roi.h = crtc_state->adjusted_mode.vdisplay;

		if (sde_conn_state->rois.num_rects) {
			sde_kms_rect_merge_rectangles(
					&sde_conn_state->rois, &roi);
			if (!sde_kms_rect_is_equal(&mode_roi, &roi)) {
				SDE_ERROR_ENC(sde_enc,
					"roi (%d,%d,%d,%d) on connector invalid during modeset\n",
					roi.x, roi.y, roi.w, roi.h);
				ret = -EINVAL;
			}
		}

		if (sde_crtc_state->user_roi_list.num_rects) {
			sde_kms_rect_merge_rectangles(
					&sde_crtc_state->user_roi_list, &roi);
			if (!sde_kms_rect_is_equal(&mode_roi, &roi)) {
				SDE_ERROR_ENC(sde_enc,
					"roi (%d,%d,%d,%d) on crtc invalid during modeset\n",
					roi.x, roi.y, roi.w, roi.h);
				ret = -EINVAL;
			}
		}

		if (ret)
			return ret;
	}

	if (!ret && sde_conn && drm_atomic_crtc_needs_modeset(crtc_state)) {
		struct msm_display_topology *topology = NULL;

		ret = sde_conn->ops.get_mode_info(adj_mode,
				&sde_conn_state->mode_info,
				sde_kms->catalog->max_mixer_width,
				sde_conn->display);
		if (ret) {
			SDE_ERROR_ENC(sde_enc,
				"failed to get mode info, rc = %d\n", ret);
			return ret;
		}

		/* Reserve dynamic resources, indicating atomic_check phase */
		ret = sde_rm_reserve(&sde_kms->rm, drm_enc, crtc_state,
			conn_state, true);
		if (ret) {
			SDE_ERROR_ENC(sde_enc,
				"RM failed to reserve resources, rc = %d\n",
				ret);
			return ret;
		}

		/**
		 * Update connector state with the topology selected for the
		 * resource set validated. Reset the topology if we are
		 * de-activating crtc.
		 */
		if (crtc_state->active)
			topology = &sde_conn_state->mode_info.topology;

		ret = sde_rm_update_topology(conn_state, topology);
		if (ret) {
			SDE_ERROR_ENC(sde_enc,
				"RM failed to update topology, rc: %d\n", ret);
			return ret;
		}

		ret = sde_connector_set_info(conn_state->connector, conn_state);
		if (ret) {
			SDE_ERROR_ENC(sde_enc,
				"connector failed to update info, rc: %d\n",
				ret);
			return ret;
		}

	}

	ret = sde_connector_roi_v1_check_roi(conn_state);
	if (ret) {
		SDE_ERROR_ENC(sde_enc, "connector roi check failed, rc: %d",
				ret);
		return ret;
	}

	if (!ret)
		drm_mode_set_crtcinfo(adj_mode, 0);

	SDE_EVT32(DRMID(drm_enc), adj_mode->flags, adj_mode->private_flags);

	return ret;
}

static int _sde_encoder_dsc_update_pic_dim(struct msm_display_dsc_info *dsc,
		int pic_width, int pic_height)
{
	if (!dsc || !pic_width || !pic_height) {
		SDE_ERROR("invalid input: pic_width=%d pic_height=%d\n",
			pic_width, pic_height);
		return -EINVAL;
	}

	if ((pic_width % dsc->slice_width) ||
	    (pic_height % dsc->slice_height)) {
		SDE_ERROR("pic_dim=%dx%d has to be multiple of slice=%dx%d\n",
			pic_width, pic_height,
			dsc->slice_width, dsc->slice_height);
		return -EINVAL;
	}

	dsc->pic_width = pic_width;
	dsc->pic_height = pic_height;

	return 0;
}

static void _sde_encoder_dsc_pclk_param_calc(struct msm_display_dsc_info *dsc,
		int intf_width)
{
	int slice_per_pkt, slice_per_intf;
	int bytes_in_slice, total_bytes_per_intf;

	if (!dsc || !dsc->slice_width || !dsc->slice_per_pkt ||
	    (intf_width < dsc->slice_width)) {
		SDE_ERROR("invalid input: intf_width=%d slice_width=%d\n",
			intf_width, dsc ? dsc->slice_width : -1);
		return;
	}

	slice_per_pkt = dsc->slice_per_pkt;
	slice_per_intf = DIV_ROUND_UP(intf_width, dsc->slice_width);

	/*
	 * If slice_per_pkt is greater than slice_per_intf then default to 1.
	 * This can happen during partial update.
	 */
	if (slice_per_pkt > slice_per_intf)
		slice_per_pkt = 1;

	bytes_in_slice = DIV_ROUND_UP(dsc->slice_width * dsc->bpp, 8);
	total_bytes_per_intf = bytes_in_slice * slice_per_intf;

	dsc->eol_byte_num = total_bytes_per_intf % 3;
	dsc->pclk_per_line =  DIV_ROUND_UP(total_bytes_per_intf, 3);
	dsc->bytes_in_slice = bytes_in_slice;
	dsc->bytes_per_pkt = bytes_in_slice * slice_per_pkt;
	dsc->pkt_per_line = slice_per_intf / slice_per_pkt;
}

static int _sde_encoder_dsc_initial_line_calc(struct msm_display_dsc_info *dsc,
		int enc_ip_width)
{
	int ssm_delay, total_pixels, soft_slice_per_enc;

	soft_slice_per_enc = enc_ip_width / dsc->slice_width;

	/*
	 * minimum number of initial line pixels is a sum of:
	 * 1. sub-stream multiplexer delay (83 groups for 8bpc,
	 *    91 for 10 bpc) * 3
	 * 2. for two soft slice cases, add extra sub-stream multiplexer * 3
	 * 3. the initial xmit delay
	 * 4. total pipeline delay through the "lock step" of encoder (47)
	 * 5. 6 additional pixels as the output of the rate buffer is
	 *    48 bits wide
	 */
	ssm_delay = ((dsc->bpc < 10) ? 84 : 92);
	total_pixels = ssm_delay * 3 + dsc->initial_xmit_delay + 47;
	if (soft_slice_per_enc > 1)
		total_pixels += (ssm_delay * 3);
	dsc->initial_lines = DIV_ROUND_UP(total_pixels, dsc->slice_width);
	return 0;
}

static bool _sde_encoder_dsc_ich_reset_override_needed(bool pu_en,
		struct msm_display_dsc_info *dsc)
{
	/*
	 * As per the DSC spec, ICH_RESET can be either end of the slice line
	 * or at the end of the slice. HW internally generates ich_reset at
	 * end of the slice line if DSC_MERGE is used or encoder has two
	 * soft slices. However, if encoder has only 1 soft slice and DSC_MERGE
	 * is not used then it will generate ich_reset at the end of slice.
	 *
	 * Now as per the spec, during one PPS session, position where
	 * ich_reset is generated should not change. Now if full-screen frame
	 * has more than 1 soft slice then HW will automatically generate
	 * ich_reset at the end of slice_line. But for the same panel, if
	 * partial frame is enabled and only 1 encoder is used with 1 slice,
	 * then HW will generate ich_reset at end of the slice. This is a
	 * mismatch. Prevent this by overriding HW's decision.
	 */
	return pu_en && dsc && (dsc->full_frame_slices > 1) &&
		(dsc->slice_width == dsc->pic_width);
}

static void _sde_encoder_dsc_pipe_cfg(struct sde_hw_dsc *hw_dsc,
		struct sde_hw_pingpong *hw_pp, struct msm_display_dsc_info *dsc,
		u32 common_mode, bool ich_reset, bool enable)
{
	if (!enable) {
		if (hw_pp->ops.disable_dsc)
			hw_pp->ops.disable_dsc(hw_pp);
		return;
	}

	if (hw_dsc->ops.dsc_config)
		hw_dsc->ops.dsc_config(hw_dsc, dsc, common_mode, ich_reset);

	if (hw_dsc->ops.dsc_config_thresh)
		hw_dsc->ops.dsc_config_thresh(hw_dsc, dsc);

	if (hw_pp->ops.setup_dsc)
		hw_pp->ops.setup_dsc(hw_pp);

	if (hw_pp->ops.enable_dsc)
		hw_pp->ops.enable_dsc(hw_pp);
}

static void _sde_encoder_get_connector_roi(
		struct sde_encoder_virt *sde_enc,
		struct sde_rect *merged_conn_roi)
{
	struct drm_connector *drm_conn;
	struct sde_connector_state *c_state;

	if (!sde_enc || !merged_conn_roi)
		return;

	drm_conn = sde_enc->phys_encs[0]->connector;

	if (!drm_conn || !drm_conn->state)
		return;

	c_state = to_sde_connector_state(drm_conn->state);
	sde_kms_rect_merge_rectangles(&c_state->rois, merged_conn_roi);
}

static int _sde_encoder_dsc_n_lm_1_enc_1_intf(struct sde_encoder_virt *sde_enc)
{
	int this_frame_slices;
	int intf_ip_w, enc_ip_w;
	int ich_res, dsc_common_mode = 0;

	struct sde_hw_pingpong *hw_pp = sde_enc->hw_pp[0];
	struct sde_hw_dsc *hw_dsc = sde_enc->hw_dsc[0];
	struct sde_encoder_phys *enc_master = sde_enc->cur_master;
	const struct sde_rect *roi = &sde_enc->cur_conn_roi;
	struct msm_mode_info mode_info;
	struct msm_display_dsc_info *dsc = NULL;
	int rc;

	if (hw_dsc == NULL || hw_pp == NULL || !enc_master) {
		SDE_ERROR_ENC(sde_enc, "invalid params for DSC\n");
		return -EINVAL;
	}

	rc = _sde_encoder_get_mode_info(&sde_enc->base, &mode_info);
	if (rc) {
		SDE_ERROR_ENC(sde_enc, "failed to get mode info\n");
		return -EINVAL;
	}

	dsc = &mode_info.comp_info.dsc_info;

	_sde_encoder_dsc_update_pic_dim(dsc, roi->w, roi->h);

	this_frame_slices = roi->w / dsc->slice_width;
	intf_ip_w = this_frame_slices * dsc->slice_width;
	_sde_encoder_dsc_pclk_param_calc(dsc, intf_ip_w);

	enc_ip_w = intf_ip_w;
	_sde_encoder_dsc_initial_line_calc(dsc, enc_ip_w);

	ich_res = _sde_encoder_dsc_ich_reset_override_needed(false, dsc);

	if (enc_master->intf_mode == INTF_MODE_VIDEO)
		dsc_common_mode = DSC_MODE_VIDEO;

	SDE_DEBUG_ENC(sde_enc, "pic_w: %d pic_h: %d mode:%d\n",
		roi->w, roi->h, dsc_common_mode);
	SDE_EVT32(DRMID(&sde_enc->base), roi->w, roi->h, dsc_common_mode);

	_sde_encoder_dsc_pipe_cfg(hw_dsc, hw_pp, dsc, dsc_common_mode,
			ich_res, true);

	return 0;
}

static int _sde_encoder_dsc_2_lm_2_enc_2_intf(struct sde_encoder_virt *sde_enc,
		struct sde_encoder_kickoff_params *params)
{
	int this_frame_slices;
	int intf_ip_w, enc_ip_w;
	int ich_res, dsc_common_mode;

	struct sde_encoder_phys *enc_master = sde_enc->cur_master;
	const struct sde_rect *roi = &sde_enc->cur_conn_roi;
	struct sde_hw_dsc *hw_dsc[MAX_CHANNELS_PER_ENC];
	struct sde_hw_pingpong *hw_pp[MAX_CHANNELS_PER_ENC];
	struct msm_display_dsc_info dsc[MAX_CHANNELS_PER_ENC];
	struct msm_mode_info mode_info;
	bool half_panel_partial_update;
	int i, rc;

	for (i = 0; i < MAX_CHANNELS_PER_ENC; i++) {
		hw_pp[i] = sde_enc->hw_pp[i];
		hw_dsc[i] = sde_enc->hw_dsc[i];

		if (!hw_pp[i] || !hw_dsc[i]) {
			SDE_ERROR_ENC(sde_enc, "invalid params for DSC\n");
			return -EINVAL;
		}
	}

	rc = _sde_encoder_get_mode_info(&sde_enc->base, &mode_info);
	if (rc) {
		SDE_ERROR_ENC(sde_enc, "failed to get mode info\n");
		return -EINVAL;
	}

	half_panel_partial_update =
			hweight_long(params->affected_displays) == 1;

	dsc_common_mode = 0;
	if (!half_panel_partial_update)
		dsc_common_mode |= DSC_MODE_SPLIT_PANEL;
	if (enc_master->intf_mode == INTF_MODE_VIDEO)
		dsc_common_mode |= DSC_MODE_VIDEO;

	memcpy(&dsc[0], &mode_info.comp_info.dsc_info, sizeof(dsc[0]));
	memcpy(&dsc[1], &mode_info.comp_info.dsc_info, sizeof(dsc[1]));

	/*
	 * Since both DSC use same pic dimension, set same pic dimension
	 * to both DSC structures.
	 */
	_sde_encoder_dsc_update_pic_dim(&dsc[0], roi->w, roi->h);
	_sde_encoder_dsc_update_pic_dim(&dsc[1], roi->w, roi->h);

	this_frame_slices = roi->w / dsc[0].slice_width;
	intf_ip_w = this_frame_slices * dsc[0].slice_width;

	if (!half_panel_partial_update)
		intf_ip_w /= 2;

	/*
	 * In this topology when both interfaces are active, they have same
	 * load so intf_ip_w will be same.
	 */
	_sde_encoder_dsc_pclk_param_calc(&dsc[0], intf_ip_w);
	_sde_encoder_dsc_pclk_param_calc(&dsc[1], intf_ip_w);

	/*
	 * In this topology, since there is no dsc_merge, uncompressed input
	 * to encoder and interface is same.
	 */
	enc_ip_w = intf_ip_w;
	_sde_encoder_dsc_initial_line_calc(&dsc[0], enc_ip_w);
	_sde_encoder_dsc_initial_line_calc(&dsc[1], enc_ip_w);

	/*
	 * __is_ich_reset_override_needed should be called only after
	 * updating pic dimension, mdss_panel_dsc_update_pic_dim.
	 */
	ich_res = _sde_encoder_dsc_ich_reset_override_needed(
			half_panel_partial_update, &dsc[0]);

	SDE_DEBUG_ENC(sde_enc, "pic_w: %d pic_h: %d mode:%d\n",
			roi->w, roi->h, dsc_common_mode);

	for (i = 0; i < sde_enc->num_phys_encs; i++) {
		bool active = !!((1 << i) & params->affected_displays);

		SDE_EVT32(DRMID(&sde_enc->base), roi->w, roi->h,
				dsc_common_mode, i, active);
		_sde_encoder_dsc_pipe_cfg(hw_dsc[i], hw_pp[i], &dsc[i],
				dsc_common_mode, ich_res, active);
	}

	return 0;
}

static int _sde_encoder_dsc_2_lm_2_enc_1_intf(struct sde_encoder_virt *sde_enc,
		struct sde_encoder_kickoff_params *params)
{
	int this_frame_slices;
	int intf_ip_w, enc_ip_w;
	int ich_res, dsc_common_mode;

	struct sde_encoder_phys *enc_master = sde_enc->cur_master;
	const struct sde_rect *roi = &sde_enc->cur_conn_roi;
	struct sde_hw_dsc *hw_dsc[MAX_CHANNELS_PER_ENC];
	struct sde_hw_pingpong *hw_pp[MAX_CHANNELS_PER_ENC];
	struct msm_display_dsc_info *dsc = NULL;
	struct msm_mode_info mode_info;
	bool half_panel_partial_update;
	int i, rc;

	for (i = 0; i < MAX_CHANNELS_PER_ENC; i++) {
		hw_pp[i] = sde_enc->hw_pp[i];
		hw_dsc[i] = sde_enc->hw_dsc[i];

		if (!hw_pp[i] || !hw_dsc[i]) {
			SDE_ERROR_ENC(sde_enc, "invalid params for DSC\n");
			return -EINVAL;
		}
	}

	rc = _sde_encoder_get_mode_info(&sde_enc->base, &mode_info);
	if (rc) {
		SDE_ERROR_ENC(sde_enc, "failed to get mode info\n");
		return -EINVAL;
	}

	dsc = &mode_info.comp_info.dsc_info;

	half_panel_partial_update =
			hweight_long(params->affected_displays) == 1;

	dsc_common_mode = 0;
	if (!half_panel_partial_update)
		dsc_common_mode |= DSC_MODE_SPLIT_PANEL | DSC_MODE_MULTIPLEX;
	if (enc_master->intf_mode == INTF_MODE_VIDEO)
		dsc_common_mode |= DSC_MODE_VIDEO;

	_sde_encoder_dsc_update_pic_dim(dsc, roi->w, roi->h);

	this_frame_slices = roi->w / dsc->slice_width;
	intf_ip_w = this_frame_slices * dsc->slice_width;
	_sde_encoder_dsc_pclk_param_calc(dsc, intf_ip_w);

	/*
	 * dsc merge case: when using 2 encoders for the same stream,
	 * no. of slices need to be same on both the encoders.
	 */
	enc_ip_w = intf_ip_w / 2;
	_sde_encoder_dsc_initial_line_calc(dsc, enc_ip_w);

	ich_res = _sde_encoder_dsc_ich_reset_override_needed(
			half_panel_partial_update, dsc);

	SDE_DEBUG_ENC(sde_enc, "pic_w: %d pic_h: %d mode:%d\n",
			roi->w, roi->h, dsc_common_mode);
	SDE_EVT32(DRMID(&sde_enc->base), roi->w, roi->h,
			dsc_common_mode, i, params->affected_displays);

	_sde_encoder_dsc_pipe_cfg(hw_dsc[0], hw_pp[0], dsc, dsc_common_mode,
			ich_res, true);
	_sde_encoder_dsc_pipe_cfg(hw_dsc[1], hw_pp[1], dsc, dsc_common_mode,
			ich_res, !half_panel_partial_update);

	return 0;
}

static int _sde_encoder_update_roi(struct drm_encoder *drm_enc)
{
	struct sde_encoder_virt *sde_enc;
	struct drm_connector *drm_conn;
	struct drm_display_mode *adj_mode;
	struct sde_rect roi;

	if (!drm_enc || !drm_enc->crtc || !drm_enc->crtc->state)
		return -EINVAL;
	sde_enc = to_sde_encoder_virt(drm_enc);

	if (!sde_enc->cur_master)
		return -EINVAL;

	adj_mode = &sde_enc->base.crtc->state->adjusted_mode;
	drm_conn = sde_enc->cur_master->connector;

	_sde_encoder_get_connector_roi(sde_enc, &roi);
	if (sde_kms_rect_is_null(&roi)) {
		roi.w = adj_mode->hdisplay;
		roi.h = adj_mode->vdisplay;
	}

	memcpy(&sde_enc->prv_conn_roi, &sde_enc->cur_conn_roi,
			sizeof(sde_enc->prv_conn_roi));
	memcpy(&sde_enc->cur_conn_roi, &roi, sizeof(sde_enc->cur_conn_roi));

	return 0;
}

static int _sde_encoder_dsc_setup(struct sde_encoder_virt *sde_enc,
		struct sde_encoder_kickoff_params *params)
{
	enum sde_rm_topology_name topology;
	struct drm_connector *drm_conn;
	int ret = 0;

	if (!sde_enc || !params || !sde_enc->phys_encs[0] ||
			!sde_enc->phys_encs[0]->connector)
		return -EINVAL;

	drm_conn = sde_enc->phys_encs[0]->connector;

	topology = sde_connector_get_topology_name(drm_conn);
	if (topology == SDE_RM_TOPOLOGY_NONE) {
		SDE_ERROR_ENC(sde_enc, "topology not set yet\n");
		return -EINVAL;
	}

	SDE_DEBUG_ENC(sde_enc, "topology:%d\n", topology);
	SDE_EVT32(DRMID(&sde_enc->base), topology,
			sde_enc->cur_conn_roi.x,
			sde_enc->cur_conn_roi.y,
			sde_enc->cur_conn_roi.w,
			sde_enc->cur_conn_roi.h,
			sde_enc->prv_conn_roi.x,
			sde_enc->prv_conn_roi.y,
			sde_enc->prv_conn_roi.w,
			sde_enc->prv_conn_roi.h,
			sde_enc->base.crtc->state->adjusted_mode.hdisplay,
			sde_enc->base.crtc->state->adjusted_mode.vdisplay);

	if (sde_kms_rect_is_equal(&sde_enc->cur_conn_roi,
			&sde_enc->prv_conn_roi))
		return ret;

	switch (topology) {
	case SDE_RM_TOPOLOGY_SINGLEPIPE_DSC:
	case SDE_RM_TOPOLOGY_DUALPIPE_3DMERGE_DSC:
		ret = _sde_encoder_dsc_n_lm_1_enc_1_intf(sde_enc);
		break;
	case SDE_RM_TOPOLOGY_DUALPIPE_DSCMERGE:
		ret = _sde_encoder_dsc_2_lm_2_enc_1_intf(sde_enc, params);
		break;
	case SDE_RM_TOPOLOGY_DUALPIPE_DSC:
		ret = _sde_encoder_dsc_2_lm_2_enc_2_intf(sde_enc, params);
		break;
	default:
		SDE_ERROR_ENC(sde_enc, "No DSC support for topology %d",
				topology);
		return -EINVAL;
	};

	return ret;
}

static void _sde_encoder_update_vsync_source(struct sde_encoder_virt *sde_enc,
			struct msm_display_info *disp_info, bool is_dummy)
{
	struct sde_vsync_source_cfg vsync_cfg = { 0 };
	struct msm_drm_private *priv;
	struct sde_kms *sde_kms;
	struct sde_hw_mdp *hw_mdptop;
	struct drm_encoder *drm_enc;
	struct msm_mode_info mode_info;
	int i, rc = 0;

	if (!sde_enc || !disp_info) {
		SDE_ERROR("invalid param sde_enc:%d or disp_info:%d\n",
					sde_enc != NULL, disp_info != NULL);
		return;
	} else if (sde_enc->num_phys_encs > ARRAY_SIZE(sde_enc->hw_pp)) {
		SDE_ERROR("invalid num phys enc %d/%d\n",
				sde_enc->num_phys_encs,
				(int) ARRAY_SIZE(sde_enc->hw_pp));
		return;
	}

	drm_enc = &sde_enc->base;
	/* this pointers are checked in virt_enable_helper */
	priv = drm_enc->dev->dev_private;

	sde_kms = to_sde_kms(priv->kms);
	if (!sde_kms) {
		SDE_ERROR("invalid sde_kms\n");
		return;
	}

	hw_mdptop = sde_kms->hw_mdp;
	if (!hw_mdptop) {
		SDE_ERROR("invalid mdptop\n");
		return;
	}

	rc = _sde_encoder_get_mode_info(drm_enc, &mode_info);
	if (rc) {
		SDE_ERROR_ENC(sde_enc, "failed to get mode info\n");
		return;
	}

	if (hw_mdptop->ops.setup_vsync_source &&
			disp_info->capabilities & MSM_DISPLAY_CAP_CMD_MODE) {
		for (i = 0; i < sde_enc->num_phys_encs; i++)
			vsync_cfg.ppnumber[i] = sde_enc->hw_pp[i]->idx;

		vsync_cfg.pp_count = sde_enc->num_phys_encs;
		vsync_cfg.frame_rate = mode_info.frame_rate;
		if (is_dummy)
			vsync_cfg.vsync_source = SDE_VSYNC_SOURCE_WD_TIMER_1;
		else if (disp_info->is_te_using_watchdog_timer)
			vsync_cfg.vsync_source = SDE_VSYNC_SOURCE_WD_TIMER_0;
		else
			vsync_cfg.vsync_source = SDE_VSYNC0_SOURCE_GPIO;
		vsync_cfg.is_dummy = is_dummy;

		hw_mdptop->ops.setup_vsync_source(hw_mdptop, &vsync_cfg);
	}
}

static int _sde_encoder_dsc_disable(struct sde_encoder_virt *sde_enc)
{
	int i, ret = 0;
	struct sde_hw_pingpong *hw_pp = NULL;
	struct sde_hw_dsc *hw_dsc = NULL;

	if (!sde_enc || !sde_enc->phys_encs[0] ||
			!sde_enc->phys_encs[0]->connector) {
		SDE_ERROR("invalid params %d %d\n",
			!sde_enc, sde_enc ? !sde_enc->phys_encs[0] : -1);
		return -EINVAL;
	}

	/* Disable DSC for all the pp's present in this topology */
	for (i = 0; i < MAX_CHANNELS_PER_ENC; i++) {
		hw_pp = sde_enc->hw_pp[i];
		hw_dsc = sde_enc->hw_dsc[i];

		if (hw_pp && hw_pp->ops.disable_dsc)
			hw_pp->ops.disable_dsc(hw_pp);

		if (hw_dsc && hw_dsc->ops.dsc_disable)
			hw_dsc->ops.dsc_disable(hw_dsc);
	}

	return ret;
}

static int _sde_encoder_update_rsc_client(
		struct drm_encoder *drm_enc,
		struct sde_encoder_rsc_config *config, bool enable)
{
	struct sde_encoder_virt *sde_enc;
	struct drm_crtc *crtc;
	enum sde_rsc_state rsc_state;
	struct sde_rsc_cmd_config *rsc_config;
	int ret, prefill_lines;
	struct msm_display_info *disp_info;
	struct msm_mode_info mode_info;
	int wait_vblank_crtc_id = SDE_RSC_INVALID_CRTC_ID;
	int wait_count = 0;
	struct drm_crtc *primary_crtc;
	int pipe = -1;
	int rc = 0;

	if (!drm_enc || !drm_enc->crtc || !drm_enc->dev) {
		SDE_ERROR("invalid arguments\n");
		return -EINVAL;
	}

	sde_enc = to_sde_encoder_virt(drm_enc);
	crtc = drm_enc->crtc;
	disp_info = &sde_enc->disp_info;
	rsc_config = &sde_enc->rsc_config;

	if (!sde_enc->rsc_client) {
		SDE_DEBUG_ENC(sde_enc, "rsc client not created\n");
		return 0;
	}

	rc = _sde_encoder_get_mode_info(drm_enc, &mode_info);
	if (rc) {
		SDE_ERROR_ENC(sde_enc, "failed to mode info\n");
		return 0;
	}

	/**
	 * only primary command mode panel can request CMD state.
	 * all other panels/displays can request for VID state including
	 * secondary command mode panel.
	 */
	rsc_state = enable ?
		(((disp_info->capabilities & MSM_DISPLAY_CAP_CMD_MODE) &&
		  disp_info->is_primary) ? SDE_RSC_CMD_STATE :
		SDE_RSC_VID_STATE) : SDE_RSC_IDLE_STATE;
	prefill_lines = config ? mode_info.prefill_lines +
		config->inline_rotate_prefill : mode_info.prefill_lines;

	/* compare specific items and reconfigure the rsc */
	if ((rsc_config->fps != mode_info.frame_rate) ||
	    (rsc_config->vtotal != mode_info.vtotal) ||
	    (rsc_config->prefill_lines != prefill_lines) ||
	    (rsc_config->jitter_numer != mode_info.jitter_numer) ||
	    (rsc_config->jitter_denom != mode_info.jitter_denom)) {
		rsc_config->fps = mode_info.frame_rate;
		rsc_config->vtotal = mode_info.vtotal;
		rsc_config->prefill_lines = prefill_lines;
		rsc_config->jitter_numer = mode_info.jitter_numer;
		rsc_config->jitter_denom = mode_info.jitter_denom;
		sde_enc->rsc_state_init = false;
	}

	if (rsc_state != SDE_RSC_IDLE_STATE && !sde_enc->rsc_state_init
					&& disp_info->is_primary) {
		/* update it only once */
		sde_enc->rsc_state_init = true;

		ret = sde_rsc_client_state_update(sde_enc->rsc_client,
			rsc_state, rsc_config, crtc->base.id,
			&wait_vblank_crtc_id);
	} else {
		ret = sde_rsc_client_state_update(sde_enc->rsc_client,
			rsc_state, NULL, crtc->base.id,
			&wait_vblank_crtc_id);
	}

	/**
	 * if RSC performed a state change that requires a VBLANK wait, it will
	 * set wait_vblank_crtc_id to the CRTC whose VBLANK we must wait on.
	 *
	 * if we are the primary display, we will need to enable and wait
	 * locally since we hold the commit thread
	 *
	 * if we are an external display, we must send a signal to the primary
	 * to enable its VBLANK and wait one, since the RSC hardware is driven
	 * by the primary panel's VBLANK signals
	 */
	SDE_EVT32_VERBOSE(DRMID(drm_enc), wait_vblank_crtc_id);
	if (ret) {
		SDE_ERROR_ENC(sde_enc,
				"sde rsc client update failed ret:%d\n", ret);
		return ret;
	} else if (wait_vblank_crtc_id == SDE_RSC_INVALID_CRTC_ID) {
		return ret;
	}

	if (crtc->base.id != wait_vblank_crtc_id) {
		primary_crtc = drm_crtc_find(drm_enc->dev, wait_vblank_crtc_id);
		if (!primary_crtc) {
			SDE_ERROR_ENC(sde_enc,
					"failed to find primary crtc id %d\n",
					wait_vblank_crtc_id);
			return -EINVAL;
		}
		pipe = drm_crtc_index(primary_crtc);
	}

	/**
	 * note: VBLANK is expected to be enabled at this point in
	 * resource control state machine if on primary CRTC
	 */
	for (wait_count = 0; wait_count < MAX_RSC_WAIT; wait_count++) {
		if (sde_rsc_client_is_state_update_complete(
				sde_enc->rsc_client))
			break;

		if (crtc->base.id == wait_vblank_crtc_id)
			ret = sde_encoder_wait_for_event(drm_enc,
					MSM_ENC_VBLANK);
		else
			drm_wait_one_vblank(drm_enc->dev, pipe);

		if (ret) {
			SDE_ERROR_ENC(sde_enc,
					"wait for vblank failed ret:%d\n", ret);
			break;
		}
	}

	if (wait_count >= MAX_RSC_WAIT)
		SDE_EVT32(DRMID(drm_enc), wait_vblank_crtc_id, wait_count,
				SDE_EVTLOG_ERROR);

	return ret;
}

static void _sde_encoder_irq_control(struct drm_encoder *drm_enc, bool enable)
{
	struct sde_encoder_virt *sde_enc;
	int i;

	if (!drm_enc) {
		SDE_ERROR("invalid encoder\n");
		return;
	}

	sde_enc = to_sde_encoder_virt(drm_enc);

	SDE_DEBUG_ENC(sde_enc, "enable:%d\n", enable);
	for (i = 0; i < sde_enc->num_phys_encs; i++) {
		struct sde_encoder_phys *phys = sde_enc->phys_encs[i];

		if (phys && phys->ops.irq_control)
			phys->ops.irq_control(phys, enable);
	}

}

/* keep track of the userspace vblank during modeset */
static void _sde_encoder_modeset_helper_locked(struct drm_encoder *drm_enc,
		u32 sw_event)
{
	struct sde_encoder_virt *sde_enc;
	bool enable;
	int i;

	if (!drm_enc) {
		SDE_ERROR("invalid encoder\n");
		return;
	}

	sde_enc = to_sde_encoder_virt(drm_enc);
	SDE_DEBUG_ENC(sde_enc, "sw_event:%d, vblank_enabled:%d\n",
			sw_event, sde_enc->vblank_enabled);

	/* nothing to do if vblank not enabled by userspace */
	if (!sde_enc->vblank_enabled)
		return;

	/* disable vblank on pre_modeset */
	if (sw_event == SDE_ENC_RC_EVENT_PRE_MODESET)
		enable = false;
	/* enable vblank on post_modeset */
	else if (sw_event == SDE_ENC_RC_EVENT_POST_MODESET)
		enable = true;
	else
		return;

	for (i = 0; i < sde_enc->num_phys_encs; i++) {
		struct sde_encoder_phys *phys = sde_enc->phys_encs[i];

		if (phys && phys->ops.control_vblank_irq)
			phys->ops.control_vblank_irq(phys, enable);
	}
}

struct sde_rsc_client *sde_encoder_get_rsc_client(struct drm_encoder *drm_enc)
{
	struct sde_encoder_virt *sde_enc;

	if (!drm_enc)
		return NULL;
	sde_enc = to_sde_encoder_virt(drm_enc);
	return sde_enc->rsc_client;
}

static void _sde_encoder_resource_control_rsc_update(
		struct drm_encoder *drm_enc, bool enable)
{
	struct sde_encoder_rsc_config rsc_cfg = { 0 };

	if (enable) {
		rsc_cfg.inline_rotate_prefill =
				sde_crtc_get_inline_prefill(drm_enc->crtc);

		_sde_encoder_update_rsc_client(drm_enc, &rsc_cfg, true);
	} else {
		_sde_encoder_update_rsc_client(drm_enc, NULL, false);
	}
}

static void _sde_encoder_resource_control_helper(struct drm_encoder *drm_enc,
		bool enable)
{
	struct msm_drm_private *priv;
	struct sde_kms *sde_kms;
	struct sde_encoder_virt *sde_enc;

	sde_enc = to_sde_encoder_virt(drm_enc);
	priv = drm_enc->dev->dev_private;
	sde_kms = to_sde_kms(priv->kms);

	SDE_DEBUG_ENC(sde_enc, "enable:%d\n", enable);
	SDE_EVT32(DRMID(drm_enc), enable);

	if (!sde_enc->cur_master) {
		SDE_ERROR("encoder master not set\n");
		return;
	}

	if (enable) {
		/* enable SDE core clks */
		sde_power_resource_enable(&priv->phandle,
				sde_kms->core_client, true);

		/* enable DSI clks */
		sde_connector_clk_ctrl(sde_enc->cur_master->connector, true);

		/* enable all the irq */
		_sde_encoder_irq_control(drm_enc, true);

	} else {
		/* disable all the irq */
		_sde_encoder_irq_control(drm_enc, false);

		/* disable DSI clks */
		sde_connector_clk_ctrl(sde_enc->cur_master->connector, false);

		/* disable SDE core clks */
		sde_power_resource_enable(&priv->phandle,
				sde_kms->core_client, false);
	}

}

static int sde_encoder_resource_control(struct drm_encoder *drm_enc,
		u32 sw_event)
{
	bool autorefresh_enabled = false;
	unsigned int lp, idle_pc_duration;
	struct sde_encoder_virt *sde_enc;
	struct msm_drm_private *priv;
	struct msm_drm_thread *disp_thread;
	int ret;
	bool is_vid_mode = false;

	if (!drm_enc || !drm_enc->dev || !drm_enc->dev->dev_private ||
			!drm_enc->crtc) {
		SDE_ERROR("invalid parameters\n");
		return -EINVAL;
	}
	sde_enc = to_sde_encoder_virt(drm_enc);
	priv = drm_enc->dev->dev_private;
	is_vid_mode = sde_enc->disp_info.capabilities &
						MSM_DISPLAY_CAP_VID_MODE;

	if (drm_enc->crtc->index >= ARRAY_SIZE(priv->disp_thread)) {
		SDE_ERROR("invalid crtc index\n");
		return -EINVAL;
	}
	disp_thread = &priv->disp_thread[drm_enc->crtc->index];

	/*
	 * when idle_pc is not supported, process only KICKOFF, STOP and MODESET
	 * events and return early for other events (ie wb display).
	 */
	if (!sde_enc->idle_pc_supported &&
			(sw_event != SDE_ENC_RC_EVENT_KICKOFF &&
			sw_event != SDE_ENC_RC_EVENT_PRE_MODESET &&
			sw_event != SDE_ENC_RC_EVENT_POST_MODESET &&
			sw_event != SDE_ENC_RC_EVENT_STOP &&
			sw_event != SDE_ENC_RC_EVENT_PRE_STOP))
		return 0;

	SDE_DEBUG_ENC(sde_enc, "sw_event:%d, idle_pc_supported:%d\n", sw_event,
			sde_enc->idle_pc_supported);
	SDE_EVT32_VERBOSE(DRMID(drm_enc), sw_event, sde_enc->idle_pc_supported,
			sde_enc->rc_state, SDE_EVTLOG_FUNC_ENTRY);

	switch (sw_event) {
	case SDE_ENC_RC_EVENT_KICKOFF:
		/* cancel delayed off work, if any */
		if (kthread_cancel_delayed_work_sync(
				&sde_enc->delayed_off_work))
			SDE_DEBUG_ENC(sde_enc, "sw_event:%d, work cancelled\n",
					sw_event);

		mutex_lock(&sde_enc->rc_lock);

		/* return if the resource control is already in ON state */
		if (sde_enc->rc_state == SDE_ENC_RC_STATE_ON) {
			SDE_DEBUG_ENC(sde_enc, "sw_event:%d, rc in ON state\n",
					sw_event);
			SDE_EVT32(DRMID(drm_enc), sw_event, sde_enc->rc_state,
				SDE_EVTLOG_FUNC_CASE1);
			mutex_unlock(&sde_enc->rc_lock);
			return 0;
		} else if (sde_enc->rc_state != SDE_ENC_RC_STATE_OFF &&
				sde_enc->rc_state != SDE_ENC_RC_STATE_IDLE) {
			SDE_ERROR_ENC(sde_enc, "sw_event:%d, rc in state %d\n",
					sw_event, sde_enc->rc_state);
			SDE_EVT32(DRMID(drm_enc), sw_event, sde_enc->rc_state,
					SDE_EVTLOG_ERROR);
			mutex_unlock(&sde_enc->rc_lock);
			return -EINVAL;
		}

		if (is_vid_mode && sde_enc->rc_state == SDE_ENC_RC_STATE_IDLE) {
			_sde_encoder_irq_control(drm_enc, true);
		} else {
			/* enable all the clks and resources */
			_sde_encoder_resource_control_helper(drm_enc, true);
			_sde_encoder_resource_control_rsc_update(drm_enc, true);
		}

		SDE_EVT32(DRMID(drm_enc), sw_event, sde_enc->rc_state,
				SDE_ENC_RC_STATE_ON, SDE_EVTLOG_FUNC_CASE1);
		sde_enc->rc_state = SDE_ENC_RC_STATE_ON;

		mutex_unlock(&sde_enc->rc_lock);
		break;

	case SDE_ENC_RC_EVENT_FRAME_DONE:
		/*
		 * mutex lock is not used as this event happens at interrupt
		 * context. And locking is not required as, the other events
		 * like KICKOFF and STOP does a wait-for-idle before executing
		 * the resource_control
		 */
		if (sde_enc->rc_state != SDE_ENC_RC_STATE_ON) {
			SDE_ERROR_ENC(sde_enc, "sw_event:%d,rc:%d-unexpected\n",
					sw_event, sde_enc->rc_state);
			SDE_EVT32(DRMID(drm_enc), sw_event, sde_enc->rc_state,
					SDE_EVTLOG_ERROR);
			return -EINVAL;
		}

		/*
		 * schedule off work item only when there are no
		 * frames pending
		 */
		if (sde_crtc_frame_pending(drm_enc->crtc) > 1) {
			SDE_DEBUG_ENC(sde_enc, "skip schedule work");
			SDE_EVT32(DRMID(drm_enc), sw_event, sde_enc->rc_state,
				SDE_EVTLOG_FUNC_CASE2);
			return 0;
		}

		/* schedule delayed off work if autorefresh is disabled */
		if (sde_enc->cur_master &&
			sde_enc->cur_master->ops.is_autorefresh_enabled)
			autorefresh_enabled =
				sde_enc->cur_master->ops.is_autorefresh_enabled(
							sde_enc->cur_master);

		/* set idle timeout based on master connector's lp value */
		if (sde_enc->cur_master)
			lp = sde_connector_get_lp(
					sde_enc->cur_master->connector);
		else
			lp = SDE_MODE_DPMS_ON;

		if (lp == SDE_MODE_DPMS_LP2)
			idle_pc_duration = IDLE_SHORT_TIMEOUT;
		else
			idle_pc_duration = IDLE_POWERCOLLAPSE_DURATION;

		if (!autorefresh_enabled)
			kthread_queue_delayed_work(
				&disp_thread->worker,
				&sde_enc->delayed_off_work,
				msecs_to_jiffies(idle_pc_duration));
		SDE_EVT32(DRMID(drm_enc), sw_event, sde_enc->rc_state,
				autorefresh_enabled,
				idle_pc_duration, SDE_EVTLOG_FUNC_CASE2);
		SDE_DEBUG_ENC(sde_enc, "sw_event:%d, work scheduled\n",
				sw_event);
		break;

	case SDE_ENC_RC_EVENT_PRE_STOP:
		/* cancel delayed off work, if any */
		if (kthread_cancel_delayed_work_sync(
				&sde_enc->delayed_off_work))
			SDE_DEBUG_ENC(sde_enc, "sw_event:%d, work cancelled\n",
					sw_event);

		mutex_lock(&sde_enc->rc_lock);

		if (is_vid_mode &&
			  sde_enc->rc_state == SDE_ENC_RC_STATE_IDLE) {
			_sde_encoder_irq_control(drm_enc, true);
		}
		/* skip if is already OFF or IDLE, resources are off already */
		else if (sde_enc->rc_state == SDE_ENC_RC_STATE_OFF ||
				sde_enc->rc_state == SDE_ENC_RC_STATE_IDLE) {
			SDE_DEBUG_ENC(sde_enc, "sw_event:%d, rc in %d state\n",
					sw_event, sde_enc->rc_state);
			SDE_EVT32(DRMID(drm_enc), sw_event, sde_enc->rc_state,
				SDE_EVTLOG_FUNC_CASE3);
			mutex_unlock(&sde_enc->rc_lock);
			return 0;
		}

		/**
		 * IRQs are still enabled currently, which allows wait for
		 * VBLANK which RSC may require to correctly transition to OFF
		 */
		_sde_encoder_resource_control_rsc_update(drm_enc, false);

		SDE_EVT32(DRMID(drm_enc), sw_event, sde_enc->rc_state,
				SDE_ENC_RC_STATE_PRE_OFF,
				SDE_EVTLOG_FUNC_CASE3);

		sde_enc->rc_state = SDE_ENC_RC_STATE_PRE_OFF;

		mutex_unlock(&sde_enc->rc_lock);
		break;

	case SDE_ENC_RC_EVENT_STOP:
		/* cancel vsync event work */
		kthread_cancel_work_sync(&sde_enc->vsync_event_work);

		mutex_lock(&sde_enc->rc_lock);
		/* return if the resource control is already in OFF state */
		if (sde_enc->rc_state == SDE_ENC_RC_STATE_OFF) {
			SDE_DEBUG_ENC(sde_enc, "sw_event:%d, rc in OFF state\n",
					sw_event);
			SDE_EVT32(DRMID(drm_enc), sw_event, sde_enc->rc_state,
				SDE_EVTLOG_FUNC_CASE4);
			mutex_unlock(&sde_enc->rc_lock);
			return 0;
		} else if (sde_enc->rc_state == SDE_ENC_RC_STATE_ON ||
			   sde_enc->rc_state == SDE_ENC_RC_STATE_MODESET) {
			SDE_ERROR_ENC(sde_enc, "sw_event:%d, rc in state %d\n",
					sw_event, sde_enc->rc_state);
			SDE_EVT32(DRMID(drm_enc), sw_event, sde_enc->rc_state,
					SDE_EVTLOG_ERROR);
			mutex_unlock(&sde_enc->rc_lock);
			return -EINVAL;
		}

		/**
		 * expect to arrive here only if in either idle state or pre-off
		 * and in IDLE state the resources are already disabled
		 */
		if (sde_enc->rc_state == SDE_ENC_RC_STATE_PRE_OFF)
			_sde_encoder_resource_control_helper(drm_enc, false);

		SDE_EVT32(DRMID(drm_enc), sw_event, sde_enc->rc_state,
				SDE_ENC_RC_STATE_OFF, SDE_EVTLOG_FUNC_CASE4);

		sde_enc->rc_state = SDE_ENC_RC_STATE_OFF;

		mutex_unlock(&sde_enc->rc_lock);
		break;

	case SDE_ENC_RC_EVENT_PRE_MODESET:
		/* cancel delayed off work, if any */
		if (kthread_cancel_delayed_work_sync(
				&sde_enc->delayed_off_work))
			SDE_DEBUG_ENC(sde_enc, "sw_event:%d, work cancelled\n",
					sw_event);

		mutex_lock(&sde_enc->rc_lock);

		/* return if the resource control is already in ON state */
		if (sde_enc->rc_state != SDE_ENC_RC_STATE_ON) {
			/* enable all the clks and resources */
			_sde_encoder_resource_control_helper(drm_enc, true);

			_sde_encoder_resource_control_rsc_update(drm_enc, true);

			SDE_EVT32(DRMID(drm_enc), sw_event, sde_enc->rc_state,
				SDE_ENC_RC_STATE_ON, SDE_EVTLOG_FUNC_CASE5);
			sde_enc->rc_state = SDE_ENC_RC_STATE_ON;
		}

		ret = sde_encoder_wait_for_event(drm_enc, MSM_ENC_TX_COMPLETE);
		if (ret && ret != -EWOULDBLOCK) {
			SDE_ERROR_ENC(sde_enc,
					"wait for commit done returned %d\n",
					ret);
			SDE_EVT32(DRMID(drm_enc), sw_event, sde_enc->rc_state,
					ret, SDE_EVTLOG_ERROR);
			mutex_unlock(&sde_enc->rc_lock);
			return -EINVAL;
		}

		_sde_encoder_irq_control(drm_enc, false);
		_sde_encoder_modeset_helper_locked(drm_enc, sw_event);

		SDE_EVT32(DRMID(drm_enc), sw_event, sde_enc->rc_state,
			SDE_ENC_RC_STATE_MODESET, SDE_EVTLOG_FUNC_CASE5);

		sde_enc->rc_state = SDE_ENC_RC_STATE_MODESET;
		mutex_unlock(&sde_enc->rc_lock);
		break;

	case SDE_ENC_RC_EVENT_POST_MODESET:
		mutex_lock(&sde_enc->rc_lock);

		/* return if the resource control is already in ON state */
		if (sde_enc->rc_state != SDE_ENC_RC_STATE_MODESET) {
			SDE_ERROR_ENC(sde_enc,
					"sw_event:%d, rc:%d !MODESET state\n",
					sw_event, sde_enc->rc_state);
			SDE_EVT32(DRMID(drm_enc), sw_event, sde_enc->rc_state,
					SDE_EVTLOG_ERROR);
			mutex_unlock(&sde_enc->rc_lock);
			return -EINVAL;
		}

		_sde_encoder_modeset_helper_locked(drm_enc, sw_event);
		_sde_encoder_irq_control(drm_enc, true);

		_sde_encoder_update_rsc_client(drm_enc, NULL, true);

		SDE_EVT32(DRMID(drm_enc), sw_event, sde_enc->rc_state,
				SDE_ENC_RC_STATE_ON, SDE_EVTLOG_FUNC_CASE6);

		sde_enc->rc_state = SDE_ENC_RC_STATE_ON;

		mutex_unlock(&sde_enc->rc_lock);
		break;

	case SDE_ENC_RC_EVENT_ENTER_IDLE:
		mutex_lock(&sde_enc->rc_lock);

		if (sde_enc->rc_state != SDE_ENC_RC_STATE_ON) {
			SDE_ERROR_ENC(sde_enc, "sw_event:%d, rc:%d !ON state\n",
					sw_event, sde_enc->rc_state);
			SDE_EVT32(DRMID(drm_enc), sw_event, sde_enc->rc_state,
					SDE_EVTLOG_ERROR);
			mutex_unlock(&sde_enc->rc_lock);
			return 0;
		}

		/*
		 * if we are in ON but a frame was just kicked off,
		 * ignore the IDLE event, it's probably a stale timer event
		 */
		if (sde_enc->frame_busy_mask[0]) {
			SDE_ERROR_ENC(sde_enc,
					"sw_event:%d, rc:%d frame pending\n",
					sw_event, sde_enc->rc_state);
			SDE_EVT32(DRMID(drm_enc), sw_event, sde_enc->rc_state,
					SDE_EVTLOG_ERROR);
			mutex_unlock(&sde_enc->rc_lock);
			return 0;
		}

		if (is_vid_mode) {
			_sde_encoder_irq_control(drm_enc, false);
		} else {
			/* disable all the clks and resources */
			_sde_encoder_resource_control_rsc_update(drm_enc,
								false);
			_sde_encoder_resource_control_helper(drm_enc, false);
		}

		SDE_EVT32(DRMID(drm_enc), sw_event, sde_enc->rc_state,
				SDE_ENC_RC_STATE_IDLE, SDE_EVTLOG_FUNC_CASE7);
		sde_enc->rc_state = SDE_ENC_RC_STATE_IDLE;

		mutex_unlock(&sde_enc->rc_lock);
		break;

	default:
		SDE_EVT32(DRMID(drm_enc), sw_event, SDE_EVTLOG_ERROR);
		SDE_ERROR("unexpected sw_event: %d\n", sw_event);
		break;
	}

	SDE_EVT32_VERBOSE(DRMID(drm_enc), sw_event, sde_enc->idle_pc_supported,
			sde_enc->rc_state, SDE_EVTLOG_FUNC_EXIT);
	return 0;
}

static void sde_encoder_virt_mode_set(struct drm_encoder *drm_enc,
				      struct drm_display_mode *mode,
				      struct drm_display_mode *adj_mode)
{
	struct sde_encoder_virt *sde_enc;
	struct msm_drm_private *priv;
	struct sde_kms *sde_kms;
	struct list_head *connector_list;
	struct drm_connector *conn = NULL, *conn_iter;
	struct sde_connector_state *sde_conn_state = NULL;
	struct sde_connector *sde_conn = NULL;
	struct sde_rm_hw_iter dsc_iter, pp_iter;
	int i = 0, ret;

	if (!drm_enc) {
		SDE_ERROR("invalid encoder\n");
		return;
	}

	sde_enc = to_sde_encoder_virt(drm_enc);
	SDE_DEBUG_ENC(sde_enc, "\n");

	priv = drm_enc->dev->dev_private;
	sde_kms = to_sde_kms(priv->kms);
	connector_list = &sde_kms->dev->mode_config.connector_list;

	SDE_EVT32(DRMID(drm_enc));

	list_for_each_entry(conn_iter, connector_list, head)
		if (conn_iter->encoder == drm_enc)
			conn = conn_iter;

	if (!conn) {
		SDE_ERROR_ENC(sde_enc, "failed to find attached connector\n");
		return;
	} else if (!conn->state) {
		SDE_ERROR_ENC(sde_enc, "invalid connector state\n");
		return;
	}

	sde_conn = to_sde_connector(conn);
	sde_conn_state = to_sde_connector_state(conn->state);
	if (sde_conn && sde_conn_state) {
		ret = sde_conn->ops.get_mode_info(adj_mode,
				&sde_conn_state->mode_info,
				sde_kms->catalog->max_mixer_width,
				sde_conn->display);
		if (ret) {
			SDE_ERROR_ENC(sde_enc,
				"failed to get mode info from the display\n");
			return;
		}
	}

	/* release resources before seamless mode change */
	if (msm_is_mode_seamless_dms(adj_mode)) {
		/* restore resource state before releasing them */
		ret = sde_encoder_resource_control(drm_enc,
				SDE_ENC_RC_EVENT_PRE_MODESET);
		if (ret) {
			SDE_ERROR_ENC(sde_enc,
					"sde resource control failed: %d\n",
					ret);
			return;
		}

		/*
		 * Disable dsc before switch the mode and after pre_modeset,
		 * to guarantee that previous kickoff finished.
		 */
		_sde_encoder_dsc_disable(sde_enc);
	}

	/* Reserve dynamic resources now. Indicating non-AtomicTest phase */
	ret = sde_rm_reserve(&sde_kms->rm, drm_enc, drm_enc->crtc->state,
			conn->state, false);
	if (ret) {
		SDE_ERROR_ENC(sde_enc,
				"failed to reserve hw resources, %d\n", ret);
		return;
	}

	sde_rm_init_hw_iter(&pp_iter, drm_enc->base.id, SDE_HW_BLK_PINGPONG);
	for (i = 0; i < MAX_CHANNELS_PER_ENC; i++) {
		sde_enc->hw_pp[i] = NULL;
		if (!sde_rm_get_hw(&sde_kms->rm, &pp_iter))
			break;
		sde_enc->hw_pp[i] = (struct sde_hw_pingpong *) pp_iter.hw;
	}

	sde_rm_init_hw_iter(&dsc_iter, drm_enc->base.id, SDE_HW_BLK_DSC);
	for (i = 0; i < MAX_CHANNELS_PER_ENC; i++) {
		sde_enc->hw_dsc[i] = NULL;
		if (!sde_rm_get_hw(&sde_kms->rm, &dsc_iter))
			break;
		sde_enc->hw_dsc[i] = (struct sde_hw_dsc *) dsc_iter.hw;
	}

	for (i = 0; i < sde_enc->num_phys_encs; i++) {
		struct sde_encoder_phys *phys = sde_enc->phys_encs[i];

		if (phys) {
			if (!sde_enc->hw_pp[i]) {
				SDE_ERROR_ENC(sde_enc,
				    "invalid pingpong block for the encoder\n");
				return;
			}
			phys->hw_pp = sde_enc->hw_pp[i];
			phys->connector = conn->state->connector;
			if (phys->ops.mode_set)
				phys->ops.mode_set(phys, mode, adj_mode);
		}
	}

	/* update resources after seamless mode change */
	if (msm_is_mode_seamless_dms(adj_mode))
		sde_encoder_resource_control(&sde_enc->base,
						SDE_ENC_RC_EVENT_POST_MODESET);
}

void sde_encoder_control_te(struct drm_encoder *drm_enc, bool enable)
{
	struct sde_encoder_virt *sde_enc;
	struct sde_encoder_phys *phys;
	int i;

	if (!drm_enc) {
		SDE_ERROR("invalid parameters\n");
		return;
	}

	sde_enc = to_sde_encoder_virt(drm_enc);
	if (!sde_enc) {
		SDE_ERROR("invalid sde encoder\n");
		return;
	}

	for (i = 0; i < sde_enc->num_phys_encs; i++) {
		phys = sde_enc->phys_encs[i];
		if (phys && phys->ops.control_te)
			phys->ops.control_te(phys, enable);
	}
}

static void _sde_encoder_virt_enable_helper(struct drm_encoder *drm_enc)
{
	struct sde_encoder_virt *sde_enc = NULL;
	struct msm_drm_private *priv;
	struct sde_kms *sde_kms;

	if (!drm_enc || !drm_enc->dev || !drm_enc->dev->dev_private) {
		SDE_ERROR("invalid parameters\n");
		return;
	}

	priv = drm_enc->dev->dev_private;
	sde_kms = to_sde_kms(priv->kms);
	if (!sde_kms) {
		SDE_ERROR("invalid sde_kms\n");
		return;
	}

	sde_enc = to_sde_encoder_virt(drm_enc);
	if (!sde_enc || !sde_enc->cur_master) {
		SDE_ERROR("invalid sde encoder/master\n");
		return;
	}

	if (sde_enc->disp_info.intf_type == DRM_MODE_CONNECTOR_DisplayPort &&
	    sde_enc->cur_master->hw_mdptop &&
	    sde_enc->cur_master->hw_mdptop->ops.intf_audio_select)
		sde_enc->cur_master->hw_mdptop->ops.intf_audio_select(
					sde_enc->cur_master->hw_mdptop);

	if (sde_enc->cur_master->hw_mdptop &&
			sde_enc->cur_master->hw_mdptop->ops.reset_ubwc)
		sde_enc->cur_master->hw_mdptop->ops.reset_ubwc(
				sde_enc->cur_master->hw_mdptop,
				sde_kms->catalog);

	_sde_encoder_update_vsync_source(sde_enc, &sde_enc->disp_info, false);
	sde_encoder_control_te(drm_enc, true);

	memset(&sde_enc->prv_conn_roi, 0, sizeof(sde_enc->prv_conn_roi));
	memset(&sde_enc->cur_conn_roi, 0, sizeof(sde_enc->cur_conn_roi));
}

void sde_encoder_virt_restore(struct drm_encoder *drm_enc)
{
	struct sde_encoder_virt *sde_enc = NULL;
	int i;

	if (!drm_enc) {
		SDE_ERROR("invalid encoder\n");
		return;
	}
	sde_enc = to_sde_encoder_virt(drm_enc);

	for (i = 0; i < sde_enc->num_phys_encs; i++) {
		struct sde_encoder_phys *phys = sde_enc->phys_encs[i];

		if (phys && (phys != sde_enc->cur_master) && phys->ops.restore)
			phys->ops.restore(phys);
	}

	if (sde_enc->cur_master && sde_enc->cur_master->ops.restore)
		sde_enc->cur_master->ops.restore(sde_enc->cur_master);

	_sde_encoder_virt_enable_helper(drm_enc);
}

static void sde_encoder_virt_enable(struct drm_encoder *drm_enc)
{
	struct sde_encoder_virt *sde_enc = NULL;
	int i, ret = 0;
	struct msm_compression_info *comp_info = NULL;
	struct drm_display_mode *cur_mode = NULL;
	struct msm_mode_info mode_info;
<<<<<<< HEAD
=======
	struct drm_connector *drm_conn = NULL;
>>>>>>> 6bf4cf1b

	if (!drm_enc) {
		SDE_ERROR("invalid encoder\n");
		return;
	}
	sde_enc = to_sde_encoder_virt(drm_enc);

	ret = _sde_encoder_get_mode_info(drm_enc, &mode_info);
	if (ret) {
		SDE_ERROR_ENC(sde_enc, "failed to get mode info\n");
		return;
	}

	comp_info = &mode_info.comp_info;
	cur_mode = &sde_enc->base.crtc->state->adjusted_mode;

	SDE_DEBUG_ENC(sde_enc, "\n");
	SDE_EVT32(DRMID(drm_enc), cur_mode->hdisplay, cur_mode->vdisplay);

	sde_enc->cur_master = NULL;
	for (i = 0; i < sde_enc->num_phys_encs; i++) {
		struct sde_encoder_phys *phys = sde_enc->phys_encs[i];

		if (phys && phys->ops.is_master && phys->ops.is_master(phys)) {
			SDE_DEBUG_ENC(sde_enc, "master is now idx %d\n", i);
			sde_enc->cur_master = phys;
			break;
		}
	}

	if (!sde_enc->cur_master) {
		SDE_ERROR("virt encoder has no master! num_phys %d\n", i);
		return;
	}

	ret = sde_encoder_resource_control(drm_enc, SDE_ENC_RC_EVENT_KICKOFF);
	if (ret) {
		SDE_ERROR_ENC(sde_enc, "sde resource control failed: %d\n",
				ret);
		return;
	}

	for (i = 0; i < sde_enc->num_phys_encs; i++) {
		struct sde_encoder_phys *phys = sde_enc->phys_encs[i];

		if (!phys)
			continue;

		phys->comp_type = comp_info->comp_type;
		if (phys != sde_enc->cur_master) {
			/**
			 * on DMS request, the encoder will be enabled
			 * already. Invoke restore to reconfigure the
			 * new mode.
			 */
			if (msm_is_mode_seamless_dms(cur_mode) &&
					phys->ops.restore)
				phys->ops.restore(phys);
			else if (phys->ops.enable)
				phys->ops.enable(phys);
		}

		if (sde_enc->misr_enable && (sde_enc->disp_info.capabilities &
		     MSM_DISPLAY_CAP_VID_MODE) && phys->ops.setup_misr)
			phys->ops.setup_misr(phys, true,
						sde_enc->misr_frame_count);
	}

	if (msm_is_mode_seamless_dms(cur_mode) &&
			sde_enc->cur_master->ops.restore)
		sde_enc->cur_master->ops.restore(sde_enc->cur_master);
	else if (sde_enc->cur_master->ops.enable)
		sde_enc->cur_master->ops.enable(sde_enc->cur_master);

	_sde_encoder_virt_enable_helper(drm_enc);

	/* Enable ESD thread */
	drm_conn = sde_enc->cur_master->connector;
	sde_connector_schedule_status_work(drm_conn, true);
}

static void sde_encoder_virt_disable(struct drm_encoder *drm_enc)
{
	struct sde_encoder_virt *sde_enc = NULL;
	struct msm_drm_private *priv;
	struct sde_kms *sde_kms;
	struct drm_connector *drm_conn = NULL;
	enum sde_intf_mode intf_mode;
	int i = 0;

	if (!drm_enc) {
		SDE_ERROR("invalid encoder\n");
		return;
	} else if (!drm_enc->dev) {
		SDE_ERROR("invalid dev\n");
		return;
	} else if (!drm_enc->dev->dev_private) {
		SDE_ERROR("invalid dev_private\n");
		return;
	}

	sde_enc = to_sde_encoder_virt(drm_enc);
	SDE_DEBUG_ENC(sde_enc, "\n");

	priv = drm_enc->dev->dev_private;
	sde_kms = to_sde_kms(priv->kms);
	intf_mode = sde_encoder_get_intf_mode(drm_enc);

	SDE_EVT32(DRMID(drm_enc));

	/* Disable ESD thread */
	drm_conn = sde_enc->cur_master->connector;
	sde_connector_schedule_status_work(drm_conn, false);

	/* wait for idle */
	sde_encoder_wait_for_event(drm_enc, MSM_ENC_TX_COMPLETE);

	/*
	 * For primary command mode encoders, execute the resource control
	 * pre-stop operations before the physical encoders are disabled, to
	 * allow the rsc to transition its states properly.
	 *
	 * For other encoder types, rsc should not be enabled until after
	 * they have been fully disabled, so delay the pre-stop operations
	 * until after the physical disable calls have returned.
	 */
	if (sde_enc->disp_info.is_primary && intf_mode == INTF_MODE_CMD) {
		sde_encoder_resource_control(drm_enc,
				SDE_ENC_RC_EVENT_PRE_STOP);
		for (i = 0; i < sde_enc->num_phys_encs; i++) {
			struct sde_encoder_phys *phys = sde_enc->phys_encs[i];

			if (phys && phys->ops.disable)
				phys->ops.disable(phys);
		}
	} else {
		for (i = 0; i < sde_enc->num_phys_encs; i++) {
			struct sde_encoder_phys *phys = sde_enc->phys_encs[i];

			if (phys && phys->ops.disable)
				phys->ops.disable(phys);
		}
		sde_encoder_resource_control(drm_enc,
				SDE_ENC_RC_EVENT_PRE_STOP);
	}

	/*
	 * disable dsc after the transfer is complete (for command mode)
	 * and after physical encoder is disabled, to make sure timing
	 * engine is already disabled (for video mode).
	 */
	_sde_encoder_dsc_disable(sde_enc);

	sde_encoder_resource_control(drm_enc, SDE_ENC_RC_EVENT_STOP);

	for (i = 0; i < sde_enc->num_phys_encs; i++) {
		if (sde_enc->phys_encs[i])
			sde_enc->phys_encs[i]->connector = NULL;
	}

	sde_enc->cur_master = NULL;

	SDE_DEBUG_ENC(sde_enc, "encoder disabled\n");

	sde_rm_release(&sde_kms->rm, drm_enc);
}

static enum sde_intf sde_encoder_get_intf(struct sde_mdss_cfg *catalog,
		enum sde_intf_type type, u32 controller_id)
{
	int i = 0;

	for (i = 0; i < catalog->intf_count; i++) {
		if (catalog->intf[i].type == type
		    && catalog->intf[i].controller_id == controller_id) {
			return catalog->intf[i].id;
		}
	}

	return INTF_MAX;
}

static enum sde_wb sde_encoder_get_wb(struct sde_mdss_cfg *catalog,
		enum sde_intf_type type, u32 controller_id)
{
	if (controller_id < catalog->wb_count)
		return catalog->wb[controller_id].id;

	return WB_MAX;
}

static void sde_encoder_vblank_callback(struct drm_encoder *drm_enc,
		struct sde_encoder_phys *phy_enc)
{
	struct sde_encoder_virt *sde_enc = NULL;
	unsigned long lock_flags;

	if (!drm_enc || !phy_enc)
		return;

	SDE_ATRACE_BEGIN("encoder_vblank_callback");
	sde_enc = to_sde_encoder_virt(drm_enc);

	spin_lock_irqsave(&sde_enc->enc_spinlock, lock_flags);
	if (sde_enc->crtc_vblank_cb)
		sde_enc->crtc_vblank_cb(sde_enc->crtc_vblank_cb_data);
	spin_unlock_irqrestore(&sde_enc->enc_spinlock, lock_flags);

	atomic_inc(&phy_enc->vsync_cnt);
	SDE_ATRACE_END("encoder_vblank_callback");
}

static void sde_encoder_underrun_callback(struct drm_encoder *drm_enc,
		struct sde_encoder_phys *phy_enc)
{
	if (!phy_enc)
		return;

	SDE_ATRACE_BEGIN("encoder_underrun_callback");
	atomic_inc(&phy_enc->underrun_cnt);
	SDE_EVT32(DRMID(drm_enc), atomic_read(&phy_enc->underrun_cnt));
	SDE_ATRACE_END("encoder_underrun_callback");
}

void sde_encoder_register_vblank_callback(struct drm_encoder *drm_enc,
		void (*vbl_cb)(void *), void *vbl_data)
{
	struct sde_encoder_virt *sde_enc = to_sde_encoder_virt(drm_enc);
	unsigned long lock_flags;
	bool enable;
	int i;

	enable = vbl_cb ? true : false;

	if (!drm_enc) {
		SDE_ERROR("invalid encoder\n");
		return;
	}
	SDE_DEBUG_ENC(sde_enc, "\n");
	SDE_EVT32(DRMID(drm_enc), enable);

	spin_lock_irqsave(&sde_enc->enc_spinlock, lock_flags);
	sde_enc->crtc_vblank_cb = vbl_cb;
	sde_enc->crtc_vblank_cb_data = vbl_data;
	spin_unlock_irqrestore(&sde_enc->enc_spinlock, lock_flags);

	for (i = 0; i < sde_enc->num_phys_encs; i++) {
		struct sde_encoder_phys *phys = sde_enc->phys_encs[i];

		if (phys && phys->ops.control_vblank_irq)
			phys->ops.control_vblank_irq(phys, enable);
	}
	sde_enc->vblank_enabled = enable;
}

void sde_encoder_register_frame_event_callback(struct drm_encoder *drm_enc,
		void (*frame_event_cb)(void *, u32 event),
		void *frame_event_cb_data)
{
	struct sde_encoder_virt *sde_enc = to_sde_encoder_virt(drm_enc);
	unsigned long lock_flags;
	bool enable;

	enable = frame_event_cb ? true : false;

	if (!drm_enc) {
		SDE_ERROR("invalid encoder\n");
		return;
	}
	SDE_DEBUG_ENC(sde_enc, "\n");
	SDE_EVT32(DRMID(drm_enc), enable, 0);

	spin_lock_irqsave(&sde_enc->enc_spinlock, lock_flags);
	sde_enc->crtc_frame_event_cb = frame_event_cb;
	sde_enc->crtc_frame_event_cb_data = frame_event_cb_data;
	spin_unlock_irqrestore(&sde_enc->enc_spinlock, lock_flags);
}

static void sde_encoder_frame_done_callback(
		struct drm_encoder *drm_enc,
		struct sde_encoder_phys *ready_phys, u32 event)
{
	struct sde_encoder_virt *sde_enc = to_sde_encoder_virt(drm_enc);
	unsigned int i;

	if (event & (SDE_ENCODER_FRAME_EVENT_DONE
			| SDE_ENCODER_FRAME_EVENT_ERROR
			| SDE_ENCODER_FRAME_EVENT_PANEL_DEAD)) {

		if (!sde_enc->frame_busy_mask[0]) {
			/**
			 * suppress frame_done without waiter,
			 * likely autorefresh
			 */
			SDE_EVT32(DRMID(drm_enc), event, ready_phys->intf_idx);
			return;
		}

		/* One of the physical encoders has become idle */
		for (i = 0; i < sde_enc->num_phys_encs; i++) {
			if (sde_enc->phys_encs[i] == ready_phys) {
				clear_bit(i, sde_enc->frame_busy_mask);
				SDE_EVT32_VERBOSE(DRMID(drm_enc), i,
					sde_enc->frame_busy_mask[0]);
			}
		}

		if (!sde_enc->frame_busy_mask[0]) {
			sde_encoder_resource_control(drm_enc,
					SDE_ENC_RC_EVENT_FRAME_DONE);

			if (sde_enc->crtc_frame_event_cb)
				sde_enc->crtc_frame_event_cb(
					sde_enc->crtc_frame_event_cb_data,
					event);
		}
	} else {
		if (sde_enc->crtc_frame_event_cb)
			sde_enc->crtc_frame_event_cb(
				sde_enc->crtc_frame_event_cb_data, event);
	}
}

static void sde_encoder_off_work(struct kthread_work *work)
{
	struct sde_encoder_virt *sde_enc = container_of(work,
			struct sde_encoder_virt, delayed_off_work.work);

	if (!sde_enc) {
		SDE_ERROR("invalid sde encoder\n");
		return;
	}

	sde_encoder_resource_control(&sde_enc->base,
						SDE_ENC_RC_EVENT_ENTER_IDLE);
}

/**
 * _sde_encoder_trigger_flush - trigger flush for a physical encoder
 * drm_enc: Pointer to drm encoder structure
 * phys: Pointer to physical encoder structure
 * extra_flush_bits: Additional bit mask to include in flush trigger
 */
static inline void _sde_encoder_trigger_flush(struct drm_encoder *drm_enc,
		struct sde_encoder_phys *phys, uint32_t extra_flush_bits)
{
	struct sde_hw_ctl *ctl;
	int pending_kickoff_cnt;

	if (!drm_enc || !phys) {
		SDE_ERROR("invalid argument(s), drm_enc %d, phys_enc %d\n",
				drm_enc != 0, phys != 0);
		return;
	}

	if (!phys->hw_pp) {
		SDE_ERROR("invalid pingpong hw\n");
		return;
	}

	ctl = phys->hw_ctl;
	if (!ctl || !phys->ops.trigger_flush) {
		SDE_ERROR("missing ctl/trigger cb\n");
		return;
	}

	if (phys->split_role == ENC_ROLE_SKIP) {
		SDE_DEBUG_ENC(to_sde_encoder_virt(phys->parent),
				"skip flush pp%d ctl%d\n",
				phys->hw_pp->idx - PINGPONG_0,
				ctl->idx - CTL_0);
		return;
	}

	pending_kickoff_cnt = sde_encoder_phys_inc_pending(phys);

	if (phys->ops.is_master && phys->ops.is_master(phys))
		atomic_inc(&phys->pending_retire_fence_cnt);

	if (extra_flush_bits && ctl->ops.update_pending_flush)
		ctl->ops.update_pending_flush(ctl, extra_flush_bits);

	phys->ops.trigger_flush(phys);

	if (ctl->ops.get_pending_flush)
		SDE_EVT32(DRMID(drm_enc), phys->intf_idx - INTF_0,
			pending_kickoff_cnt, ctl->idx - CTL_0,
			ctl->ops.get_pending_flush(ctl));
	else
		SDE_EVT32(DRMID(drm_enc), phys->intf_idx - INTF_0,
			ctl->idx - CTL_0, pending_kickoff_cnt);
}

/**
 * _sde_encoder_trigger_start - trigger start for a physical encoder
 * phys: Pointer to physical encoder structure
 */
static inline void _sde_encoder_trigger_start(struct sde_encoder_phys *phys)
{
	struct sde_hw_ctl *ctl;

	if (!phys) {
		SDE_ERROR("invalid argument(s)\n");
		return;
	}

	if (!phys->hw_pp) {
		SDE_ERROR("invalid pingpong hw\n");
		return;
	}

	ctl = phys->hw_ctl;
	if (phys->split_role == ENC_ROLE_SKIP) {
		SDE_DEBUG_ENC(to_sde_encoder_virt(phys->parent),
				"skip start pp%d ctl%d\n",
				phys->hw_pp->idx - PINGPONG_0,
				ctl->idx - CTL_0);
		return;
	}
	if (phys->ops.trigger_start && phys->enable_state != SDE_ENC_DISABLED)
		phys->ops.trigger_start(phys);
}

void sde_encoder_helper_trigger_flush(struct sde_encoder_phys *phys_enc)
{
	struct sde_hw_ctl *ctl;

	if (!phys_enc) {
		SDE_ERROR("invalid encoder\n");
		return;
	}

	ctl = phys_enc->hw_ctl;
	if (ctl && ctl->ops.trigger_flush)
		ctl->ops.trigger_flush(ctl);
}

void sde_encoder_helper_trigger_start(struct sde_encoder_phys *phys_enc)
{
	struct sde_hw_ctl *ctl;

	if (!phys_enc) {
		SDE_ERROR("invalid encoder\n");
		return;
	}

	ctl = phys_enc->hw_ctl;
	if (ctl && ctl->ops.trigger_start) {
		ctl->ops.trigger_start(ctl);
		SDE_EVT32(DRMID(phys_enc->parent), ctl->idx - CTL_0);
	}
}

static int _sde_encoder_wait_timeout(int32_t drm_id, int32_t hw_id,
	s64 timeout_ms, struct sde_encoder_wait_info *info)
{
	int rc = 0;
	s64 wait_time_jiffies = msecs_to_jiffies(timeout_ms);
	ktime_t cur_ktime;
	ktime_t exp_ktime = ktime_add_ms(ktime_get(), timeout_ms);

	do {
		rc = wait_event_timeout(*(info->wq),
			atomic_read(info->atomic_cnt) == 0, wait_time_jiffies);
		cur_ktime = ktime_get();

		SDE_EVT32(drm_id, hw_id, rc, ktime_to_ms(cur_ktime),
			timeout_ms, atomic_read(info->atomic_cnt));
	/* If we timed out, counter is valid and time is less, wait again */
	} while (atomic_read(info->atomic_cnt) && (rc == 0) &&
			(ktime_compare_safe(exp_ktime, cur_ktime) > 0));

	return rc;
}

int sde_encoder_helper_wait_event_timeout(int32_t drm_id, int32_t hw_id,
	struct sde_encoder_wait_info *info)
{
	int rc;
	ktime_t exp_ktime = ktime_add_ms(ktime_get(), info->timeout_ms);

	rc = _sde_encoder_wait_timeout(drm_id, hw_id, info->timeout_ms, info);

	/**
	 * handle disabled irq case where timer irq is also delayed.
	 * wait for additional timeout of FAULT_TOLERENCE_WAIT_IN_MS
	 * if it event_timeout expired late detected.
	 */
	if (atomic_read(info->atomic_cnt) && (!rc) &&
	    (ktime_compare_safe(ktime_get(), ktime_add_ms(exp_ktime,
	     FAULT_TOLERENCE_DELTA_IN_MS)) > 0))
		rc = _sde_encoder_wait_timeout(drm_id, hw_id,
			FAULT_TOLERENCE_WAIT_IN_MS, info);

	return rc;
}

void sde_encoder_helper_hw_reset(struct sde_encoder_phys *phys_enc)
{
	struct sde_encoder_virt *sde_enc;
	struct sde_connector *sde_con;
	void *sde_con_disp;
	struct sde_hw_ctl *ctl;
	int rc;

	if (!phys_enc) {
		SDE_ERROR("invalid encoder\n");
		return;
	}
	sde_enc = to_sde_encoder_virt(phys_enc->parent);
	ctl = phys_enc->hw_ctl;

	if (!ctl || !ctl->ops.reset)
		return;

	SDE_DEBUG_ENC(sde_enc, "ctl %d reset\n",  ctl->idx);
	SDE_EVT32(DRMID(phys_enc->parent), ctl->idx);

	if (phys_enc->ops.is_master && phys_enc->ops.is_master(phys_enc) &&
			phys_enc->connector) {
		sde_con = to_sde_connector(phys_enc->connector);
		sde_con_disp = sde_connector_get_display(phys_enc->connector);

		if (sde_con->ops.soft_reset) {
			rc = sde_con->ops.soft_reset(sde_con_disp);
			if (rc) {
				SDE_ERROR_ENC(sde_enc,
						"connector soft reset failure\n");
				SDE_DBG_DUMP("all", "dbg_bus", "vbif_dbg_bus",
								"panic");
			}
		}
	}

	phys_enc->enable_state = SDE_ENC_ENABLED;
}

/**
 * _sde_encoder_kickoff_phys - handle physical encoder kickoff
 *	Iterate through the physical encoders and perform consolidated flush
 *	and/or control start triggering as needed. This is done in the virtual
 *	encoder rather than the individual physical ones in order to handle
 *	use cases that require visibility into multiple physical encoders at
 *	a time.
 * sde_enc: Pointer to virtual encoder structure
 */
static void _sde_encoder_kickoff_phys(struct sde_encoder_virt *sde_enc)
{
	struct sde_hw_ctl *ctl;
	uint32_t i, pending_flush;
	unsigned long lock_flags;

	if (!sde_enc) {
		SDE_ERROR("invalid encoder\n");
		return;
	}

	pending_flush = 0x0;

	/*
	 * Trigger LUT DMA flush, this might need a wait, so we need
	 * to do this outside of the atomic context
	 */
	for (i = 0; i < sde_enc->num_phys_encs; i++) {
		struct sde_encoder_phys *phys = sde_enc->phys_encs[i];
		bool wait_for_dma = false;

		if (!phys || phys->enable_state == SDE_ENC_DISABLED)
			continue;

		ctl = phys->hw_ctl;
		if (!ctl)
			continue;

		if (phys->ops.wait_dma_trigger)
			wait_for_dma = phys->ops.wait_dma_trigger(phys);

		if (phys->hw_ctl->ops.reg_dma_flush)
			phys->hw_ctl->ops.reg_dma_flush(phys->hw_ctl,
					wait_for_dma);
	}

	/* update pending counts and trigger kickoff ctl flush atomically */
	spin_lock_irqsave(&sde_enc->enc_spinlock, lock_flags);

	/* don't perform flush/start operations for slave encoders */
	for (i = 0; i < sde_enc->num_phys_encs; i++) {
		struct sde_encoder_phys *phys = sde_enc->phys_encs[i];
		enum sde_rm_topology_name topology = SDE_RM_TOPOLOGY_NONE;

		if (!phys || phys->enable_state == SDE_ENC_DISABLED)
			continue;

		ctl = phys->hw_ctl;
		if (!ctl)
			continue;

		if (phys->connector)
			topology = sde_connector_get_topology_name(
					phys->connector);

		/*
		 * don't wait on ppsplit slaves or skipped encoders because
		 * they dont receive irqs
		 */
		if (!(topology == SDE_RM_TOPOLOGY_PPSPLIT &&
				phys->split_role == ENC_ROLE_SLAVE) &&
				phys->split_role != ENC_ROLE_SKIP)
			set_bit(i, sde_enc->frame_busy_mask);

		if (!phys->ops.needs_single_flush ||
				!phys->ops.needs_single_flush(phys))
			_sde_encoder_trigger_flush(&sde_enc->base, phys, 0x0);
		else if (ctl->ops.get_pending_flush)
			pending_flush |= ctl->ops.get_pending_flush(ctl);
	}

	/* for split flush, combine pending flush masks and send to master */
	if (pending_flush && sde_enc->cur_master) {
		_sde_encoder_trigger_flush(
				&sde_enc->base,
				sde_enc->cur_master,
				pending_flush);
	}

	_sde_encoder_trigger_start(sde_enc->cur_master);

	spin_unlock_irqrestore(&sde_enc->enc_spinlock, lock_flags);
}

static void _sde_encoder_ppsplit_swap_intf_for_right_only_update(
		struct drm_encoder *drm_enc,
		unsigned long *affected_displays,
		int num_active_phys)
{
	struct sde_encoder_virt *sde_enc;
	struct sde_encoder_phys *master;
	enum sde_rm_topology_name topology;
	bool is_right_only;

	if (!drm_enc || !affected_displays)
		return;

	sde_enc = to_sde_encoder_virt(drm_enc);
	master = sde_enc->cur_master;
	if (!master || !master->connector)
		return;

	topology = sde_connector_get_topology_name(master->connector);
	if (topology != SDE_RM_TOPOLOGY_PPSPLIT)
		return;

	/*
	 * For pingpong split, the slave pingpong won't generate IRQs. For
	 * right-only updates, we can't swap pingpongs, or simply swap the
	 * master/slave assignment, we actually have to swap the interfaces
	 * so that the master physical encoder will use a pingpong/interface
	 * that generates irqs on which to wait.
	 */
	is_right_only = !test_bit(0, affected_displays) &&
			test_bit(1, affected_displays);

	if (is_right_only && !sde_enc->intfs_swapped) {
		/* right-only update swap interfaces */
		swap(sde_enc->phys_encs[0]->intf_idx,
				sde_enc->phys_encs[1]->intf_idx);
		sde_enc->intfs_swapped = true;
	} else if (!is_right_only && sde_enc->intfs_swapped) {
		/* left-only or full update, swap back */
		swap(sde_enc->phys_encs[0]->intf_idx,
				sde_enc->phys_encs[1]->intf_idx);
		sde_enc->intfs_swapped = false;
	}

	SDE_DEBUG_ENC(sde_enc,
			"right_only %d swapped %d phys0->intf%d, phys1->intf%d\n",
			is_right_only, sde_enc->intfs_swapped,
			sde_enc->phys_encs[0]->intf_idx - INTF_0,
			sde_enc->phys_encs[1]->intf_idx - INTF_0);
	SDE_EVT32(DRMID(drm_enc), is_right_only, sde_enc->intfs_swapped,
			sde_enc->phys_encs[0]->intf_idx - INTF_0,
			sde_enc->phys_encs[1]->intf_idx - INTF_0,
			*affected_displays);

	/* ppsplit always uses master since ppslave invalid for irqs*/
	if (num_active_phys == 1)
		*affected_displays = BIT(0);
}

static void _sde_encoder_update_master(struct drm_encoder *drm_enc,
		struct sde_encoder_kickoff_params *params)
{
	struct sde_encoder_virt *sde_enc;
	struct sde_encoder_phys *phys;
	int i, num_active_phys;
	bool master_assigned = false;

	if (!drm_enc || !params)
		return;

	sde_enc = to_sde_encoder_virt(drm_enc);

	if (sde_enc->num_phys_encs <= 1)
		return;

	/* count bits set */
	num_active_phys = hweight_long(params->affected_displays);

	SDE_DEBUG_ENC(sde_enc, "affected_displays 0x%lx num_active_phys %d\n",
			params->affected_displays, num_active_phys);
	SDE_EVT32_VERBOSE(DRMID(drm_enc), params->affected_displays,
			num_active_phys);

	/* for left/right only update, ppsplit master switches interface */
	_sde_encoder_ppsplit_swap_intf_for_right_only_update(drm_enc,
			&params->affected_displays, num_active_phys);

	for (i = 0; i < sde_enc->num_phys_encs; i++) {
		enum sde_enc_split_role prv_role, new_role;
		bool active;

		phys = sde_enc->phys_encs[i];
		if (!phys || !phys->ops.update_split_role || !phys->hw_pp)
			continue;

		active = test_bit(i, &params->affected_displays);
		prv_role = phys->split_role;

		if (active && num_active_phys == 1)
			new_role = ENC_ROLE_SOLO;
		else if (active && !master_assigned)
			new_role = ENC_ROLE_MASTER;
		else if (active)
			new_role = ENC_ROLE_SLAVE;
		else
			new_role = ENC_ROLE_SKIP;

		phys->ops.update_split_role(phys, new_role);
		if (new_role == ENC_ROLE_SOLO || new_role == ENC_ROLE_MASTER) {
			sde_enc->cur_master = phys;
			master_assigned = true;
		}

		SDE_DEBUG_ENC(sde_enc, "pp %d role prv %d new %d active %d\n",
				phys->hw_pp->idx - PINGPONG_0, prv_role,
				phys->split_role, active);
		SDE_EVT32(DRMID(drm_enc), params->affected_displays,
				phys->hw_pp->idx - PINGPONG_0, prv_role,
				phys->split_role, active, num_active_phys);
	}
}

bool sde_encoder_check_mode(struct drm_encoder *drm_enc, u32 mode)
{
	struct sde_encoder_virt *sde_enc;
	struct msm_display_info *disp_info;

	if (!drm_enc) {
		SDE_ERROR("invalid encoder\n");
		return false;
	}

	sde_enc = to_sde_encoder_virt(drm_enc);
	disp_info = &sde_enc->disp_info;

	return (disp_info->capabilities & mode);
}

void sde_encoder_trigger_kickoff_pending(struct drm_encoder *drm_enc)
{
	struct sde_encoder_virt *sde_enc;
	struct sde_encoder_phys *phys;
	unsigned int i;
	struct sde_hw_ctl *ctl;
	struct msm_display_info *disp_info;

	if (!drm_enc) {
		SDE_ERROR("invalid encoder\n");
		return;
	}
	sde_enc = to_sde_encoder_virt(drm_enc);
	disp_info = &sde_enc->disp_info;

	for (i = 0; i < sde_enc->num_phys_encs; i++) {
		phys = sde_enc->phys_encs[i];

		if (phys && phys->hw_ctl) {
			ctl = phys->hw_ctl;
			if (ctl->ops.clear_pending_flush)
				ctl->ops.clear_pending_flush(ctl);

			/* update only for command mode primary ctl */
			if ((phys == sde_enc->cur_master) &&
			   (disp_info->capabilities & MSM_DISPLAY_CAP_CMD_MODE)
			    && ctl->ops.trigger_pending)
				ctl->ops.trigger_pending(ctl);
		}
	}
}

static void _sde_encoder_setup_dither(struct sde_encoder_phys *phys)
{
	void *dither_cfg;
	int ret = 0;
	size_t len = 0;
	enum sde_rm_topology_name topology;

	if (!phys || !phys->connector || !phys->hw_pp ||
			!phys->hw_pp->ops.setup_dither)
		return;
	topology = sde_connector_get_topology_name(phys->connector);
	if ((topology == SDE_RM_TOPOLOGY_PPSPLIT) &&
			(phys->split_role == ENC_ROLE_SLAVE))
		return;

	ret = sde_connector_get_dither_cfg(phys->connector,
				phys->connector->state, &dither_cfg, &len);
	if (!ret)
		phys->hw_pp->ops.setup_dither(phys->hw_pp, dither_cfg, len);
}

static u32 _sde_encoder_calculate_linetime(struct sde_encoder_virt *sde_enc,
		struct drm_display_mode *mode)
{
	u64 pclk_rate;
	u32 pclk_period;
	u32 line_time;

	/*
	 * For linetime calculation, only operate on master encoder.
	 */
	if (!sde_enc->cur_master)
		return 0;

	if (!sde_enc->cur_master->ops.get_line_count) {
		SDE_ERROR("get_line_count function not defined\n");
		return 0;
	}

	pclk_rate = mode->clock; /* pixel clock in kHz */
	if (pclk_rate == 0) {
		SDE_ERROR("pclk is 0, cannot calculate line time\n");
		return 0;
	}

	pclk_period = DIV_ROUND_UP_ULL(1000000000ull, pclk_rate);
	if (pclk_period == 0) {
		SDE_ERROR("pclk period is 0\n");
		return 0;
	}

	/*
	 * Line time calculation based on Pixel clock and HTOTAL.
	 * Final unit is in ns.
	 */
	line_time = (pclk_period * mode->htotal) / 1000;
	if (line_time == 0) {
		SDE_ERROR("line time calculation is 0\n");
		return 0;
	}

	SDE_DEBUG_ENC(sde_enc,
			"clk_rate=%lldkHz, clk_period=%d, linetime=%dns\n",
			pclk_rate, pclk_period, line_time);

	return line_time;
}

static int _sde_encoder_wakeup_time(struct drm_encoder *drm_enc,
		ktime_t *wakeup_time)
{
	struct drm_display_mode *mode;
	struct sde_encoder_virt *sde_enc;
	u32 cur_line;
	u32 line_time;
	u32 vtotal, time_to_vsync;
	ktime_t cur_time;

	sde_enc = to_sde_encoder_virt(drm_enc);

	if (!drm_enc->crtc || !drm_enc->crtc->state) {
		SDE_ERROR("crtc/crtc state object is NULL\n");
		return -EINVAL;
	}
	mode = &drm_enc->crtc->state->adjusted_mode;

	line_time = _sde_encoder_calculate_linetime(sde_enc, mode);
	if (!line_time)
		return -EINVAL;

	cur_line = sde_enc->cur_master->ops.get_line_count(sde_enc->cur_master);

	vtotal = mode->vtotal;
	if (cur_line >= vtotal)
		time_to_vsync = line_time * vtotal;
	else
		time_to_vsync = line_time * (vtotal - cur_line);

	if (time_to_vsync == 0) {
		SDE_ERROR("time to vsync should not be zero, vtotal=%d\n",
				vtotal);
		return -EINVAL;
	}

	cur_time = ktime_get();
	*wakeup_time = ktime_add_ns(cur_time, time_to_vsync);

	SDE_DEBUG_ENC(sde_enc,
			"cur_line=%u vtotal=%u time_to_vsync=%u, cur_time=%lld, wakeup_time=%lld\n",
			cur_line, vtotal, time_to_vsync,
			ktime_to_ms(cur_time),
			ktime_to_ms(*wakeup_time));
	return 0;
}

static void sde_encoder_vsync_event_handler(unsigned long data)
{
	struct drm_encoder *drm_enc = (struct drm_encoder *) data;
	struct sde_encoder_virt *sde_enc;
	struct msm_drm_private *priv;
	struct msm_drm_thread *event_thread;

	if (!drm_enc || !drm_enc->dev || !drm_enc->dev->dev_private ||
			!drm_enc->crtc) {
		SDE_ERROR("invalid parameters\n");
		return;
	}

	sde_enc = to_sde_encoder_virt(drm_enc);
	priv = drm_enc->dev->dev_private;

	if (drm_enc->crtc->index >= ARRAY_SIZE(priv->event_thread)) {
		SDE_ERROR("invalid crtc index\n");
		return;
	}
	event_thread = &priv->event_thread[drm_enc->crtc->index];
	if (!event_thread) {
		SDE_ERROR("event_thread not found for crtc:%d\n",
				drm_enc->crtc->index);
		return;
	}

	kthread_queue_work(&event_thread->worker,
				&sde_enc->vsync_event_work);
}

static void sde_encoder_vsync_event_work_handler(struct kthread_work *work)
{
	struct sde_encoder_virt *sde_enc = container_of(work,
			struct sde_encoder_virt, vsync_event_work);
	bool autorefresh_enabled = false;
	int rc = 0;
	ktime_t wakeup_time;

	if (!sde_enc) {
		SDE_ERROR("invalid sde encoder\n");
		return;
	}

	rc = _sde_encoder_power_enable(sde_enc, true);
	if (rc) {
		SDE_ERROR_ENC(sde_enc, "sde enc power enabled failed:%d\n", rc);
		return;
	}

	if (sde_enc->cur_master &&
		sde_enc->cur_master->ops.is_autorefresh_enabled)
		autorefresh_enabled =
			sde_enc->cur_master->ops.is_autorefresh_enabled(
						sde_enc->cur_master);

	_sde_encoder_power_enable(sde_enc, false);

	/* Update timer if autorefresh is enabled else return */
	if (!autorefresh_enabled)
		return;

	if (_sde_encoder_wakeup_time(&sde_enc->base, &wakeup_time))
		return;

	SDE_EVT32_VERBOSE(ktime_to_ms(wakeup_time));
	mod_timer(&sde_enc->vsync_event_timer,
			nsecs_to_jiffies(ktime_to_ns(wakeup_time)));
}

int sde_encoder_prepare_for_kickoff(struct drm_encoder *drm_enc,
		struct sde_encoder_kickoff_params *params)
{
	struct sde_encoder_virt *sde_enc;
	struct sde_encoder_phys *phys;
	bool needs_hw_reset = false;
	unsigned int i;
	int rc, ret = 0;

	if (!drm_enc || !params) {
		SDE_ERROR("invalid args\n");
		return -EINVAL;
	}
	sde_enc = to_sde_encoder_virt(drm_enc);

	SDE_DEBUG_ENC(sde_enc, "\n");
	SDE_EVT32(DRMID(drm_enc));

	/* prepare for next kickoff, may include waiting on previous kickoff */
	SDE_ATRACE_BEGIN("enc_prepare_for_kickoff");
	for (i = 0; i < sde_enc->num_phys_encs; i++) {
		phys = sde_enc->phys_encs[i];
		if (phys) {
			if (phys->ops.prepare_for_kickoff) {
				rc = phys->ops.prepare_for_kickoff(
						phys, params);
				if (rc)
					ret = rc;
			}
			if (phys->enable_state == SDE_ENC_ERR_NEEDS_HW_RESET)
				needs_hw_reset = true;
			_sde_encoder_setup_dither(phys);
		}
	}
	SDE_ATRACE_END("enc_prepare_for_kickoff");

	sde_encoder_resource_control(drm_enc, SDE_ENC_RC_EVENT_KICKOFF);

	/* if any phys needs reset, reset all phys, in-order */
	if (needs_hw_reset) {
		SDE_EVT32(DRMID(drm_enc), SDE_EVTLOG_FUNC_CASE1);
		for (i = 0; i < sde_enc->num_phys_encs; i++) {
			phys = sde_enc->phys_encs[i];
			if (phys && phys->ops.hw_reset)
				phys->ops.hw_reset(phys);
		}
	}

	_sde_encoder_update_master(drm_enc, params);

	_sde_encoder_update_roi(drm_enc);

	if (sde_enc->cur_master && sde_enc->cur_master->connector) {
		rc = sde_connector_pre_kickoff(sde_enc->cur_master->connector);
		if (rc) {
			SDE_ERROR_ENC(sde_enc, "kickoff conn%d failed rc %d\n",
					sde_enc->cur_master->connector->base.id,
					rc);
			ret = rc;
		}
	}

	if (_sde_encoder_is_dsc_enabled(drm_enc)) {
		rc = _sde_encoder_dsc_setup(sde_enc, params);
		if (rc) {
			SDE_ERROR_ENC(sde_enc, "failed to setup DSC: %d\n", rc);
			ret = rc;
		}
	}

	return ret;
}

/**
 * _sde_encoder_reset_ctl_hw - reset h/w configuration for all ctl's associated
 *	with the specified encoder, and unstage all pipes from it
 * @encoder:	encoder pointer
 * Returns: 0 on success
 */
static int _sde_encoder_reset_ctl_hw(struct drm_encoder *drm_enc)
{
	struct sde_encoder_virt *sde_enc;
	struct sde_encoder_phys *phys;
	unsigned int i;
	int rc = 0;

	if (!drm_enc) {
		SDE_ERROR("invalid encoder\n");
		return -EINVAL;
	}

	sde_enc = to_sde_encoder_virt(drm_enc);

	SDE_ATRACE_BEGIN("encoder_release_lm");
	SDE_DEBUG_ENC(sde_enc, "\n");

	for (i = 0; i < sde_enc->num_phys_encs; i++) {
		phys = sde_enc->phys_encs[i];
		if (!phys)
			continue;

		SDE_EVT32(DRMID(drm_enc), phys->intf_idx - INTF_0);

		rc = sde_encoder_helper_reset_mixers(phys, NULL);
		if (rc)
			SDE_EVT32(DRMID(drm_enc), rc, SDE_EVTLOG_ERROR);
	}

	SDE_ATRACE_END("encoder_release_lm");
	return rc;
}

void sde_encoder_kickoff(struct drm_encoder *drm_enc, bool is_error)
{
	struct sde_encoder_virt *sde_enc;
	struct sde_encoder_phys *phys;
	ktime_t wakeup_time;
	unsigned int i;

	if (!drm_enc) {
		SDE_ERROR("invalid encoder\n");
		return;
	}
	SDE_ATRACE_BEGIN("encoder_kickoff");
	sde_enc = to_sde_encoder_virt(drm_enc);

	SDE_DEBUG_ENC(sde_enc, "\n");

	/* create a 'no pipes' commit to release buffers on errors */
	if (is_error)
		_sde_encoder_reset_ctl_hw(drm_enc);

	/* All phys encs are ready to go, trigger the kickoff */
	_sde_encoder_kickoff_phys(sde_enc);

	/* allow phys encs to handle any post-kickoff business */
	for (i = 0; i < sde_enc->num_phys_encs; i++) {
		phys = sde_enc->phys_encs[i];
		if (phys && phys->ops.handle_post_kickoff)
			phys->ops.handle_post_kickoff(phys);
	}

	if (sde_enc->disp_info.intf_type == DRM_MODE_CONNECTOR_DSI &&
			!_sde_encoder_wakeup_time(drm_enc, &wakeup_time)) {
		SDE_EVT32_VERBOSE(ktime_to_ms(wakeup_time));
		mod_timer(&sde_enc->vsync_event_timer,
				nsecs_to_jiffies(ktime_to_ns(wakeup_time)));
	}

	SDE_ATRACE_END("encoder_kickoff");
}

int sde_encoder_helper_reset_mixers(struct sde_encoder_phys *phys_enc,
		struct drm_framebuffer *fb)
{
	struct drm_encoder *drm_enc;
	struct sde_hw_mixer_cfg mixer;
	struct sde_rm_hw_iter lm_iter;
	bool lm_valid = false;

	if (!phys_enc || !phys_enc->parent) {
		SDE_ERROR("invalid encoder\n");
		return -EINVAL;
	}

	drm_enc = phys_enc->parent;
	memset(&mixer, 0, sizeof(mixer));

	/* reset associated CTL/LMs */
	if (phys_enc->hw_ctl->ops.clear_all_blendstages)
		phys_enc->hw_ctl->ops.clear_all_blendstages(phys_enc->hw_ctl);

	sde_rm_init_hw_iter(&lm_iter, drm_enc->base.id, SDE_HW_BLK_LM);
	while (sde_rm_get_hw(&phys_enc->sde_kms->rm, &lm_iter)) {
		struct sde_hw_mixer *hw_lm = (struct sde_hw_mixer *)lm_iter.hw;

		if (!hw_lm)
			continue;

		/* need to flush LM to remove it */
		if (phys_enc->hw_ctl->ops.get_bitmask_mixer &&
				phys_enc->hw_ctl->ops.update_pending_flush)
			phys_enc->hw_ctl->ops.update_pending_flush(
					phys_enc->hw_ctl,
					phys_enc->hw_ctl->ops.get_bitmask_mixer(
					phys_enc->hw_ctl, hw_lm->idx));

		if (fb) {
			/* assume a single LM if targeting a frame buffer */
			if (lm_valid)
				continue;

			mixer.out_height = fb->height;
			mixer.out_width = fb->width;

			if (hw_lm->ops.setup_mixer_out)
				hw_lm->ops.setup_mixer_out(hw_lm, &mixer);
		}

		lm_valid = true;

		/* only enable border color on LM */
		if (phys_enc->hw_ctl->ops.setup_blendstage)
			phys_enc->hw_ctl->ops.setup_blendstage(
					phys_enc->hw_ctl, hw_lm->idx, NULL);
	}

	if (!lm_valid) {
		SDE_ERROR_ENC(to_sde_encoder_virt(drm_enc), "lm not found\n");
		return -EFAULT;
	}
	return 0;
}

void sde_encoder_prepare_commit(struct drm_encoder *drm_enc)
{
	struct sde_encoder_virt *sde_enc;
	struct sde_encoder_phys *phys;
	int i;

	if (!drm_enc) {
		SDE_ERROR("invalid encoder\n");
		return;
	}
	sde_enc = to_sde_encoder_virt(drm_enc);

	for (i = 0; i < sde_enc->num_phys_encs; i++) {
		phys = sde_enc->phys_encs[i];
		if (phys && phys->ops.prepare_commit)
			phys->ops.prepare_commit(phys);
	}
}

#ifdef CONFIG_DEBUG_FS
static int _sde_encoder_status_show(struct seq_file *s, void *data)
{
	struct sde_encoder_virt *sde_enc;
	int i;

	if (!s || !s->private)
		return -EINVAL;

	sde_enc = s->private;

	mutex_lock(&sde_enc->enc_lock);
	for (i = 0; i < sde_enc->num_phys_encs; i++) {
		struct sde_encoder_phys *phys = sde_enc->phys_encs[i];

		if (!phys)
			continue;

		seq_printf(s, "intf:%d    vsync:%8d     underrun:%8d    ",
				phys->intf_idx - INTF_0,
				atomic_read(&phys->vsync_cnt),
				atomic_read(&phys->underrun_cnt));

		switch (phys->intf_mode) {
		case INTF_MODE_VIDEO:
			seq_puts(s, "mode: video\n");
			break;
		case INTF_MODE_CMD:
			seq_puts(s, "mode: command\n");
			break;
		case INTF_MODE_WB_BLOCK:
			seq_puts(s, "mode: wb block\n");
			break;
		case INTF_MODE_WB_LINE:
			seq_puts(s, "mode: wb line\n");
			break;
		default:
			seq_puts(s, "mode: ???\n");
			break;
		}
	}
	mutex_unlock(&sde_enc->enc_lock);

	return 0;
}

static int _sde_encoder_debugfs_status_open(struct inode *inode,
		struct file *file)
{
	return single_open(file, _sde_encoder_status_show, inode->i_private);
}

static ssize_t _sde_encoder_misr_setup(struct file *file,
		const char __user *user_buf, size_t count, loff_t *ppos)
{
	struct sde_encoder_virt *sde_enc;
	int i = 0, rc;
	char buf[MISR_BUFF_SIZE + 1];
	size_t buff_copy;
	u32 frame_count, enable;

	if (!file || !file->private_data)
		return -EINVAL;

	sde_enc = file->private_data;

	buff_copy = min_t(size_t, count, MISR_BUFF_SIZE);
	if (copy_from_user(buf, user_buf, buff_copy))
		return -EINVAL;

	buf[buff_copy] = 0; /* end of string */

	if (sscanf(buf, "%u %u", &enable, &frame_count) != 2)
		return -EINVAL;

	rc = _sde_encoder_power_enable(sde_enc, true);
	if (rc)
		return rc;

	mutex_lock(&sde_enc->enc_lock);
	sde_enc->misr_enable = enable;
	sde_enc->misr_frame_count = frame_count;
	for (i = 0; i < sde_enc->num_phys_encs; i++) {
		struct sde_encoder_phys *phys = sde_enc->phys_encs[i];

		if (!phys || !phys->ops.setup_misr)
			continue;

		phys->ops.setup_misr(phys, enable, frame_count);
	}
	mutex_unlock(&sde_enc->enc_lock);
	_sde_encoder_power_enable(sde_enc, false);

	return count;
}

static ssize_t _sde_encoder_misr_read(struct file *file,
		char __user *user_buff, size_t count, loff_t *ppos)
{
	struct sde_encoder_virt *sde_enc;
	int i = 0, len = 0;
	char buf[MISR_BUFF_SIZE + 1] = {'\0'};
	int rc;

	if (*ppos)
		return 0;

	if (!file || !file->private_data)
		return -EINVAL;

	sde_enc = file->private_data;

	rc = _sde_encoder_power_enable(sde_enc, true);
	if (rc)
		return rc;

	mutex_lock(&sde_enc->enc_lock);
	if (!sde_enc->misr_enable) {
		len += snprintf(buf + len, MISR_BUFF_SIZE - len,
			"disabled\n");
		goto buff_check;
	} else if (sde_enc->disp_info.capabilities &
						~MSM_DISPLAY_CAP_VID_MODE) {
		len += snprintf(buf + len, MISR_BUFF_SIZE - len,
			"unsupported\n");
		goto buff_check;
	}

	for (i = 0; i < sde_enc->num_phys_encs; i++) {
		struct sde_encoder_phys *phys = sde_enc->phys_encs[i];
		if (!phys || !phys->ops.collect_misr)
			continue;

		len += snprintf(buf + len, MISR_BUFF_SIZE - len,
			"Intf idx:%d\n", phys->intf_idx - INTF_0);
		len += snprintf(buf + len, MISR_BUFF_SIZE - len, "0x%x\n",
					phys->ops.collect_misr(phys));
	}

buff_check:
	if (count <= len) {
		len = 0;
		goto end;
	}

	if (copy_to_user(user_buff, buf, len)) {
		len = -EFAULT;
		goto end;
	}

	*ppos += len;   /* increase offset */

end:
	mutex_unlock(&sde_enc->enc_lock);
	_sde_encoder_power_enable(sde_enc, false);
	return len;
}

static int _sde_encoder_init_debugfs(struct drm_encoder *drm_enc)
{
	struct sde_encoder_virt *sde_enc;
	struct msm_drm_private *priv;
	struct sde_kms *sde_kms;
	int i;

	static const struct file_operations debugfs_status_fops = {
		.open =		_sde_encoder_debugfs_status_open,
		.read =		seq_read,
		.llseek =	seq_lseek,
		.release =	single_release,
	};

	static const struct file_operations debugfs_misr_fops = {
		.open = simple_open,
		.read = _sde_encoder_misr_read,
		.write = _sde_encoder_misr_setup,
	};

	char name[SDE_NAME_SIZE];

	if (!drm_enc || !drm_enc->dev || !drm_enc->dev->dev_private) {
		SDE_ERROR("invalid encoder or kms\n");
		return -EINVAL;
	}

	sde_enc = to_sde_encoder_virt(drm_enc);
	priv = drm_enc->dev->dev_private;
	sde_kms = to_sde_kms(priv->kms);

	snprintf(name, SDE_NAME_SIZE, "encoder%u", drm_enc->base.id);

	/* create overall sub-directory for the encoder */
	sde_enc->debugfs_root = debugfs_create_dir(name,
			drm_enc->dev->primary->debugfs_root);
	if (!sde_enc->debugfs_root)
		return -ENOMEM;

	/* don't error check these */
	debugfs_create_file("status", 0600,
		sde_enc->debugfs_root, sde_enc, &debugfs_status_fops);

	debugfs_create_file("misr_data", 0600,
		sde_enc->debugfs_root, sde_enc, &debugfs_misr_fops);

	for (i = 0; i < sde_enc->num_phys_encs; i++)
		if (sde_enc->phys_encs[i] &&
				sde_enc->phys_encs[i]->ops.late_register)
			sde_enc->phys_encs[i]->ops.late_register(
					sde_enc->phys_encs[i],
					sde_enc->debugfs_root);

	return 0;
}

static void _sde_encoder_destroy_debugfs(struct drm_encoder *drm_enc)
{
	struct sde_encoder_virt *sde_enc;

	if (!drm_enc)
		return;

	sde_enc = to_sde_encoder_virt(drm_enc);
	debugfs_remove_recursive(sde_enc->debugfs_root);
}
#else
static int _sde_encoder_init_debugfs(struct drm_encoder *drm_enc)
{
	return 0;
}

static void _sde_encoder_destroy_debugfs(struct drm_encoder *drm_enc)
{
}
#endif

static int sde_encoder_late_register(struct drm_encoder *encoder)
{
	return _sde_encoder_init_debugfs(encoder);
}

static void sde_encoder_early_unregister(struct drm_encoder *encoder)
{
	_sde_encoder_destroy_debugfs(encoder);
}

static int sde_encoder_virt_add_phys_encs(
		u32 display_caps,
		struct sde_encoder_virt *sde_enc,
		struct sde_enc_phys_init_params *params)
{
	struct sde_encoder_phys *enc = NULL;

	SDE_DEBUG_ENC(sde_enc, "\n");

	/*
	 * We may create up to NUM_PHYS_ENCODER_TYPES physical encoder types
	 * in this function, check up-front.
	 */
	if (sde_enc->num_phys_encs + NUM_PHYS_ENCODER_TYPES >=
			ARRAY_SIZE(sde_enc->phys_encs)) {
		SDE_ERROR_ENC(sde_enc, "too many physical encoders %d\n",
			  sde_enc->num_phys_encs);
		return -EINVAL;
	}

	if (display_caps & MSM_DISPLAY_CAP_VID_MODE) {
		enc = sde_encoder_phys_vid_init(params);

		if (IS_ERR_OR_NULL(enc)) {
			SDE_ERROR_ENC(sde_enc, "failed to init vid enc: %ld\n",
				PTR_ERR(enc));
			return enc == 0 ? -EINVAL : PTR_ERR(enc);
		}

		sde_enc->phys_encs[sde_enc->num_phys_encs] = enc;
		++sde_enc->num_phys_encs;
	}

	if (display_caps & MSM_DISPLAY_CAP_CMD_MODE) {
		enc = sde_encoder_phys_cmd_init(params);

		if (IS_ERR_OR_NULL(enc)) {
			SDE_ERROR_ENC(sde_enc, "failed to init cmd enc: %ld\n",
				PTR_ERR(enc));
			return enc == 0 ? -EINVAL : PTR_ERR(enc);
		}

		sde_enc->phys_encs[sde_enc->num_phys_encs] = enc;
		++sde_enc->num_phys_encs;
	}

	return 0;
}

static int sde_encoder_virt_add_phys_enc_wb(struct sde_encoder_virt *sde_enc,
		struct sde_enc_phys_init_params *params)
{
	struct sde_encoder_phys *enc = NULL;

	if (!sde_enc) {
		SDE_ERROR("invalid encoder\n");
		return -EINVAL;
	}

	SDE_DEBUG_ENC(sde_enc, "\n");

	if (sde_enc->num_phys_encs + 1 >= ARRAY_SIZE(sde_enc->phys_encs)) {
		SDE_ERROR_ENC(sde_enc, "too many physical encoders %d\n",
			  sde_enc->num_phys_encs);
		return -EINVAL;
	}

	enc = sde_encoder_phys_wb_init(params);

	if (IS_ERR_OR_NULL(enc)) {
		SDE_ERROR_ENC(sde_enc, "failed to init wb enc: %ld\n",
			PTR_ERR(enc));
		return enc == 0 ? -EINVAL : PTR_ERR(enc);
	}

	sde_enc->phys_encs[sde_enc->num_phys_encs] = enc;
	++sde_enc->num_phys_encs;

	return 0;
}

static int sde_encoder_setup_display(struct sde_encoder_virt *sde_enc,
				 struct sde_kms *sde_kms,
				 struct msm_display_info *disp_info,
				 int *drm_enc_mode)
{
	int ret = 0;
	int i = 0;
	enum sde_intf_type intf_type;
	struct sde_encoder_virt_ops parent_ops = {
		sde_encoder_vblank_callback,
		sde_encoder_underrun_callback,
		sde_encoder_frame_done_callback,
	};
	struct sde_enc_phys_init_params phys_params;

	if (!sde_enc || !sde_kms) {
		SDE_ERROR("invalid arg(s), enc %d kms %d\n",
				sde_enc != 0, sde_kms != 0);
		return -EINVAL;
	}

	memset(&phys_params, 0, sizeof(phys_params));
	phys_params.sde_kms = sde_kms;
	phys_params.parent = &sde_enc->base;
	phys_params.parent_ops = parent_ops;
	phys_params.enc_spinlock = &sde_enc->enc_spinlock;

	SDE_DEBUG("\n");

	if (disp_info->intf_type == DRM_MODE_CONNECTOR_DSI) {
		*drm_enc_mode = DRM_MODE_ENCODER_DSI;
		intf_type = INTF_DSI;
	} else if (disp_info->intf_type == DRM_MODE_CONNECTOR_HDMIA) {
		*drm_enc_mode = DRM_MODE_ENCODER_TMDS;
		intf_type = INTF_HDMI;
	} else if (disp_info->intf_type == DRM_MODE_CONNECTOR_DisplayPort) {
		*drm_enc_mode = DRM_MODE_ENCODER_TMDS;
		intf_type = INTF_DP;
	} else if (disp_info->intf_type == DRM_MODE_CONNECTOR_VIRTUAL) {
		*drm_enc_mode = DRM_MODE_ENCODER_VIRTUAL;
		intf_type = INTF_WB;
	} else {
		SDE_ERROR_ENC(sde_enc, "unsupported display interface type\n");
		return -EINVAL;
	}

	WARN_ON(disp_info->num_of_h_tiles < 1);

	sde_enc->display_num_of_h_tiles = disp_info->num_of_h_tiles;

	SDE_DEBUG("dsi_info->num_of_h_tiles %d\n", disp_info->num_of_h_tiles);

	if ((disp_info->capabilities & MSM_DISPLAY_CAP_CMD_MODE) ||
	    (disp_info->capabilities & MSM_DISPLAY_CAP_VID_MODE))
		sde_enc->idle_pc_supported = sde_kms->catalog->has_idle_pc;

	mutex_lock(&sde_enc->enc_lock);
	for (i = 0; i < disp_info->num_of_h_tiles && !ret; i++) {
		/*
		 * Left-most tile is at index 0, content is controller id
		 * h_tile_instance_ids[2] = {0, 1}; DSI0 = left, DSI1 = right
		 * h_tile_instance_ids[2] = {1, 0}; DSI1 = left, DSI0 = right
		 */
		u32 controller_id = disp_info->h_tile_instance[i];

		if (disp_info->num_of_h_tiles > 1) {
			if (i == 0)
				phys_params.split_role = ENC_ROLE_MASTER;
			else
				phys_params.split_role = ENC_ROLE_SLAVE;
		} else {
			phys_params.split_role = ENC_ROLE_SOLO;
		}

		SDE_DEBUG("h_tile_instance %d = %d, split_role %d\n",
				i, controller_id, phys_params.split_role);

		if (intf_type == INTF_WB) {
			phys_params.intf_idx = INTF_MAX;
			phys_params.wb_idx = sde_encoder_get_wb(
					sde_kms->catalog,
					intf_type, controller_id);
			if (phys_params.wb_idx == WB_MAX) {
				SDE_ERROR_ENC(sde_enc,
					"could not get wb: type %d, id %d\n",
					intf_type, controller_id);
				ret = -EINVAL;
			}
		} else {
			phys_params.wb_idx = WB_MAX;
			phys_params.intf_idx = sde_encoder_get_intf(
					sde_kms->catalog, intf_type,
					controller_id);
			if (phys_params.intf_idx == INTF_MAX) {
				SDE_ERROR_ENC(sde_enc,
					"could not get wb: type %d, id %d\n",
					intf_type, controller_id);
				ret = -EINVAL;
			}
		}

		if (!ret) {
			if (intf_type == INTF_WB)
				ret = sde_encoder_virt_add_phys_enc_wb(sde_enc,
						&phys_params);
			else
				ret = sde_encoder_virt_add_phys_encs(
						disp_info->capabilities,
						sde_enc,
						&phys_params);
			if (ret)
				SDE_ERROR_ENC(sde_enc,
						"failed to add phys encs\n");
		}
	}

	for (i = 0; i < sde_enc->num_phys_encs; i++) {
		struct sde_encoder_phys *phys = sde_enc->phys_encs[i];

		if (phys) {
			atomic_set(&phys->vsync_cnt, 0);
			atomic_set(&phys->underrun_cnt, 0);
		}
	}
	mutex_unlock(&sde_enc->enc_lock);

	return ret;
}

static const struct drm_encoder_helper_funcs sde_encoder_helper_funcs = {
	.mode_set = sde_encoder_virt_mode_set,
	.disable = sde_encoder_virt_disable,
	.enable = sde_encoder_virt_enable,
	.atomic_check = sde_encoder_virt_atomic_check,
};

static const struct drm_encoder_funcs sde_encoder_funcs = {
		.destroy = sde_encoder_destroy,
		.late_register = sde_encoder_late_register,
		.early_unregister = sde_encoder_early_unregister,
};

struct drm_encoder *sde_encoder_init(
		struct drm_device *dev,
		struct msm_display_info *disp_info)
{
	struct msm_drm_private *priv = dev->dev_private;
	struct sde_kms *sde_kms = to_sde_kms(priv->kms);
	struct drm_encoder *drm_enc = NULL;
	struct sde_encoder_virt *sde_enc = NULL;
	int drm_enc_mode = DRM_MODE_ENCODER_NONE;
	char name[SDE_NAME_SIZE];
	int ret = 0;

	sde_enc = kzalloc(sizeof(*sde_enc), GFP_KERNEL);
	if (!sde_enc) {
		ret = -ENOMEM;
		goto fail;
	}

	mutex_init(&sde_enc->enc_lock);
	ret = sde_encoder_setup_display(sde_enc, sde_kms, disp_info,
			&drm_enc_mode);
	if (ret)
		goto fail;

	sde_enc->cur_master = NULL;
	spin_lock_init(&sde_enc->enc_spinlock);
	drm_enc = &sde_enc->base;
	drm_encoder_init(dev, drm_enc, &sde_encoder_funcs, drm_enc_mode, NULL);
	drm_encoder_helper_add(drm_enc, &sde_encoder_helper_funcs);

	if ((disp_info->intf_type == DRM_MODE_CONNECTOR_DSI) &&
			disp_info->is_primary)
		setup_timer(&sde_enc->vsync_event_timer,
				sde_encoder_vsync_event_handler,
				(unsigned long)sde_enc);

	snprintf(name, SDE_NAME_SIZE, "rsc_enc%u", drm_enc->base.id);
	sde_enc->rsc_client = sde_rsc_client_create(SDE_RSC_INDEX, name,
					disp_info->is_primary);
	if (IS_ERR_OR_NULL(sde_enc->rsc_client)) {
		SDE_DEBUG("sde rsc client create failed :%ld\n",
						PTR_ERR(sde_enc->rsc_client));
		sde_enc->rsc_client = NULL;
	}

	mutex_init(&sde_enc->rc_lock);
	kthread_init_delayed_work(&sde_enc->delayed_off_work,
			sde_encoder_off_work);
	sde_enc->vblank_enabled = false;

	kthread_init_work(&sde_enc->vsync_event_work,
			sde_encoder_vsync_event_work_handler);

	memcpy(&sde_enc->disp_info, disp_info, sizeof(*disp_info));

	SDE_DEBUG_ENC(sde_enc, "created\n");

	return drm_enc;

fail:
	SDE_ERROR("failed to create encoder\n");
	if (drm_enc)
		sde_encoder_destroy(drm_enc);

	return ERR_PTR(ret);
}

int sde_encoder_wait_for_event(struct drm_encoder *drm_enc,
	enum msm_event_wait event)
{
	int (*fn_wait)(struct sde_encoder_phys *phys_enc) = NULL;
	struct sde_encoder_virt *sde_enc = NULL;
	int i, ret = 0;

	if (!drm_enc) {
		SDE_ERROR("invalid encoder\n");
		return -EINVAL;
	}
	sde_enc = to_sde_encoder_virt(drm_enc);
	SDE_DEBUG_ENC(sde_enc, "\n");

	for (i = 0; i < sde_enc->num_phys_encs; i++) {
		struct sde_encoder_phys *phys = sde_enc->phys_encs[i];

		switch (event) {
		case MSM_ENC_COMMIT_DONE:
			fn_wait = phys->ops.wait_for_commit_done;
			break;
		case MSM_ENC_TX_COMPLETE:
			fn_wait = phys->ops.wait_for_tx_complete;
			break;
		case MSM_ENC_VBLANK:
			fn_wait = phys->ops.wait_for_vblank;
			break;
		case MSM_ENC_ACTIVE_REGION:
			fn_wait = phys->ops.wait_for_active;
			break;
		default:
			SDE_ERROR_ENC(sde_enc, "unknown wait event %d\n",
					event);
			return -EINVAL;
		};

		if (phys && fn_wait) {
			SDE_ATRACE_BEGIN("wait_for_completion_event");
			ret = fn_wait(phys);
			SDE_ATRACE_END("wait_for_completion_event");
			if (ret)
				return ret;
		}
	}

	return ret;
}

enum sde_intf_mode sde_encoder_get_intf_mode(struct drm_encoder *encoder)
{
	struct sde_encoder_virt *sde_enc = NULL;
	int i;

	if (!encoder) {
		SDE_ERROR("invalid encoder\n");
		return INTF_MODE_NONE;
	}
	sde_enc = to_sde_encoder_virt(encoder);

	if (sde_enc->cur_master)
		return sde_enc->cur_master->intf_mode;

	for (i = 0; i < sde_enc->num_phys_encs; i++) {
		struct sde_encoder_phys *phys = sde_enc->phys_encs[i];

		if (phys)
			return phys->intf_mode;
	}

	return INTF_MODE_NONE;
}

/**
 * sde_encoder_update_caps_for_cont_splash - update encoder settings during
 *	device bootup when cont_splash is enabled
 * @drm_enc:    Pointer to drm encoder structure
 * @Return:	true if successful in updating the encoder structure
 */
int sde_encoder_update_caps_for_cont_splash(struct drm_encoder *encoder)
{
	struct sde_encoder_virt *sde_enc;
	struct msm_drm_private *priv;
	struct sde_kms *sde_kms;
	struct drm_connector *conn = NULL;
	struct sde_connector *sde_conn = NULL;
	struct sde_connector_state *sde_conn_state = NULL;
	struct drm_display_mode *drm_mode = NULL;
	struct sde_rm_hw_iter dsc_iter, pp_iter, ctl_iter;
	int ret = 0, i;

	if (!encoder) {
		SDE_ERROR("invalid drm enc\n");
		return -EINVAL;
	}

	if (!encoder->dev || !encoder->dev->dev_private) {
		SDE_ERROR("drm device invalid\n");
		return -EINVAL;
	}

	priv = encoder->dev->dev_private;
	if (!priv->kms) {
		SDE_ERROR("invalid kms\n");
		return -EINVAL;
	}

	sde_kms = to_sde_kms(priv->kms);
	sde_enc = to_sde_encoder_virt(encoder);
	if (!priv->num_connectors) {
		SDE_ERROR_ENC(sde_enc, "No connectors registered\n");
		return -EINVAL;
	}
	SDE_DEBUG_ENC(sde_enc,
			"num of connectors: %d\n", priv->num_connectors);

	for (i = 0; i < priv->num_connectors; i++) {
		SDE_DEBUG_ENC(sde_enc, "connector id: %d\n",
				priv->connectors[i]->base.id);
		sde_conn = to_sde_connector(priv->connectors[i]);
		if (!sde_conn->encoder) {
			SDE_DEBUG_ENC(sde_enc,
				"encoder not attached to connector\n");
			continue;
		}
		if (sde_conn->encoder->base.id
				== encoder->base.id) {
			conn = (priv->connectors[i]);
			break;
		}
	}

	if (!conn || !conn->state) {
		SDE_ERROR_ENC(sde_enc, "connector not found\n");
		return -EINVAL;
	}

	sde_conn_state = to_sde_connector_state(conn->state);

	if (!sde_conn->ops.get_mode_info) {
		SDE_ERROR_ENC(sde_enc, "conn: get_mode_info ops not found\n");
		return -EINVAL;
	}

	ret = sde_conn->ops.get_mode_info(&encoder->crtc->state->adjusted_mode,
				&sde_conn_state->mode_info,
				sde_kms->catalog->max_mixer_width,
				sde_conn->display);
	if (ret) {
		SDE_ERROR_ENC(sde_enc,
			"conn: ->get_mode_info failed. ret=%d\n", ret);
		return ret;
	}

	ret = sde_rm_reserve(&sde_kms->rm, encoder, encoder->crtc->state,
			conn->state, false);
	if (ret) {
		SDE_ERROR_ENC(sde_enc,
			"failed to reserve hw resources, %d\n", ret);
		return ret;
	}

	if (conn->encoder) {
		conn->state->best_encoder = conn->encoder;
		SDE_DEBUG_ENC(sde_enc,
			"configured cstate->best_encoder to ID = %d\n",
			conn->state->best_encoder->base.id);
	} else {
		SDE_ERROR_ENC(sde_enc, "No encoder mapped to connector=%d\n",
				conn->base.id);
	}

	SDE_DEBUG_ENC(sde_enc, "connector topology = %llu\n",
			sde_connector_get_topology_name(conn));
	drm_mode = &encoder->crtc->state->adjusted_mode;
	SDE_DEBUG_ENC(sde_enc, "hdisplay = %d, vdisplay = %d\n",
			drm_mode->hdisplay, drm_mode->vdisplay);
	drm_set_preferred_mode(conn, drm_mode->hdisplay, drm_mode->vdisplay);

	if (encoder->bridge) {
		SDE_DEBUG_ENC(sde_enc, "Bridge mapped to encoder\n");
		/*
		 * For cont-splash use case, we update the mode
		 * configurations manually. This will skip the
		 * usually mode set call when actual frame is
		 * pushed from framework. The bridge needs to
		 * be updated with the current drm mode by
		 * calling the bridge mode set ops.
		 */
		if (encoder->bridge->funcs) {
			SDE_DEBUG_ENC(sde_enc, "calling mode_set\n");
			encoder->bridge->funcs->mode_set(encoder->bridge,
						drm_mode, drm_mode);
		}
	} else {
		SDE_ERROR_ENC(sde_enc, "No bridge attached to encoder\n");
	}

	sde_rm_init_hw_iter(&pp_iter, encoder->base.id, SDE_HW_BLK_PINGPONG);
	for (i = 0; i < MAX_CHANNELS_PER_ENC; i++) {
		sde_enc->hw_pp[i] = NULL;
		if (!sde_rm_get_hw(&sde_kms->rm, &pp_iter))
			break;
		sde_enc->hw_pp[i] = (struct sde_hw_pingpong *) pp_iter.hw;
	}

	sde_rm_init_hw_iter(&dsc_iter, encoder->base.id, SDE_HW_BLK_DSC);
	for (i = 0; i < MAX_CHANNELS_PER_ENC; i++) {
		sde_enc->hw_dsc[i] = NULL;
		if (!sde_rm_get_hw(&sde_kms->rm, &dsc_iter))
			break;
		sde_enc->hw_dsc[i] = (struct sde_hw_dsc *) dsc_iter.hw;
	}

	sde_rm_init_hw_iter(&ctl_iter, encoder->base.id, SDE_HW_BLK_CTL);
	for (i = 0; i < sde_enc->num_phys_encs; i++) {
		struct sde_encoder_phys *phys = sde_enc->phys_encs[i];

		phys->hw_ctl = NULL;
		if (!sde_rm_get_hw(&sde_kms->rm, &ctl_iter))
			break;
		phys->hw_ctl = (struct sde_hw_ctl *) ctl_iter.hw;
	}

	for (i = 0; i < sde_enc->num_phys_encs; i++) {
		struct sde_encoder_phys *phys = sde_enc->phys_encs[i];

		if (!phys) {
			SDE_ERROR_ENC(sde_enc,
				"phys encoders not initialized\n");
			return -EINVAL;
		}

		phys->hw_pp = sde_enc->hw_pp[i];
		if (phys->ops.cont_splash_mode_set)
			phys->ops.cont_splash_mode_set(phys, drm_mode);

		if (phys->ops.is_master && phys->ops.is_master(phys)) {
			phys->connector = conn;
			sde_enc->cur_master = phys;
		}
	}

	return ret;
}<|MERGE_RESOLUTION|>--- conflicted
+++ resolved
@@ -273,7 +273,6 @@
 
 static int _sde_encoder_get_mode_info(struct drm_encoder *drm_enc,
 		struct msm_mode_info *mode_info)
-<<<<<<< HEAD
 {
 	struct drm_connector_state *conn_state;
 
@@ -288,42 +287,6 @@
 			drm_enc->base.id);
 		return -EINVAL;
 	}
-
-	return sde_connector_get_mode_info(conn_state, mode_info);
-}
-
-static bool _sde_encoder_is_dsc_enabled(struct drm_encoder *drm_enc)
-{
-	struct msm_compression_info *comp_info;
-	struct msm_mode_info mode_info;
-	int rc = 0;
-=======
-{
-	struct drm_connector_state *conn_state;
->>>>>>> 6bf4cf1b
-
-	if (!drm_enc || !mode_info) {
-		SDE_ERROR("invalid arguments\n");
-		return -EINVAL;
-	}
-
-<<<<<<< HEAD
-	rc = _sde_encoder_get_mode_info(drm_enc, &mode_info);
-	if (rc) {
-		SDE_ERROR("failed to get mode info, enc: %d\n",
-			drm_enc->base.id);
-		return false;
-	}
-
-	comp_info = &mode_info.comp_info;
-=======
-	conn_state = _sde_encoder_get_conn_state(drm_enc);
-	if (!conn_state) {
-		SDE_ERROR("invalid connector state for the encoder: %d\n",
-			drm_enc->base.id);
-		return -EINVAL;
-	}
->>>>>>> 6bf4cf1b
 
 	return sde_connector_get_mode_info(conn_state, mode_info);
 }
@@ -783,10 +746,7 @@
 	struct drm_display_mode *adj_mode;
 	struct sde_connector *sde_conn = NULL;
 	struct sde_connector_state *sde_conn_state = NULL;
-<<<<<<< HEAD
-=======
 	struct sde_crtc_state *sde_crtc_state = NULL;
->>>>>>> 6bf4cf1b
 	int i = 0;
 	int ret = 0;
 
@@ -805,13 +765,9 @@
 	adj_mode = &crtc_state->adjusted_mode;
 	sde_conn = to_sde_connector(conn_state->connector);
 	sde_conn_state = to_sde_connector_state(conn_state);
-<<<<<<< HEAD
-	SDE_EVT32(DRMID(drm_enc));
-=======
 	sde_crtc_state = to_sde_crtc_state(crtc_state);
 
 	SDE_EVT32(DRMID(drm_enc), drm_atomic_crtc_needs_modeset(crtc_state));
->>>>>>> 6bf4cf1b
 
 	/*
 	 * display drivers may populate private fields of the drm display mode
@@ -2304,10 +2260,7 @@
 	struct msm_compression_info *comp_info = NULL;
 	struct drm_display_mode *cur_mode = NULL;
 	struct msm_mode_info mode_info;
-<<<<<<< HEAD
-=======
 	struct drm_connector *drm_conn = NULL;
->>>>>>> 6bf4cf1b
 
 	if (!drm_enc) {
 		SDE_ERROR("invalid encoder\n");
