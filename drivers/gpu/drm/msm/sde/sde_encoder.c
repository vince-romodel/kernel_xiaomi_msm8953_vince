--- conflicted
+++ resolved
@@ -1949,20 +1949,6 @@
 	struct sde_encoder_virt *sde_enc = to_sde_encoder_virt(drm_enc);
 	unsigned int i;
 
-<<<<<<< HEAD
-	if (!sde_enc->frame_busy_mask[0]) {
-		/* suppress frame_done without waiter, likely autorefresh */
-		SDE_EVT32(DRMID(drm_enc), event, ready_phys->intf_idx);
-		return;
-	}
-
-	/* One of the physical encoders has become idle */
-	for (i = 0; i < sde_enc->num_phys_encs; i++)
-		if (sde_enc->phys_encs[i] == ready_phys) {
-			clear_bit(i, sde_enc->frame_busy_mask);
-			SDE_EVT32_VERBOSE(DRMID(drm_enc), i,
-					sde_enc->frame_busy_mask[0]);
-=======
 	if (event & (SDE_ENCODER_FRAME_EVENT_DONE
 			| SDE_ENCODER_FRAME_EVENT_ERROR
 			| SDE_ENCODER_FRAME_EVENT_PANEL_DEAD)) {
@@ -1974,7 +1960,6 @@
 			 */
 			SDE_EVT32(DRMID(drm_enc), event, ready_phys->intf_idx);
 			return;
->>>>>>> 70be28c9
 		}
 
 		/* One of the physical encoders has become idle */
@@ -1990,8 +1975,6 @@
 			atomic_set(&sde_enc->frame_done_timeout, 0);
 			del_timer(&sde_enc->frame_done_timer);
 
-<<<<<<< HEAD
-=======
 			sde_encoder_resource_control(drm_enc,
 					SDE_ENC_RC_EVENT_FRAME_DONE);
 
@@ -2001,7 +1984,6 @@
 					event);
 		}
 	} else {
->>>>>>> 70be28c9
 		if (sde_enc->crtc_frame_event_cb)
 			sde_enc->crtc_frame_event_cb(
 				sde_enc->crtc_frame_event_cb_data, event);
