/* System trusted keyring for trusted public keys
 *
 * Copyright (C) 2012 Red Hat, Inc. All Rights Reserved.
 * Written by David Howells (dhowells@redhat.com)
 *
 * This program is free software; you can redistribute it and/or
 * modify it under the terms of the GNU General Public Licence
 * as published by the Free Software Foundation; either version
 * 2 of the Licence, or (at your option) any later version.
 */

#include <linux/export.h>
#include <linux/kernel.h>
#include <linux/sched.h>
#include <linux/cred.h>
#include <linux/err.h>
#include <linux/verification.h>
#include <keys/asymmetric-type.h>
#include <keys/system_keyring.h>
#include <crypto/pkcs7.h>

static struct key *builtin_trusted_keys;
#ifdef CONFIG_SECONDARY_TRUSTED_KEYRING
static struct key *secondary_trusted_keys;
#endif

extern __initconst const u8 system_certificate_list[];
extern __initconst const unsigned long system_certificate_list_size;

/**
 * restrict_link_to_builtin_trusted - Restrict keyring addition by built in CA
 *
 * Restrict the addition of keys into a keyring based on the key-to-be-added
 * being vouched for by a key in the built in system keyring.
 */
int restrict_link_by_builtin_trusted(struct key *keyring,
				     const struct key_type *type,
				     const union key_payload *payload)
{
	return restrict_link_by_signature(builtin_trusted_keys, type, payload);
}

#ifdef CONFIG_SECONDARY_TRUSTED_KEYRING
/**
 * restrict_link_by_builtin_and_secondary_trusted - Restrict keyring
 *   addition by both builtin and secondary keyrings
 *
 * Restrict the addition of keys into a keyring based on the key-to-be-added
 * being vouched for by a key in either the built-in or the secondary system
 * keyrings.
 */
int restrict_link_by_builtin_and_secondary_trusted(
	struct key *keyring,
	const struct key_type *type,
	const union key_payload *payload)
{
	/* If we have a secondary trusted keyring, then that contains a link
	 * through to the builtin keyring and the search will follow that link.
	 */
	if (type == &key_type_keyring &&
	    keyring == secondary_trusted_keys &&
	    payload == &builtin_trusted_keys->payload)
		/* Allow the builtin keyring to be added to the secondary */
		return 0;

	return restrict_link_by_signature(secondary_trusted_keys, type, payload);
}
#endif

/*
 * Create the trusted keyrings
 */
static __init int system_trusted_keyring_init(void)
{
	pr_notice("Initialise system trusted keyrings\n");

	builtin_trusted_keys =
		keyring_alloc(".builtin_trusted_keys",
			      KUIDT_INIT(0), KGIDT_INIT(0), current_cred(),
			      ((KEY_POS_ALL & ~KEY_POS_SETATTR) |
			      KEY_USR_VIEW | KEY_USR_READ | KEY_USR_SEARCH),
			      KEY_ALLOC_NOT_IN_QUOTA,
			      NULL, NULL);
	if (IS_ERR(builtin_trusted_keys))
		panic("Can't allocate builtin trusted keyring\n");

#ifdef CONFIG_SECONDARY_TRUSTED_KEYRING
	secondary_trusted_keys =
		keyring_alloc(".secondary_trusted_keys",
			      KUIDT_INIT(0), KGIDT_INIT(0), current_cred(),
			      ((KEY_POS_ALL & ~KEY_POS_SETATTR) |
			       KEY_USR_VIEW | KEY_USR_READ | KEY_USR_SEARCH |
			       KEY_USR_WRITE),
			      KEY_ALLOC_NOT_IN_QUOTA,
			      restrict_link_by_builtin_and_secondary_trusted,
			      NULL);
	if (IS_ERR(secondary_trusted_keys))
		panic("Can't allocate secondary trusted keyring\n");

	if (key_link(secondary_trusted_keys, builtin_trusted_keys) < 0)
		panic("Can't link trusted keyrings\n");
#endif

	return 0;
}

/*
 * Must be initialised before we try and load the keys into the keyring.
 */
device_initcall(system_trusted_keyring_init);

/*
 * Load the compiled-in list of X.509 certificates.
 */
static __init int load_system_certificate_list(void)
{
	key_ref_t key;
	const u8 *p, *end;
	size_t plen;

	pr_notice("Loading compiled-in X.509 certificates\n");

	p = system_certificate_list;
	end = p + system_certificate_list_size;
	while (p < end) {
		/* Each cert begins with an ASN.1 SEQUENCE tag and must be more
		 * than 256 bytes in size.
		 */
		if (end - p < 4)
			goto dodgy_cert;
		if (p[0] != 0x30 &&
		    p[1] != 0x82)
			goto dodgy_cert;
		plen = (p[2] << 8) | p[3];
		plen += 4;
		if (plen > end - p)
			goto dodgy_cert;

		key = key_create_or_update(make_key_ref(builtin_trusted_keys, 1),
					   "asymmetric",
					   NULL,
					   p,
					   plen,
					   ((KEY_POS_ALL & ~KEY_POS_SETATTR) |
					   KEY_USR_VIEW | KEY_USR_READ),
					   KEY_ALLOC_NOT_IN_QUOTA |
					   KEY_ALLOC_BUILT_IN |
					   KEY_ALLOC_BYPASS_RESTRICTION);
		if (IS_ERR(key)) {
			pr_err("Problem loading in-kernel X.509 certificate (%ld)\n",
			       PTR_ERR(key));
		} else {
			pr_notice("Loaded X.509 cert '%s'\n",
				  key_ref_to_ptr(key)->description);
			key_ref_put(key);
		}
		p += plen;
	}

	return 0;

dodgy_cert:
	pr_err("Problem parsing in-kernel X.509 certificate list\n");
	return 0;
}
late_initcall(load_system_certificate_list);

#ifdef CONFIG_SYSTEM_DATA_VERIFICATION

/**
 * verify_pkcs7_signature - Verify a PKCS#7-based signature on system data.
 * @data: The data to be verified (NULL if expecting internal data).
 * @len: Size of @data.
 * @raw_pkcs7: The PKCS#7 message that is the signature.
 * @pkcs7_len: The size of @raw_pkcs7.
 * @trusted_keys: Trusted keys to use (NULL for builtin trusted keys only,
 *					(void *)1UL for all trusted keys).
 * @usage: The use to which the key is being put.
 * @view_content: Callback to gain access to content.
 * @ctx: Context for callback.
 */
int verify_pkcs7_signature(const void *data, size_t len,
			   const void *raw_pkcs7, size_t pkcs7_len,
			   struct key *trusted_keys,
			   enum key_being_used_for usage,
			   int (*view_content)(void *ctx,
					       const void *data, size_t len,
					       size_t asn1hdrlen),
			   void *ctx)
{
	struct pkcs7_message *pkcs7;
	int ret;

	pkcs7 = pkcs7_parse_message(raw_pkcs7, pkcs7_len);
	if (IS_ERR(pkcs7))
		return PTR_ERR(pkcs7);

	/* The data should be detached - so we need to supply it. */
	if (data && pkcs7_supply_detached_data(pkcs7, data, len) < 0) {
		pr_err("PKCS#7 signature with non-detached data\n");
		ret = -EBADMSG;
		goto error;
	}

	ret = pkcs7_verify(pkcs7, usage);
	if (ret < 0)
		goto error;

	if (!trusted_keys) {
		trusted_keys = builtin_trusted_keys;
	} else if (trusted_keys == VERIFY_USE_SECONDARY_KEYRING) {
#ifdef CONFIG_SECONDARY_TRUSTED_KEYRING
		trusted_keys = secondary_trusted_keys;
#else
		trusted_keys = builtin_trusted_keys;
#endif
	}
	ret = pkcs7_validate_trust(pkcs7, trusted_keys);
	if (ret < 0) {
		if (ret == -ENOKEY)
			pr_err("PKCS#7 signature not signed with a trusted key\n");
		goto error;
	}

	if (view_content) {
		size_t asn1hdrlen;

		ret = pkcs7_get_content_data(pkcs7, &data, &len, &asn1hdrlen);
		if (ret < 0) {
			if (ret == -ENODATA)
				pr_devel("PKCS#7 message does not contain data\n");
			goto error;
		}

		ret = view_content(ctx, data, len, asn1hdrlen);
	}

error:
	pkcs7_free_message(pkcs7);
	pr_devel("<==%s() = %d\n", __func__, ret);
	return ret;
}
EXPORT_SYMBOL_GPL(verify_pkcs7_signature);
#endif /* CONFIG_SYSTEM_DATA_VERIFICATION */
<<<<<<< HEAD

/**
 * verify_signature_one - Verify a signature with keys from given keyring
 * @sig: The signature to be verified
 * @trusted_keys: Trusted keys to use (NULL for builtin trusted keys only,
 *					(void *)1UL for all trusted keys).
 * @keyid: key description (not partial)
 */
int verify_signature_one(const struct public_key_signature *sig,
			   struct key *trusted_keys, const char *keyid)
{
	key_ref_t ref;
	struct key *key;
	int ret;

	if (!sig)
		return -EBADMSG;
	if (!trusted_keys) {
		trusted_keys = builtin_trusted_keys;
	} else if (trusted_keys == (void *)1UL) {
#ifdef CONFIG_SECONDARY_TRUSTED_KEYRING
		trusted_keys = secondary_trusted_keys;
#else
		trusted_keys = builtin_trusted_keys;
#endif
	}

	ref = keyring_search(make_key_ref(trusted_keys, 1),
				&key_type_asymmetric, keyid);
	if (IS_ERR(ref)) {
		pr_err("Asymmetric key (%s) not found in keyring(%s)\n",
				keyid, trusted_keys->description);
		return -ENOKEY;
	}

=======

/**
 * verify_signature_one - Verify a signature with keys from given keyring
 * @sig: The signature to be verified
 * @trusted_keys: Trusted keys to use (NULL for builtin trusted keys only,
 *					(void *)1UL for all trusted keys).
 * @keyid: key description (not partial)
 */
int verify_signature_one(const struct public_key_signature *sig,
			   struct key *trusted_keys, const char *keyid)
{
	key_ref_t ref;
	struct key *key;
	int ret;

	if (!sig)
		return -EBADMSG;
	if (!trusted_keys) {
		trusted_keys = builtin_trusted_keys;
	} else if (trusted_keys == (void *)1UL) {
#ifdef CONFIG_SECONDARY_TRUSTED_KEYRING
		trusted_keys = secondary_trusted_keys;
#else
		trusted_keys = builtin_trusted_keys;
#endif
	}

	ref = keyring_search(make_key_ref(trusted_keys, 1),
				&key_type_asymmetric, keyid);
	if (IS_ERR(ref)) {
		pr_err("Asymmetric key (%s) not found in keyring(%s)\n",
				keyid, trusted_keys->description);
		return -ENOKEY;
	}

>>>>>>> ba62b301
	key = key_ref_to_ptr(ref);
	ret = verify_signature(key, sig);
	key_put(key);
	return ret;
}
EXPORT_SYMBOL_GPL(verify_signature_one);
<|MERGE_RESOLUTION|>--- conflicted
+++ resolved
@@ -242,7 +242,6 @@
 }
 EXPORT_SYMBOL_GPL(verify_pkcs7_signature);
 #endif /* CONFIG_SYSTEM_DATA_VERIFICATION */
-<<<<<<< HEAD
 
 /**
  * verify_signature_one - Verify a signature with keys from given keyring
@@ -278,43 +277,6 @@
 		return -ENOKEY;
 	}
 
-=======
-
-/**
- * verify_signature_one - Verify a signature with keys from given keyring
- * @sig: The signature to be verified
- * @trusted_keys: Trusted keys to use (NULL for builtin trusted keys only,
- *					(void *)1UL for all trusted keys).
- * @keyid: key description (not partial)
- */
-int verify_signature_one(const struct public_key_signature *sig,
-			   struct key *trusted_keys, const char *keyid)
-{
-	key_ref_t ref;
-	struct key *key;
-	int ret;
-
-	if (!sig)
-		return -EBADMSG;
-	if (!trusted_keys) {
-		trusted_keys = builtin_trusted_keys;
-	} else if (trusted_keys == (void *)1UL) {
-#ifdef CONFIG_SECONDARY_TRUSTED_KEYRING
-		trusted_keys = secondary_trusted_keys;
-#else
-		trusted_keys = builtin_trusted_keys;
-#endif
-	}
-
-	ref = keyring_search(make_key_ref(trusted_keys, 1),
-				&key_type_asymmetric, keyid);
-	if (IS_ERR(ref)) {
-		pr_err("Asymmetric key (%s) not found in keyring(%s)\n",
-				keyid, trusted_keys->description);
-		return -ENOKEY;
-	}
-
->>>>>>> ba62b301
 	key = key_ref_to_ptr(ref);
 	ret = verify_signature(key, sig);
 	key_put(key);
