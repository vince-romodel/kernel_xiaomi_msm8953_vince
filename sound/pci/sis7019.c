--- conflicted
+++ resolved
@@ -40,11 +40,7 @@
 
 static int index = SNDRV_DEFAULT_IDX1;	/* Index 0-MAX */
 static char *id = SNDRV_DEFAULT_STR1;	/* ID for this card */
-<<<<<<< HEAD
-static int enable = 1;
-=======
 static bool enable = 1;
->>>>>>> 9e4ce164
 static int codecs = 1;
 
 module_param(index, int, 0444);
@@ -1146,22 +1142,13 @@
 	/* All done, check for errors.
 	 */
 	if (!sis->codecs_present) {
-<<<<<<< HEAD
-		printk(KERN_ERR "sis7019: could not find any codecs\n");
-=======
 		dev_err(&sis->pci->dev, "could not find any codecs\n");
->>>>>>> 9e4ce164
 		return -EIO;
 	}
 
 	if (sis->codecs_present != codecs) {
-<<<<<<< HEAD
-		printk(KERN_WARNING "sis7019: missing codecs, found %0x, expected %0x\n",
-		       sis->codecs_present, codecs);
-=======
 		dev_warn(&sis->pci->dev, "missing codecs, found %0x, expected %0x\n",
 					 sis->codecs_present, codecs);
->>>>>>> 9e4ce164
 	}
 
 	/* Let the hardware know that the audio driver is alive,
