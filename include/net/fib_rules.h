#ifndef __NET_FIB_RULES_H
#define __NET_FIB_RULES_H

#include <linux/types.h>
#include <linux/slab.h>
#include <linux/netdevice.h>
#include <linux/fib_rules.h>
#include <net/flow.h>
#include <net/rtnetlink.h>

struct fib_kuid_range {
	kuid_t start;
	kuid_t end;
};

struct fib_rule {
	struct list_head	list;
	int			iifindex;
	int			oifindex;
	u32			mark;
	u32			mark_mask;
	u32			flags;
	u32			table;
	u8			action;
	u8			l3mdev;
	/* 2 bytes hole, try to use */
	u32			target;
	__be64			tun_id;
	struct fib_rule __rcu	*ctarget;
	struct net		*fr_net;

	atomic_t		refcnt;
	u32			pref;
	int			suppress_ifgroup;
	int			suppress_prefixlen;
	char			iifname[IFNAMSIZ];
	char			oifname[IFNAMSIZ];
<<<<<<< HEAD
	kuid_t			uid_start;
	kuid_t			uid_end;
=======
	struct fib_kuid_range	uid_range;
>>>>>>> dcb61100
	struct rcu_head		rcu;
};

struct fib_lookup_arg {
	void			*lookup_ptr;
	void			*result;
	struct fib_rule		*rule;
	u32			table;
	int			flags;
#define FIB_LOOKUP_NOREF		1
#define FIB_LOOKUP_IGNORE_LINKSTATE	2
};

struct fib_rules_ops {
	int			family;
	struct list_head	list;
	int			rule_size;
	int			addr_size;
	int			unresolved_rules;
	int			nr_goto_rules;

	int			(*action)(struct fib_rule *,
					  struct flowi *, int,
					  struct fib_lookup_arg *);
	bool			(*suppress)(struct fib_rule *,
					    struct fib_lookup_arg *);
	int			(*match)(struct fib_rule *,
					 struct flowi *, int);
	int			(*configure)(struct fib_rule *,
					     struct sk_buff *,
					     struct fib_rule_hdr *,
					     struct nlattr **);
	int			(*delete)(struct fib_rule *);
	int			(*compare)(struct fib_rule *,
					   struct fib_rule_hdr *,
					   struct nlattr **);
	int			(*fill)(struct fib_rule *, struct sk_buff *,
					struct fib_rule_hdr *);
	size_t			(*nlmsg_payload)(struct fib_rule *);

	/* Called after modifications to the rules set, must flush
	 * the route cache if one exists. */
	void			(*flush_cache)(struct fib_rules_ops *ops);

	int			nlgroup;
	const struct nla_policy	*policy;
	struct list_head	rules_list;
	struct module		*owner;
	struct net		*fro_net;
	struct rcu_head		rcu;
};

#define FRA_GENERIC_POLICY \
	[FRA_IIFNAME]	= { .type = NLA_STRING, .len = IFNAMSIZ - 1 }, \
	[FRA_OIFNAME]	= { .type = NLA_STRING, .len = IFNAMSIZ - 1 }, \
	[FRA_PRIORITY]	= { .type = NLA_U32 }, \
	[FRA_FWMARK]	= { .type = NLA_U32 }, \
	[FRA_FWMASK]	= { .type = NLA_U32 }, \
	[FRA_TABLE]     = { .type = NLA_U32 }, \
	[FRA_UID_START]	= { .type = NLA_U32 }, \
	[FRA_UID_END]	= { .type = NLA_U32 }, \
	[FRA_SUPPRESS_PREFIXLEN] = { .type = NLA_U32 }, \
	[FRA_SUPPRESS_IFGROUP] = { .type = NLA_U32 }, \
	[FRA_GOTO]	= { .type = NLA_U32 }, \
	[FRA_L3MDEV]	= { .type = NLA_U8 }, \
	[FRA_UID_RANGE]	= { .len = sizeof(struct fib_rule_uid_range) }

static inline void fib_rule_get(struct fib_rule *rule)
{
	atomic_inc(&rule->refcnt);
}

static inline void fib_rule_put(struct fib_rule *rule)
{
	if (atomic_dec_and_test(&rule->refcnt))
		kfree_rcu(rule, rcu);
}

#ifdef CONFIG_NET_L3_MASTER_DEV
static inline u32 fib_rule_get_table(struct fib_rule *rule,
				     struct fib_lookup_arg *arg)
{
	return rule->l3mdev ? arg->table : rule->table;
}
#else
static inline u32 fib_rule_get_table(struct fib_rule *rule,
				     struct fib_lookup_arg *arg)
{
	return rule->table;
}
#endif

static inline u32 frh_get_table(struct fib_rule_hdr *frh, struct nlattr **nla)
{
	if (nla[FRA_TABLE])
		return nla_get_u32(nla[FRA_TABLE]);
	return frh->table;
}

struct fib_rules_ops *fib_rules_register(const struct fib_rules_ops *,
					 struct net *);
void fib_rules_unregister(struct fib_rules_ops *);

int fib_rules_lookup(struct fib_rules_ops *, struct flowi *, int flags,
		     struct fib_lookup_arg *);
int fib_default_rule_add(struct fib_rules_ops *, u32 pref, u32 table,
			 u32 flags);

int fib_nl_newrule(struct sk_buff *skb, struct nlmsghdr *nlh);
int fib_nl_delrule(struct sk_buff *skb, struct nlmsghdr *nlh);
#endif<|MERGE_RESOLUTION|>--- conflicted
+++ resolved
@@ -35,12 +35,7 @@
 	int			suppress_prefixlen;
 	char			iifname[IFNAMSIZ];
 	char			oifname[IFNAMSIZ];
-<<<<<<< HEAD
-	kuid_t			uid_start;
-	kuid_t			uid_end;
-=======
 	struct fib_kuid_range	uid_range;
->>>>>>> dcb61100
 	struct rcu_head		rcu;
 };
 
