--- conflicted
+++ resolved
@@ -122,13 +122,6 @@
 
 #endif	/* CONFIG_GENERIC_BUG */
 
-<<<<<<< HEAD
-#ifdef CONFIG_PANIC_ON_DATA_CORRUPTION
-#define PANIC_CORRUPTION 1
-#else
-#define PANIC_CORRUPTION 0
-#endif  /* CONFIG_PANIC_ON_DATA_CORRUPTION */
-=======
 /*
  * Since detected data corruption should stop operation on the affected
  * structures. Return value must be checked and sanely acted on by caller.
@@ -147,5 +140,4 @@
 		corruption;						 \
 	}))
 
->>>>>>> ba62b301
 #endif	/* _LINUX_BUG_H */