--- conflicted
+++ resolved
@@ -343,7 +343,6 @@
 # Make variables (CC, etc...)
 AS		= $(CROSS_COMPILE)as
 LD		= $(CROSS_COMPILE)ld
-LDGOLD		= $(CROSS_COMPILE)ld.gold
 CC		= $(CROSS_COMPILE)gcc
 LDGOLD		= $(CROSS_COMPILE)ld.gold
 CPP		= $(CC) -E
@@ -508,16 +507,16 @@
 
 ifeq ($(cc-name),clang)
 ifneq ($(CROSS_COMPILE),)
-<<<<<<< HEAD
+
 CLANG_TRIPLE	?= $(CROSS_COMPILE)
 CLANG_FLAGS	:= --target=$(notdir $(CLANG_TRIPLE:%-=%))
 ifeq ($(shell $(srctree)/scripts/clang-android.sh $(CC) $(CLANG_FLAGS)), y)
 $(error "Clang with Android --target detected. Did you specify CLANG_TRIPLE?")
 endif
-=======
+
 CLANG_TRIPLE    ?= $(CROSS_COMPILE)
 CLANG_FLAGS	:= --target=$(notdir $(CLANG_TRIPLE:%-=%))
->>>>>>> bbb18719
+
 GCC_TOOLCHAIN_DIR := $(dir $(shell which $(LD)))
 CLANG_FLAGS	+= --prefix=$(GCC_TOOLCHAIN_DIR)
 GCC_TOOLCHAIN	:= $(realpath $(GCC_TOOLCHAIN_DIR)/..)
