/*
 *  linux/arch/arm/kernel/irq.c
 *
 *  Copyright (C) 1992 Linus Torvalds
 *  Modifications for ARM processor Copyright (C) 1995-2000 Russell King.
 *
 *  Support for Dynamic Tick Timer Copyright (C) 2004-2005 Nokia Corporation.
 *  Dynamic Tick Timer written by Tony Lindgren <tony@atomide.com> and
 *  Tuukka Tikkanen <tuukka.tikkanen@elektrobit.com>.
 *
 * This program is free software; you can redistribute it and/or modify
 * it under the terms of the GNU General Public License version 2 as
 * published by the Free Software Foundation.
 *
 *  This file contains the code used by various IRQ handling routines:
 *  asking for different IRQ's should be done through these routines
 *  instead of just grabbing them. Thus setups with different IRQ numbers
 *  shouldn't result in any weird surprises, and installing new handlers
 *  should be easier.
 *
 *  IRQ's are in fact implemented a bit like signal handlers for the kernel.
 *  Naturally it's not a 1:1 relation, but there are similarities.
 */
#include <linux/kernel_stat.h>
#include <linux/signal.h>
#include <linux/ioport.h>
#include <linux/interrupt.h>
#include <linux/irq.h>
#include <linux/irqchip.h>
#include <linux/random.h>
#include <linux/smp.h>
#include <linux/init.h>
#include <linux/seq_file.h>
#include <linux/errno.h>
#include <linux/list.h>
#include <linux/kallsyms.h>
#include <linux/proc_fs.h>
#include <linux/export.h>
#include <linux/cpumask.h>

#include <asm/hardware/cache-l2x0.h>
#include <asm/hardware/cache-uniphier.h>
#include <asm/outercache.h>
#include <asm/exception.h>
#include <asm/mach/arch.h>
#include <asm/mach/irq.h>
#include <asm/mach/time.h>

unsigned long irq_err_count;

int arch_show_interrupts(struct seq_file *p, int prec)
{
#ifdef CONFIG_FIQ
	show_fiq_list(p, prec);
#endif
#ifdef CONFIG_SMP
	show_ipi_list(p, prec);
#endif
	seq_printf(p, "%*s: %10lu\n", prec, "Err", irq_err_count);
	return 0;
}

/*
 * handle_IRQ handles all hardware IRQ's.  Decoded IRQs should
 * not come via this function.  Instead, they should provide their
 * own 'handler'.  Used by platform code implementing C-based 1st
 * level decoding.
 */
void handle_IRQ(unsigned int irq, struct pt_regs *regs)
{
	__handle_domain_irq(NULL, irq, false, regs);
}

/*
 * asm_do_IRQ is the interface to be used from assembly code.
 */
asmlinkage void __exception_irq_entry
asm_do_IRQ(unsigned int irq, struct pt_regs *regs)
{
	handle_IRQ(irq, regs);
}

void __init init_IRQ(void)
{
	int ret;

	if (IS_ENABLED(CONFIG_OF) && !machine_desc->init_irq)
		irqchip_init();
	else
		machine_desc->init_irq();

	if (IS_ENABLED(CONFIG_OF) && IS_ENABLED(CONFIG_CACHE_L2X0) &&
	    (machine_desc->l2c_aux_mask || machine_desc->l2c_aux_val)) {
		if (!outer_cache.write_sec)
			outer_cache.write_sec = machine_desc->l2c_write_sec;
		ret = l2x0_of_init(machine_desc->l2c_aux_val,
				   machine_desc->l2c_aux_mask);
		if (ret && ret != -ENODEV)
			pr_err("L2C: failed to init: %d\n", ret);
	}

	uniphier_cache_init();
}

#ifdef CONFIG_MULTI_IRQ_HANDLER
void __init set_handle_irq(void (*handle_irq)(struct pt_regs *))
{
	if (handle_arch_irq)
		return;

	handle_arch_irq = handle_irq;
}
#endif

#ifdef CONFIG_SPARSE_IRQ
int __init arch_probe_nr_irqs(void)
{
	nr_irqs = machine_desc->nr_irqs ? machine_desc->nr_irqs : NR_IRQS;
	return nr_irqs;
}
<<<<<<< HEAD
#endif

#ifdef CONFIG_HOTPLUG_CPU
static bool migrate_one_irq(struct irq_desc *desc)
{
	struct irq_data *d = irq_desc_get_irq_data(desc);
	const struct cpumask *affinity = irq_data_get_affinity_mask(d);
	struct irq_chip *c;
	bool ret = false;
	struct cpumask available_cpus;

	/*
	 * If this is a per-CPU interrupt, or the affinity does not
	 * include this CPU, then we have nothing to do.
	 */
	if (irqd_is_per_cpu(d) || !cpumask_test_cpu(smp_processor_id(), affinity))
		return false;

	cpumask_copy(&available_cpus, affinity);
	cpumask_andnot(&available_cpus, &available_cpus, cpu_isolated_mask);
	affinity = &available_cpus;

	if (cpumask_any_and(affinity, cpu_online_mask) >= nr_cpu_ids) {
		cpumask_andnot(&available_cpus, cpu_online_mask,
			       cpu_isolated_mask);
		if (cpumask_empty(affinity))
			affinity = cpu_online_mask;
		ret = true;
	}

	c = irq_data_get_irq_chip(d);
	if (!c->irq_set_affinity) {
		pr_debug("IRQ%u: unable to set affinity\n", d->irq);
	} else {
		int r = irq_set_affinity_locked(d, affinity, false);

		if (r)
			pr_warn_ratelimited("IRQ%u: set affinity failed(%d).\n",
					    d->irq, r);
	}

	return ret;
}

/*
 * The current CPU has been marked offline.  Migrate IRQs off this CPU.
 * If the affinity settings do not allow other CPUs, force them onto any
 * available CPU.
 *
 * Note: we must iterate over all IRQs, whether they have an attached
 * action structure or not, as we need to get chained interrupts too.
 */
void migrate_irqs(void)
{
	unsigned int i;
	struct irq_desc *desc;
	unsigned long flags;

	local_irq_save(flags);

	for_each_irq_desc(i, desc) {
		bool affinity_broken;

		raw_spin_lock(&desc->lock);
		affinity_broken = migrate_one_irq(desc);
		raw_spin_unlock(&desc->lock);

		if (affinity_broken)
			pr_warn_ratelimited("IRQ%u no longer affine to CPU%u\n",
				i, smp_processor_id());
	}

	local_irq_restore(flags);
}
#endif /* CONFIG_HOTPLUG_CPU */
=======
#endif
>>>>>>> bbb18719
<|MERGE_RESOLUTION|>--- conflicted
+++ resolved
@@ -118,8 +118,8 @@
 	nr_irqs = machine_desc->nr_irqs ? machine_desc->nr_irqs : NR_IRQS;
 	return nr_irqs;
 }
-<<<<<<< HEAD
 #endif
+
 
 #ifdef CONFIG_HOTPLUG_CPU
 static bool migrate_one_irq(struct irq_desc *desc)
@@ -193,7 +193,4 @@
 
 	local_irq_restore(flags);
 }
-#endif /* CONFIG_HOTPLUG_CPU */
-=======
-#endif
->>>>>>> bbb18719
+#endif /* CONFIG_HOTPLUG_CPU */