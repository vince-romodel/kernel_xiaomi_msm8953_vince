/*
 * Based on arch/arm/kernel/traps.c
 *
 * Copyright (C) 1995-2009 Russell King
 * Copyright (C) 2012 ARM Ltd.
 *
 * This program is free software; you can redistribute it and/or modify
 * it under the terms of the GNU General Public License version 2 as
 * published by the Free Software Foundation.
 *
 * This program is distributed in the hope that it will be useful,
 * but WITHOUT ANY WARRANTY; without even the implied warranty of
 * MERCHANTABILITY or FITNESS FOR A PARTICULAR PURPOSE.  See the
 * GNU General Public License for more details.
 *
 * You should have received a copy of the GNU General Public License
 * along with this program.  If not, see <http://www.gnu.org/licenses/>.
 */

#include <linux/bug.h>
#include <linux/signal.h>
#include <linux/personality.h>
#include <linux/kallsyms.h>
#include <linux/spinlock.h>
#include <linux/uaccess.h>
#include <linux/hardirq.h>
#include <linux/kdebug.h>
#include <linux/module.h>
#include <linux/kexec.h>
#include <linux/delay.h>
#include <linux/init.h>
#include <linux/sched.h>
#include <linux/syscalls.h>

#include <asm/atomic.h>
#include <asm/barrier.h>
#include <asm/bug.h>
#include <asm/debug-monitors.h>
#include <asm/esr.h>
#include <asm/insn.h>
#include <asm/traps.h>
#include <asm/stack_pointer.h>
#include <asm/stacktrace.h>
#include <asm/exception.h>
#include <asm/system_misc.h>
#include <asm/sysreg.h>
#include <trace/events/exception.h>

static const char *handler[]= {
	"Synchronous Abort",
	"IRQ",
	"FIQ",
	"Error"
};

int show_unhandled_signals = 0;

/*
 * Dump out the contents of some kernel memory nicely...
 */
static void dump_mem(const char *lvl, const char *str, unsigned long bottom,
		     unsigned long top)
{
	unsigned long first;
	mm_segment_t fs;
	int i;

	/*
	 * We need to switch to kernel mode so that we can use __get_user
	 * to safely read from kernel space.
	 */
	fs = get_fs();
	set_fs(KERNEL_DS);

	printk("%s%s(0x%016lx to 0x%016lx)\n", lvl, str, bottom, top);

	for (first = bottom & ~31; first < top; first += 32) {
		unsigned long p;
		char str[sizeof(" 12345678") * 8 + 1];

		memset(str, ' ', sizeof(str));
		str[sizeof(str) - 1] = '\0';

		for (p = first, i = 0; i < (32 / 8)
					&& p < top; i++, p += 8) {
			if (p >= bottom && p < top) {
				unsigned long val;

				if (__get_user(val, (unsigned long *)p) == 0)
					sprintf(str + i * 17, " %016lx", val);
				else
					sprintf(str + i * 17, " ????????????????");
			}
		}
		printk("%s%04lx:%s\n", lvl, first & 0xffff, str);
	}

	set_fs(fs);
}

static void dump_backtrace_entry(unsigned long where)
{
	/*
	 * Note that 'where' can have a physical address, but it's not handled.
	 */
	print_ip_sym(where);
}

static void __dump_instr(const char *lvl, struct pt_regs *regs)
{
	unsigned long addr = instruction_pointer(regs);
	char str[sizeof("00000000 ") * 5 + 2 + 1], *p = str;
	int i;

	for (i = -4; i < 1; i++) {
		unsigned int val, bad;

		bad = get_user(val, &((u32 *)addr)[i]);

		if (!bad)
			p += sprintf(p, i == 0 ? "(%08x) " : "%08x ", val);
		else {
			p += sprintf(p, "bad PC value");
			break;
		}
	}
	printk("%sCode: %s\n", lvl, str);
}

static void dump_instr(const char *lvl, struct pt_regs *regs)
{
	if (!user_mode(regs)) {
		mm_segment_t fs = get_fs();
		set_fs(KERNEL_DS);
		__dump_instr(lvl, regs);
		set_fs(fs);
	} else {
		__dump_instr(lvl, regs);
	}
}

static void dump_backtrace(struct pt_regs *regs, struct task_struct *tsk)
{
	struct stackframe frame;
	unsigned long irq_stack_ptr;
	int skip;

	pr_debug("%s(regs = %p tsk = %p)\n", __func__, regs, tsk);

	if (!tsk)
		tsk = current;

	if (!try_get_task_stack(tsk))
		return;

	/*
	 * Switching between stacks is valid when tracing current and in
	 * non-preemptible context.
	 */
	if (tsk == current && !preemptible())
		irq_stack_ptr = IRQ_STACK_PTR(smp_processor_id());
	else
		irq_stack_ptr = 0;

	if (tsk == current) {
		frame.fp = (unsigned long)__builtin_frame_address(0);
		frame.sp = current_stack_pointer;
		frame.pc = (unsigned long)dump_backtrace;
	} else {
		/*
		 * task blocked in __switch_to
		 */
		frame.fp = thread_saved_fp(tsk);
		frame.sp = thread_saved_sp(tsk);
		frame.pc = thread_saved_pc(tsk);
	}
#ifdef CONFIG_FUNCTION_GRAPH_TRACER
	frame.graph = tsk->curr_ret_stack;
#endif

	skip = !!regs;
	printk("Call trace:\n");
	while (1) {
		unsigned long where = frame.pc;
		unsigned long stack;
		int ret;

		/* skip until specified stack frame */
		if (!skip) {
			dump_backtrace_entry(where);
		} else if (frame.fp == regs->regs[29]) {
			skip = 0;
			/*
			 * Mostly, this is the case where this function is
			 * called in panic/abort. As exception handler's
			 * stack frame does not contain the corresponding pc
			 * at which an exception has taken place, use regs->pc
			 * instead.
			 */
			dump_backtrace_entry(regs->pc);
		}
		ret = unwind_frame(tsk, &frame);
		if (ret < 0)
			break;
		stack = frame.sp;
		if (in_exception_text(where)) {
			/*
			 * If we switched to the irq_stack before calling this
			 * exception handler, then the pt_regs will be on the
			 * task stack. The easiest way to tell is if the large
			 * pt_regs would overlap with the end of the irq_stack.
			 */
			if (stack < irq_stack_ptr &&
			    (stack + sizeof(struct pt_regs)) > irq_stack_ptr)
				stack = IRQ_STACK_TO_TASK_STACK(irq_stack_ptr);

			dump_mem("", "Exception stack", stack,
				 stack + sizeof(struct pt_regs));
		}
	}

	put_task_stack(tsk);
}

void show_stack(struct task_struct *tsk, unsigned long *sp)
{
	dump_backtrace(NULL, tsk);
	barrier();
}

#ifdef CONFIG_PREEMPT
#define S_PREEMPT " PREEMPT"
#else
#define S_PREEMPT ""
#endif
#define S_SMP " SMP"

static int __die(const char *str, int err, struct pt_regs *regs)
{
	struct task_struct *tsk = current;
	static int die_counter;
	int ret;

	pr_emerg("Internal error: %s: %x [#%d]" S_PREEMPT S_SMP "\n",
		 str, err, ++die_counter);

	/* trap and error numbers are mostly meaningless on ARM */
	ret = notify_die(DIE_OOPS, str, regs, err, 0, SIGSEGV);
	if (ret == NOTIFY_STOP)
		return ret;

	print_modules();
	__show_regs(regs);
	pr_emerg("Process %.*s (pid: %d, stack limit = 0x%p)\n",
		 TASK_COMM_LEN, tsk->comm, task_pid_nr(tsk),
		 end_of_stack(tsk));

	if (!user_mode(regs)) {
		dump_backtrace(regs, tsk);
		dump_instr(KERN_EMERG, regs);
	}

	return ret;
}

static arch_spinlock_t die_lock = __ARCH_SPIN_LOCK_UNLOCKED;
static int die_owner = -1;
static unsigned int die_nest_count;

static unsigned long oops_begin(void)
{
<<<<<<< HEAD
	int cpu;
	unsigned long flags;

	oops_enter();

	/* racy, but better than risking deadlock. */
	raw_local_irq_save(flags);
	cpu = smp_processor_id();
	if (!arch_spin_trylock(&die_lock)) {
		if (cpu == die_owner)
			/* nested oops. should stop eventually */;
		else
			arch_spin_lock(&die_lock);
	}
	die_nest_count++;
	die_owner = cpu;
	console_verbose();
	bust_spinlocks(1);
	return flags;
}

static void oops_end(unsigned long flags, struct pt_regs *regs, int notify)
{
=======
	int ret;
	unsigned long flags;

	raw_spin_lock_irqsave(&die_lock, flags);

	oops_enter();

	console_verbose();
	bust_spinlocks(1);
	ret = __die(str, err, regs);

>>>>>>> bbb18719
	if (regs && kexec_should_crash(current))
		crash_kexec(regs);

	bust_spinlocks(0);
	die_owner = -1;
	add_taint(TAINT_DIE, LOCKDEP_NOW_UNRELIABLE);
<<<<<<< HEAD
	die_nest_count--;
	if (!die_nest_count)
		/* Nest count reaches zero, release the lock. */
		arch_spin_unlock(&die_lock);
	raw_local_irq_restore(flags);
=======
>>>>>>> bbb18719
	oops_exit();

	if (in_interrupt())
		panic("Fatal exception in interrupt");
	if (panic_on_oops)
		panic("Fatal exception");
<<<<<<< HEAD
	if (notify != NOTIFY_STOP)
=======

	raw_spin_unlock_irqrestore(&die_lock, flags);

	if (ret != NOTIFY_STOP)
>>>>>>> bbb18719
		do_exit(SIGSEGV);
}

/*
 * This function is protected against re-entrancy.
 */
void die(const char *str, struct pt_regs *regs, int err)
{
	enum bug_trap_type bug_type = BUG_TRAP_TYPE_NONE;
	unsigned long flags = oops_begin();
	int ret;

	if (!user_mode(regs))
		bug_type = report_bug(regs->pc, regs);
	if (bug_type != BUG_TRAP_TYPE_NONE && !strlen(str))
		str = "Oops - BUG";

	ret = __die(str, err, regs);

	oops_end(flags, regs, ret);
}

void arm64_notify_die(const char *str, struct pt_regs *regs,
		      struct siginfo *info, int err)
{
	if (user_mode(regs)) {
		current->thread.fault_address = 0;
		current->thread.fault_code = err;
		force_sig_info(info->si_signo, info, current);
	} else {
		die(str, regs, err);
	}
}

static LIST_HEAD(undef_hook);
static DEFINE_RAW_SPINLOCK(undef_lock);

void register_undef_hook(struct undef_hook *hook)
{
	unsigned long flags;

	raw_spin_lock_irqsave(&undef_lock, flags);
	list_add(&hook->node, &undef_hook);
	raw_spin_unlock_irqrestore(&undef_lock, flags);
}

void unregister_undef_hook(struct undef_hook *hook)
{
	unsigned long flags;

	raw_spin_lock_irqsave(&undef_lock, flags);
	list_del(&hook->node);
	raw_spin_unlock_irqrestore(&undef_lock, flags);
}

static int call_undef_hook(struct pt_regs *regs)
{
	struct undef_hook *hook;
	unsigned long flags;
	u32 instr;
	int (*fn)(struct pt_regs *regs, u32 instr) = NULL;
	void __user *pc = (void __user *)instruction_pointer(regs);

	if (!user_mode(regs))
		return 1;

	if (compat_thumb_mode(regs)) {
		/* 16-bit Thumb instruction */
		if (get_user(instr, (u16 __user *)pc))
			goto exit;
		instr = le16_to_cpu(instr);
		if (aarch32_insn_is_wide(instr)) {
			u32 instr2;

			if (get_user(instr2, (u16 __user *)(pc + 2)))
				goto exit;
			instr2 = le16_to_cpu(instr2);
			instr = (instr << 16) | instr2;
		}
	} else {
		/* 32-bit ARM instruction */
		if (get_user(instr, (u32 __user *)pc))
			goto exit;
		instr = le32_to_cpu(instr);
	}

	raw_spin_lock_irqsave(&undef_lock, flags);
	list_for_each_entry(hook, &undef_hook, node)
		if ((instr & hook->instr_mask) == hook->instr_val &&
			(regs->pstate & hook->pstate_mask) == hook->pstate_val)
			fn = hook->fn;

	raw_spin_unlock_irqrestore(&undef_lock, flags);
exit:
	return fn ? fn(regs, instr) : 1;
}

static void force_signal_inject(int signal, int code, struct pt_regs *regs,
				unsigned long address)
{
	siginfo_t info;
	void __user *pc = (void __user *)instruction_pointer(regs);
	const char *desc;

	switch (signal) {
	case SIGILL:
		desc = "undefined instruction";
		break;
	case SIGSEGV:
		desc = "illegal memory access";
		break;
	default:
		desc = "bad mode";
		break;
	}

	if (unhandled_signal(current, signal) &&
	    show_unhandled_signals_ratelimited()) {
		pr_info("%s[%d]: %s: pc=%p\n",
			current->comm, task_pid_nr(current), desc, pc);
		dump_instr(KERN_INFO, regs);
	}

	info.si_signo = signal;
	info.si_errno = 0;
	info.si_code  = code;
	info.si_addr  = pc;

	arm64_notify_die(desc, regs, &info, 0);
}

/*
 * Set up process info to signal segmentation fault - called on access error.
 */
void arm64_notify_segfault(struct pt_regs *regs, unsigned long addr)
{
	int code;

	down_read(&current->mm->mmap_sem);
	if (find_vma(current->mm, addr) == NULL)
		code = SEGV_MAPERR;
	else
		code = SEGV_ACCERR;
	up_read(&current->mm->mmap_sem);

	force_signal_inject(SIGSEGV, code, regs, addr);
}

asmlinkage void __exception do_undefinstr(struct pt_regs *regs)
{
	void __user *pc = (void __user *)instruction_pointer(regs);

	/* check for AArch32 breakpoint instructions */
	if (!aarch32_break_handler(regs))
		return;

	if (call_undef_hook(regs) == 0)
		return;

	trace_undef_instr(regs, pc);

	force_signal_inject(SIGILL, ILL_ILLOPC, regs, 0);
}

int cpu_enable_cache_maint_trap(void *__unused)
{
	config_sctlr_el1(SCTLR_EL1_UCI, 0);
	return 0;
}

#define __user_cache_maint(insn, address, res)			\
	if (address >= user_addr_max()) {			\
		res = -EFAULT;					\
	} else {						\
		uaccess_ttbr0_enable();				\
		asm volatile (					\
			"1:	" insn ", %1\n"			\
			"	mov	%w0, #0\n"		\
			"2:\n"					\
			"	.pushsection .fixup,\"ax\"\n"	\
			"	.align	2\n"			\
			"3:	mov	%w0, %w2\n"		\
			"	b	2b\n"			\
			"	.popsection\n"			\
			_ASM_EXTABLE(1b, 3b)			\
			: "=r" (res)				\
			: "r" (address), "i" (-EFAULT));	\
		uaccess_ttbr0_disable();			\
	}

static void user_cache_maint_handler(unsigned int esr, struct pt_regs *regs)
{
	unsigned long address;
	int rt = (esr & ESR_ELx_SYS64_ISS_RT_MASK) >> ESR_ELx_SYS64_ISS_RT_SHIFT;
	int crm = (esr & ESR_ELx_SYS64_ISS_CRM_MASK) >> ESR_ELx_SYS64_ISS_CRM_SHIFT;
	int ret = 0;

	address = (rt == 31) ? 0 : untagged_addr(regs->regs[rt]);

	switch (crm) {
	case ESR_ELx_SYS64_ISS_CRM_DC_CVAU:	/* DC CVAU, gets promoted */
		__user_cache_maint("dc civac", address, ret);
		break;
	case ESR_ELx_SYS64_ISS_CRM_DC_CVAC:	/* DC CVAC, gets promoted */
		__user_cache_maint("dc civac", address, ret);
		break;
	case ESR_ELx_SYS64_ISS_CRM_DC_CIVAC:	/* DC CIVAC */
		__user_cache_maint("dc civac", address, ret);
		break;
	case ESR_ELx_SYS64_ISS_CRM_IC_IVAU:	/* IC IVAU */
		__user_cache_maint("ic ivau", address, ret);
		break;
	default:
		force_signal_inject(SIGILL, ILL_ILLOPC, regs, 0);
		return;
	}

	if (ret)
		arm64_notify_segfault(regs, address);
	else
		regs->pc += 4;
}

static void ctr_read_handler(unsigned int esr, struct pt_regs *regs)
{
	int rt = (esr & ESR_ELx_SYS64_ISS_RT_MASK) >> ESR_ELx_SYS64_ISS_RT_SHIFT;

	regs->regs[rt] = arm64_ftr_reg_ctrel0.sys_val;
	regs->pc += 4;
}

static void cntvct_read_handler(unsigned int esr, struct pt_regs *regs)
{
	int rt = (esr & ESR_ELx_SYS64_ISS_RT_MASK) >> ESR_ELx_SYS64_ISS_RT_SHIFT;

	isb();
	if (rt != 31)
		regs->regs[rt] = arch_counter_get_cntvct();
	regs->pc += 4;
}

static void cntfrq_read_handler(unsigned int esr, struct pt_regs *regs)
{
	int rt = (esr & ESR_ELx_SYS64_ISS_RT_MASK) >> ESR_ELx_SYS64_ISS_RT_SHIFT;

	if (rt != 31)
		regs->regs[rt] = read_sysreg(cntfrq_el0);
	regs->pc += 4;
}

struct sys64_hook {
	unsigned int esr_mask;
	unsigned int esr_val;
	void (*handler)(unsigned int esr, struct pt_regs *regs);
};

static struct sys64_hook sys64_hooks[] = {
	{
		.esr_mask = ESR_ELx_SYS64_ISS_EL0_CACHE_OP_MASK,
		.esr_val = ESR_ELx_SYS64_ISS_EL0_CACHE_OP_VAL,
		.handler = user_cache_maint_handler,
	},
	{
		/* Trap read access to CTR_EL0 */
		.esr_mask = ESR_ELx_SYS64_ISS_SYS_OP_MASK,
		.esr_val = ESR_ELx_SYS64_ISS_SYS_CTR_READ,
		.handler = ctr_read_handler,
	},
	{
		/* Trap read access to CNTVCT_EL0 */
		.esr_mask = ESR_ELx_SYS64_ISS_SYS_OP_MASK,
		.esr_val = ESR_ELx_SYS64_ISS_SYS_CNTVCT,
		.handler = cntvct_read_handler,
	},
	{
		/* Trap read access to CNTFRQ_EL0 */
		.esr_mask = ESR_ELx_SYS64_ISS_SYS_OP_MASK,
		.esr_val = ESR_ELx_SYS64_ISS_SYS_CNTFRQ,
		.handler = cntfrq_read_handler,
	},
	{},
};

asmlinkage void __exception do_sysinstr(unsigned int esr, struct pt_regs *regs)
{
	struct sys64_hook *hook;

	for (hook = sys64_hooks; hook->handler; hook++)
		if ((hook->esr_mask & esr) == hook->esr_val) {
			hook->handler(esr, regs);
			return;
		}

	force_signal_inject(SIGILL, ILL_ILLOPC, regs, 0);
}

#ifdef CONFIG_COMPAT
static void cntfrq_cp15_32_read_handler(unsigned int esr, struct pt_regs *regs)
{
	int rt =
	  (esr & ESR_ELx_CP15_32_ISS_RT_MASK) >> ESR_ELx_CP15_32_ISS_RT_SHIFT;
	int cv =
	  (esr & ESR_ELx_CP15_32_ISS_CV_MASK) >> ESR_ELx_CP15_32_ISS_CV_SHIFT;
	int cond =
	  (esr & ESR_ELx_CP15_32_ISS_COND_MASK) >>
		ESR_ELx_CP15_32_ISS_COND_SHIFT;
	bool read_reg = 1;

	if (rt == 13 && !compat_arm_instr_set(regs))
		read_reg = 0;

	if (cv && cond != 0xf &&
	    !(*aarch32_opcode_cond_checks[cond])(regs->pstate & 0xffffffff))
		read_reg = 0;

	if (read_reg)
		regs->regs[rt] = read_sysreg(cntfrq_el0);
	regs->pc += 4;
}

struct cp15_32_hook {
	unsigned int esr_mask;
	unsigned int esr_val;
	void (*handler)(unsigned int esr, struct pt_regs *regs);
};

static struct cp15_32_hook cp15_32_hooks[] = {
	{
		/* Trap CP15 AArch32 read access to CNTFRQ_EL0 */
		.esr_mask = ESR_ELx_CP15_32_ISS_SYS_OP_MASK,
		.esr_val = ESR_ELx_CP15_32_ISS_SYS_CNTFRQ,
		.handler = cntfrq_cp15_32_read_handler,
	},
	{},
};

asmlinkage void __exception do_cp15_32_instr_compat(unsigned int esr,
						    struct pt_regs *regs)
{
	struct cp15_32_hook *hook;

	for (hook = cp15_32_hooks; hook->handler; hook++)
		if ((hook->esr_mask & esr) == hook->esr_val) {
			hook->handler(esr, regs);
			return;
		}

	force_signal_inject(SIGILL, ILL_ILLOPC, regs, 0);
}

static void cntvct_cp15_64_read_handler(unsigned int esr, struct pt_regs *regs)
{
	int rt =
	  (esr & ESR_ELx_CP15_64_ISS_RT_MASK) >> ESR_ELx_CP15_64_ISS_RT_SHIFT;
	int rt2 =
	  (esr & ESR_ELx_CP15_64_ISS_RT2_MASK) >> ESR_ELx_CP15_64_ISS_RT2_SHIFT;
	int cv =
	  (esr & ESR_ELx_CP15_64_ISS_CV_MASK) >> ESR_ELx_CP15_64_ISS_CV_SHIFT;
	int cond =
	  (esr & ESR_ELx_CP15_64_ISS_COND_MASK) >>
		ESR_ELx_CP15_64_ISS_COND_SHIFT;
	bool read_reg = 1;

	if (rt == 15 || rt2 == 15 || rt == rt2)
		read_reg = 0;

	if ((rt == 13 || rt2 == 13) && !compat_arm_instr_set(regs))
		read_reg = 0;

	if (cv && cond != 0xf &&
	    !(*aarch32_opcode_cond_checks[cond])(regs->pstate & 0xffffffff))
		read_reg = 0;

	if (read_reg) {
		u64 cval =  arch_counter_get_cntvct();

		regs->regs[rt] = cval & 0xffffffff;
		regs->regs[rt2] = cval >> 32;
	}
	regs->pc += 4;
}

struct cp15_64_hook {
	unsigned int esr_mask;
	unsigned int esr_val;
	void (*handler)(unsigned int esr, struct pt_regs *regs);
};

static struct cp15_64_hook cp15_64_hooks[] = {
	{
		/* Trap CP15 AArch32 read access to CNTVCT_EL0 */
		.esr_mask = ESR_ELx_CP15_64_ISS_SYS_OP_MASK,
		.esr_val = ESR_ELx_CP15_64_ISS_SYS_CNTVCT,
		.handler = cntvct_cp15_64_read_handler,
	},
	{},
};

asmlinkage void __exception do_cp15_64_instr_compat(unsigned int esr,
						    struct pt_regs *regs)
{
	struct cp15_64_hook *hook;

	for (hook = cp15_64_hooks; hook->handler; hook++)
		if ((hook->esr_mask & esr) == hook->esr_val) {
			hook->handler(esr, regs);
			return;
		}

	force_signal_inject(SIGILL, ILL_ILLOPC, regs, 0);
}

#endif

long compat_arm_syscall(struct pt_regs *regs);

asmlinkage long do_ni_syscall(struct pt_regs *regs)
{
#ifdef CONFIG_COMPAT
	long ret;
	if (is_compat_task()) {
		ret = compat_arm_syscall(regs);
		if (ret != -ENOSYS)
			return ret;
	}
#endif

	if (show_unhandled_signals_ratelimited()) {
		pr_info("%s[%d]: syscall %d\n", current->comm,
			task_pid_nr(current), (int)regs->syscallno);
		dump_instr("", regs);
		if (user_mode(regs))
			__show_regs(regs);
	}

	return sys_ni_syscall();
}

static const char *esr_class_str[] = {
	[0 ... ESR_ELx_EC_MAX]		= "UNRECOGNIZED EC",
	[ESR_ELx_EC_UNKNOWN]		= "Unknown/Uncategorized",
	[ESR_ELx_EC_WFx]		= "WFI/WFE",
	[ESR_ELx_EC_CP15_32]		= "CP15 MCR/MRC",
	[ESR_ELx_EC_CP15_64]		= "CP15 MCRR/MRRC",
	[ESR_ELx_EC_CP14_MR]		= "CP14 MCR/MRC",
	[ESR_ELx_EC_CP14_LS]		= "CP14 LDC/STC",
	[ESR_ELx_EC_FP_ASIMD]		= "ASIMD",
	[ESR_ELx_EC_CP10_ID]		= "CP10 MRC/VMRS",
	[ESR_ELx_EC_CP14_64]		= "CP14 MCRR/MRRC",
	[ESR_ELx_EC_ILL]		= "PSTATE.IL",
	[ESR_ELx_EC_SVC32]		= "SVC (AArch32)",
	[ESR_ELx_EC_HVC32]		= "HVC (AArch32)",
	[ESR_ELx_EC_SMC32]		= "SMC (AArch32)",
	[ESR_ELx_EC_SVC64]		= "SVC (AArch64)",
	[ESR_ELx_EC_HVC64]		= "HVC (AArch64)",
	[ESR_ELx_EC_SMC64]		= "SMC (AArch64)",
	[ESR_ELx_EC_SYS64]		= "MSR/MRS (AArch64)",
	[ESR_ELx_EC_IMP_DEF]		= "EL3 IMP DEF",
	[ESR_ELx_EC_IABT_LOW]		= "IABT (lower EL)",
	[ESR_ELx_EC_IABT_CUR]		= "IABT (current EL)",
	[ESR_ELx_EC_PC_ALIGN]		= "PC Alignment",
	[ESR_ELx_EC_DABT_LOW]		= "DABT (lower EL)",
	[ESR_ELx_EC_DABT_CUR]		= "DABT (current EL)",
	[ESR_ELx_EC_SP_ALIGN]		= "SP Alignment",
	[ESR_ELx_EC_FP_EXC32]		= "FP (AArch32)",
	[ESR_ELx_EC_FP_EXC64]		= "FP (AArch64)",
	[ESR_ELx_EC_SERROR]		= "SError",
	[ESR_ELx_EC_BREAKPT_LOW]	= "Breakpoint (lower EL)",
	[ESR_ELx_EC_BREAKPT_CUR]	= "Breakpoint (current EL)",
	[ESR_ELx_EC_SOFTSTP_LOW]	= "Software Step (lower EL)",
	[ESR_ELx_EC_SOFTSTP_CUR]	= "Software Step (current EL)",
	[ESR_ELx_EC_WATCHPT_LOW]	= "Watchpoint (lower EL)",
	[ESR_ELx_EC_WATCHPT_CUR]	= "Watchpoint (current EL)",
	[ESR_ELx_EC_BKPT32]		= "BKPT (AArch32)",
	[ESR_ELx_EC_VECTOR32]		= "Vector catch (AArch32)",
	[ESR_ELx_EC_BRK64]		= "BRK (AArch64)",
};

const char *esr_get_class_string(u32 esr)
{
	return esr_class_str[ESR_ELx_EC(esr)];
}

/*
 * bad_mode handles the impossible case in the exception vector. This is always
 * fatal.
 */
asmlinkage void bad_mode(struct pt_regs *regs, int reason, unsigned int esr)
{
	console_verbose();

	pr_crit("Bad mode in %s handler detected on CPU%d, code 0x%08x -- %s\n",
		handler[reason], smp_processor_id(), esr,
		esr_get_class_string(esr));

	die("Oops - bad mode", regs, 0);
	local_irq_disable();
	panic("bad mode");
}

/*
 * bad_el0_sync handles unexpected, but potentially recoverable synchronous
 * exceptions taken from EL0. Unlike bad_mode, this returns.
 */
asmlinkage void bad_el0_sync(struct pt_regs *regs, int reason, unsigned int esr)
{
	siginfo_t info;
	void __user *pc = (void __user *)instruction_pointer(regs);
	console_verbose();

	pr_crit("Bad EL0 synchronous exception detected on CPU%d, code 0x%08x -- %s\n",
		smp_processor_id(), esr, esr_get_class_string(esr));
	__show_regs(regs);

	info.si_signo = SIGILL;
	info.si_errno = 0;
	info.si_code  = ILL_ILLOPC;
	info.si_addr  = pc;

	current->thread.fault_address = 0;
	current->thread.fault_code = 0;

	force_sig_info(info.si_signo, &info, current);
}

void __pte_error(const char *file, int line, unsigned long val)
{
	pr_err("%s:%d: bad pte %016lx.\n", file, line, val);
}

void __pmd_error(const char *file, int line, unsigned long val)
{
	pr_err("%s:%d: bad pmd %016lx.\n", file, line, val);
}

void __pud_error(const char *file, int line, unsigned long val)
{
	pr_err("%s:%d: bad pud %016lx.\n", file, line, val);
}

void __pgd_error(const char *file, int line, unsigned long val)
{
	pr_err("%s:%d: bad pgd %016lx.\n", file, line, val);
}

/* GENERIC_BUG traps */

int is_valid_bugaddr(unsigned long addr)
{
	/*
	 * bug_handler() only called for BRK #BUG_BRK_IMM.
	 * So the answer is trivial -- any spurious instances with no
	 * bug table entry will be rejected by report_bug() and passed
	 * back to the debug-monitors code and handled as a fatal
	 * unexpected debug exception.
	 */
	return 1;
}

static int bug_handler(struct pt_regs *regs, unsigned int esr)
{
	if (user_mode(regs))
		return DBG_HOOK_ERROR;

	switch (report_bug(regs->pc, regs)) {
	case BUG_TRAP_TYPE_BUG:
		die("Oops - BUG", regs, 0);
		break;

	case BUG_TRAP_TYPE_WARN:
		/* Ideally, report_bug() should backtrace for us... but no. */
		dump_backtrace(regs, NULL);
		break;

	default:
		/* unknown/unrecognised bug trap type */
		return DBG_HOOK_ERROR;
	}

	/* If thread survives, skip over the BUG instruction and continue: */
	regs->pc += AARCH64_INSN_SIZE;	/* skip BRK and resume */
	return DBG_HOOK_HANDLED;
}

static struct break_hook bug_break_hook = {
	.esr_val = 0xf2000000 | BUG_BRK_IMM,
	.esr_mask = 0xffffffff,
	.fn = bug_handler,
};

/*
 * Initial handler for AArch64 BRK exceptions
 * This handler only used until debug_traps_init().
 */
int __init early_brk64(unsigned long addr, unsigned int esr,
		struct pt_regs *regs)
{
	return bug_handler(regs, esr) != DBG_HOOK_HANDLED;
}

/* This registration must happen early, before debug_traps_init(). */
void __init trap_init(void)
{
	register_break_hook(&bug_break_hook);
}<|MERGE_RESOLUTION|>--- conflicted
+++ resolved
@@ -269,7 +269,7 @@
 
 static unsigned long oops_begin(void)
 {
-<<<<<<< HEAD
+
 	int cpu;
 	unsigned long flags;
 
@@ -286,6 +286,15 @@
 	}
 	die_nest_count++;
 	die_owner = cpu;
+
+	int ret;
+	unsigned long flags;
+
+	raw_spin_lock_irqsave(&die_lock, flags);
+
+	oops_enter();
+
+
 	console_verbose();
 	bust_spinlocks(1);
 	return flags;
@@ -293,47 +302,33 @@
 
 static void oops_end(unsigned long flags, struct pt_regs *regs, int notify)
 {
-=======
-	int ret;
-	unsigned long flags;
-
-	raw_spin_lock_irqsave(&die_lock, flags);
-
-	oops_enter();
-
-	console_verbose();
-	bust_spinlocks(1);
-	ret = __die(str, err, regs);
-
->>>>>>> bbb18719
 	if (regs && kexec_should_crash(current))
 		crash_kexec(regs);
 
 	bust_spinlocks(0);
 	die_owner = -1;
 	add_taint(TAINT_DIE, LOCKDEP_NOW_UNRELIABLE);
-<<<<<<< HEAD
+
 	die_nest_count--;
 	if (!die_nest_count)
 		/* Nest count reaches zero, release the lock. */
 		arch_spin_unlock(&die_lock);
 	raw_local_irq_restore(flags);
-=======
->>>>>>> bbb18719
+
 	oops_exit();
 
 	if (in_interrupt())
 		panic("Fatal exception in interrupt");
 	if (panic_on_oops)
 		panic("Fatal exception");
-<<<<<<< HEAD
+
 	if (notify != NOTIFY_STOP)
-=======
+
 
 	raw_spin_unlock_irqrestore(&die_lock, flags);
 
 	if (ret != NOTIFY_STOP)
->>>>>>> bbb18719
+
 		do_exit(SIGSEGV);
 }
 
